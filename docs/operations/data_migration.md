--- conflicted
+++ resolved
@@ -211,20 +211,12 @@
 
 ## Transition Domains (Part 2) - Running the Migration Scripts
 
-<<<<<<< HEAD
-*NOTE: While we recommend executing the following scripts individually (Steps 1-3), migrations can also be done 'all at once' using the "Run Migration Feature" in step 4.  Use with discretion.*
 
 ### STEP 1: Load Transition Domains
 
-Run the following command, making sure the file paths point to the right location.  This will parse the three given files and load the information into the TransitionDomain table. (NOTE: If working in cloud.gov, change "/app/tmp" to point to the `migrationdata/` directory)
-=======
-
-### STEP 1: Load Transition Domains
-
 Run the following command, making sure the file paths point to the right location.  This will parse the three given files and load the information into the TransitionDomain table. 
 
 (NOTE: If working in cloud.gov, change "/app/tmp" to point to the `migrationdata/` directory and and remove "docker compose run -T app" from the command)
->>>>>>> 4311c928
 ```shell
 docker compose run -T app ./manage.py load_transition_domain /app/tmp/escrow_domain_contacts.daily.gov.GOV.txt /app/tmp/escrow_contacts.daily.gov.GOV.txt /app/tmp/escrow_domain_statuses.daily.gov.GOV.txt --debug
 ```
@@ -262,17 +254,11 @@
 
 ### STEP 3: Send Domain invitations
 
-<<<<<<< HEAD
-To send invitations for every transition domain in the transition domain table, execute the following command:
-```shell
-docker compose run -T app send_domain_invitations -s
-=======
 To send invitation emails for every transition domain in the transition domain table, execute the following command:
 
 (NOTE: If working in cloud.gov, and remove "docker compose run -T app" from the command)
 ```shell
 docker compose run -T app ./manage.py send_domain_invitations -s
->>>>>>> 4311c928
 ```
 
 ### STEP 4: Test the results (Run the analyzer script)
@@ -282,11 +268,8 @@
 #### OPTION 1 - ANALYZE ONLY
 
 To analyze our database without running migrations, execute the script without any optional arguments:
-<<<<<<< HEAD
-=======
 
 (NOTE: If working in cloud.gov, and remove "docker compose run -T app" from the command)
->>>>>>> 4311c928
 ```shell
 docker compose run -T app ./manage.py master_domain_migrations --debug
 ```
@@ -294,11 +277,8 @@
 #### OPTION 2 - RUN MIGRATIONS FEATURE
 
 To run the migrations again (all above migration steps) before analyzing, execute the following command (read the documentation on the terminal arguments below.  Everything used by the migration scripts can also be passed into this script and will have the same effects).  NOTE: --debug and --prompt allow you to step through the migration process and exit it after each step if you need to.  It is recommended that you use these arguments when using the --runMigrations feature:
-<<<<<<< HEAD
-=======
 
 (NOTE: If working in cloud.gov, and remove "docker compose run -T app" from the command)
->>>>>>> 4311c928
 ```shell
 docker compose run -T app ./manage.py master_domain_migrations --runMigrations --debug --prompt
 ```
@@ -307,21 +287,12 @@
 
 `--runMigrations`
 
-<<<<<<< HEAD
-A boolean (default to true), which triggers running
-all scripts (in sequence) for transition domain migrations
-=======
 Runs all scripts (in sequence) for transition domain migrations
->>>>>>> 4311c928
 
 `--migrationDirectory`
 
 The location of the files used for load_transition_domain migration script.
-<<<<<<< HEAD
-(default is "migrationData" (This is the sandbox directory))
-=======
 (default is "migrationdata" (This is the sandbox directory))
->>>>>>> 4311c928
 
 Example Usage:
 *--migrationDirectory /app/tmp*
@@ -347,21 +318,11 @@
 
 `--debug`
 
-<<<<<<< HEAD
-A boolean (default to true), which activates additional print statements
+Activates additional print statements
 
 `--prompt`
 
-A boolean (default to true), which activates terminal prompts
-that allows the user to step through each portion of this
-script.
-=======
-Activates additional print statements
-
-`--prompt`
-
 Activates terminal prompts that allows the user to step through each portion of this script.
->>>>>>> 4311c928
 
 `--limitParse`
 
