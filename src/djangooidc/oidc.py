# coding: utf-8
from __future__ import unicode_literals

import logging
import json

from django.conf import settings
from django.http import HttpResponseRedirect
from Cryptodome.PublicKey.RSA import importKey
from jwkest.jwk import RSAKey  # type: ignore
from oic import oic, rndstr, utils
from oic.oauth2 import ErrorResponse
from oic.oic import AuthorizationRequest, AuthorizationResponse, RegistrationResponse
from oic.oic.message import AccessTokenResponse
from oic.utils.authn.client import CLIENT_AUTHN_METHOD
from oic.utils import keyio

from . import exceptions as o_e

__author__ = "roland"

logger = logging.getLogger(__name__)


class Client(oic.Client):
    def __init__(self, op):
        """Step 1: Configure the OpenID Connect client."""
        logger.debug("Initializing the OpenID Connect client...")
        try:
            provider = settings.OIDC_PROVIDERS[op]
            verify_ssl = getattr(settings, "OIDC_VERIFY_SSL", True)
        except Exception as err:
            logger.error(err)
            logger.error("Configuration missing for OpenID Connect client")
            raise o_e.InternalError()

        try:
            # prepare private key for authentication method of private_key_jwt
            key_bundle = keyio.KeyBundle()
            rsa_key = importKey(provider["client_registration"]["sp_private_key"])
            key = RSAKey(key=rsa_key, use="sig")
            key_bundle.append(key)
            keyjar = keyio.KeyJar(verify_ssl=verify_ssl)
            keyjar.add_kb("", key_bundle)
        except Exception as err:
            logger.error(err)
            logger.error(
                "Key jar preparation failed for %s",
                provider["srv_discovery_url"],
            )
            raise o_e.InternalError()

        try:
            # create the oic client instance
            super().__init__(
                client_id=None,
                client_authn_method=CLIENT_AUTHN_METHOD,
                keyjar=keyjar,
                settings=utils.settings.OicClientSettings(verify_ssl=verify_ssl),
                config=None,
            )
            # must be set after client is initialized
            self.behaviour = provider["behaviour"]
        except Exception as err:
            logger.error(err)
            logger.error(
                "Client creation failed for %s",
                provider["srv_discovery_url"],
            )
            raise o_e.InternalError()

        try:
            # discover and store the provider (OP) urls, etc
            self.provider_config(provider["srv_discovery_url"])
            self.store_registration_info(
                RegistrationResponse(**provider["client_registration"])
            )
        except Exception as err:
            logger.error(err)
            logger.error(
                "Provider info discovery failed for %s",
                provider["srv_discovery_url"],
            )
            raise o_e.InternalError()

    def create_authn_request(
        self,
        session,
        extra_args=None,
    ):
        """Step 2: Construct a login URL at OP's domain and send the user to it."""
        logger.debug("Creating the OpenID Connect authn request...")
        state = rndstr(size=32)
        try:
            session["state"] = state
            session["nonce"] = rndstr(size=32)
            scopes = list(self.behaviour.get("scope", []))
            scopes.append("openid")
            request_args = {
                "response_type": self.behaviour.get("response_type"),
                "scope": " ".join(set(scopes)),
                "state": session["state"],
                "nonce": session["nonce"],
                "redirect_uri": self.registration_response["redirect_uris"][0],
                "acr_values": self.behaviour.get("acr_value"),
            }

            if extra_args is not None:
                request_args.update(extra_args)
        except Exception as err:
            logger.error(err)
            logger.error("Failed to assemble request arguments for %s" % state)
            raise o_e.InternalError(locator=state)

        logger.debug("request args: %s" % request_args)

        try:
            # prepare the request for sending
            cis = self.construct_AuthorizationRequest(request_args=request_args)
            logger.debug("request: %s" % cis)

            # obtain the url and headers from the prepared request
            url, body, headers, cis = self.uri_and_body(
                AuthorizationRequest,
                cis,
                method="GET",
                request_args=request_args,
            )
            logger.debug("body: %s" % body)
            logger.debug("URL: %s" % url)
            logger.debug("headers: %s" % headers)
        except Exception as err:
            logger.error(err)
            logger.error("Failed to prepare request for %s" % state)
            raise o_e.InternalError(locator=state)

        try:
            # create the redirect object
            response = HttpResponseRedirect(str(url))
            # add headers to the object, if any
            if headers:
                for key, value in headers.items():
                    response[key] = value
        except Exception as err:
            logger.error(err)
            logger.error("Failed to create redirect object for %s" % state)
            raise o_e.InternalError(locator=state)

        return response

    def callback(self, unparsed_response, session):
        """Step 3: Receive OP's response, request an access token, and user info."""
        logger.debug("Processing the OpenID Connect callback response...")
        state = session.get("state", "")
        try:
            # parse the response from OP
            authn_response = self.parse_response(
                AuthorizationResponse,
                unparsed_response,
                sformat="dict",
                keyjar=self.keyjar,
            )
        except Exception as err:
            logger.error(err)
            logger.error("Unable to parse response for %s" % state)
            raise o_e.AuthenticationFailed(locator=state)

        # ErrorResponse is not raised, it is passed back...
        if isinstance(authn_response, ErrorResponse):
            error = authn_response.get("error", "")
            if error == "login_required":
                logger.warning(
                    "User was not logged in (%s), trying again for %s" % (error, state)
                )
                return self.create_authn_request(session)
            else:
                logger.error("Unable to process response %s for %s" % (error, state))
                raise o_e.AuthenticationFailed(locator=state)

        logger.debug("authn_response %s" % authn_response)

        if not authn_response.get("state", None):
            logger.error("State value not received from OP for %s" % state)
            raise o_e.AuthenticationFailed(locator=state)

        if authn_response["state"] != session.get("state", None):
            # this most likely means the user's Django session vanished
            logger.error("Received state not the same as expected for %s" % state)
            raise o_e.AuthenticationFailed(locator=state)

        if self.behaviour.get("response_type") == "code":
            # need an access token to get user info (and to log the user out later)
            self._request_token(
                authn_response["state"], authn_response["code"], session
            )

        user_info = self._get_user_info(state, session)

        return user_info

    def _get_user_info(self, state, session):
        """Get information from OP about the user."""
        scopes = list(self.behaviour.get("user_info_request", []))
        scopes.append("openid")
        try:
            # get info about the user from OP
            info_response = self.do_user_info_request(
                state=session["state"],
                method="GET",
                scope=" ".join(set(scopes)),
            )
        except Exception as err:
            logger.error(err)
            logger.error("Unable to request user info for %s" % state)
            raise o_e.AuthenticationFailed(locator=state)

        # ErrorResponse is not raised, it is passed back...
        if isinstance(info_response, ErrorResponse):
            logger.error(
                "Unable to get user info (%s) for %s"
                % (info_response.get("error", ""), state)
            )
            raise o_e.AuthenticationFailed(locator=state)

        logger.debug("user info: %s" % info_response)
        return info_response.to_dict()

    def _request_token(self, state, code, session):
        """Request a token from OP to allow us to then request user info."""
        try:
            token_response = self.do_access_token_request(
                scope="openid",
                state=state,
                request_args={
                    "code": code,
                    "redirect_uri": self.registration_response["redirect_uris"][0],
                    "client_id": self.client_id,
                    "client_secret": self.client_secret,
                },
                authn_method=self.registration_response["token_endpoint_auth_method"],
<<<<<<< HEAD
                # There is a time desync issue between login.gov and cloud,
=======
                # There is a time desync issue between login.gov and cloud
>>>>>>> 2d6519b9
                # this addresses that by adding a clock skew.
                skew=10,
            )
        except Exception as err:
            logger.error(err)
            logger.error("Unable to obtain access token for %s" % state)
            raise o_e.AuthenticationFailed(locator=state)

        # ErrorResponse is not raised, it is passed back...
        if isinstance(token_response, ErrorResponse):
            logger.error(
                "Unable to get token (%s) for %s"
                % (token_response.get("error", ""), state)
            )
            raise o_e.AuthenticationFailed(locator=state)

        logger.debug("token response %s" % token_response)

        try:
            # get the token and other bits of info
            id_token = token_response["id_token"]._dict

            if id_token["nonce"] != session["nonce"]:
                logger.error("Received nonce not the same as expected for %s" % state)
                raise o_e.AuthenticationFailed(locator=state)

            session["id_token"] = id_token
            session["id_token_raw"] = getattr(self, "id_token_raw", None)
            session["access_token"] = token_response["access_token"]
            session["refresh_token"] = token_response.get("refresh_token", "")
            session["expires_in"] = token_response.get("expires_in", "")
            self.id_token[state] = getattr(self, "id_token_raw", None)
        except Exception as err:
            logger.error(err)
            logger.error("Unable to parse access token response for %s" % state)
            raise o_e.AuthenticationFailed(locator=state)

    def store_response(self, resp, info):
        """Make raw ID token available for internal use."""
        if isinstance(resp, AccessTokenResponse):
            info = json.loads(info)
            self.id_token_raw = info["id_token"]

        super(Client, self).store_response(resp, info)

    def __repr__(self):
        return "Client {} {} {}".format(
            self.client_id,
            self.client_prefs,
            self.behaviour,
        )<|MERGE_RESOLUTION|>--- conflicted
+++ resolved
@@ -238,11 +238,7 @@
                     "client_secret": self.client_secret,
                 },
                 authn_method=self.registration_response["token_endpoint_auth_method"],
-<<<<<<< HEAD
-                # There is a time desync issue between login.gov and cloud,
-=======
                 # There is a time desync issue between login.gov and cloud
->>>>>>> 2d6519b9
                 # this addresses that by adding a clock skew.
                 skew=10,
             )
