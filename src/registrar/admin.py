from datetime import date
import logging
import copy
import json
from django.template.loader import get_template
from django import forms
from django.db.models import Value, CharField, Q
from django.db.models.functions import Concat, Coalesce
from django.http import HttpResponseRedirect
from django.shortcuts import redirect
from django_fsm import get_available_FIELD_transitions, FSMField
from waffle.decorators import flag_is_active
from django.contrib import admin, messages
from django.contrib.auth.admin import UserAdmin as BaseUserAdmin
from django.contrib.auth.models import Group
from django.contrib.contenttypes.models import ContentType
from django.urls import reverse
from epplibwrapper.errors import ErrorCode, RegistryError
from registrar.models.user_domain_role import UserDomainRole
from waffle.admin import FlagAdmin
from waffle.models import Sample, Switch
from registrar.models import Contact, Domain, DomainRequest, DraftDomain, User, Website
from registrar.utility.errors import FSMDomainRequestError, FSMErrorCodes
from registrar.views.utility.mixins import OrderableFieldsMixin
from django.contrib.admin.views.main import ORDER_VAR
from registrar.widgets import NoAutocompleteFilteredSelectMultiple
from . import models
from auditlog.models import LogEntry  # type: ignore
from auditlog.admin import LogEntryAdmin  # type: ignore
from django_fsm import TransitionNotAllowed  # type: ignore
from django.utils.safestring import mark_safe
from django.utils.html import escape
from django.contrib.auth.forms import UserChangeForm, UsernameField
from django_admin_multiple_choice_list_filter.list_filters import MultipleChoiceListFilter
from import_export import resources
from import_export.admin import ImportExportModelAdmin
from django.core.exceptions import ObjectDoesNotExist

from django.utils.translation import gettext_lazy as _

logger = logging.getLogger(__name__)


class FsmModelResource(resources.ModelResource):
    """ModelResource is extended to support importing of tables which
    have FSMFields.  ModelResource is extended with the following changes
    to existing behavior:
    When new objects are to be imported, FSMFields are initialized before
    the object is initialized.  This is because FSMFields do not allow
    direct modification.
    When objects, which are to be imported, are updated, the FSMFields
    are skipped."""

    def init_instance(self, row=None):
        """Overrides the init_instance method of ModelResource.  Returns
        an instance of the model, with the FSMFields already initialized
        from data in the row."""

        # Get fields which are fsm fields
        fsm_fields = {}

        for f in self._meta.model._meta.fields:
            if isinstance(f, FSMField):
                if row and f.name in row:
                    fsm_fields[f.name] = row[f.name]

        # Initialize model instance with fsm_fields
        return self._meta.model(**fsm_fields)

    def import_field(self, field, obj, data, is_m2m=False, **kwargs):
        """Overrides the import_field method of ModelResource.  If the
        field being imported is an FSMField, it is not imported."""

        is_fsm = False

        # check each field in the object
        for f in obj._meta.fields:
            # if the field is an instance of FSMField
            if field.attribute == f.name and isinstance(f, FSMField):
                is_fsm = True
        if not is_fsm:
            super().import_field(field, obj, data, is_m2m, **kwargs)


class UserResource(resources.ModelResource):
    """defines how each field in the referenced model should be mapped to the corresponding fields in the
    import/export file"""

    class Meta:
        model = models.User


class MyUserAdminForm(UserChangeForm):
    """This form utilizes the custom widget for its class's ManyToMany UIs.

    It inherits from UserChangeForm which has special handling for the password and username fields."""

    class Meta:
        model = models.User
        fields = "__all__"
        field_classes = {"username": UsernameField}
        widgets = {
            "groups": NoAutocompleteFilteredSelectMultiple("groups", False),
            "user_permissions": NoAutocompleteFilteredSelectMultiple("user_permissions", False),
        }

    def __init__(self, *args, **kwargs):
        """Custom init to modify the user form"""
        super(MyUserAdminForm, self).__init__(*args, **kwargs)
        self._override_base_help_texts()

    def _override_base_help_texts(self):
        """
        Used to override pre-existing help texts in AbstractUser.
        This is done to avoid modifying the base AbstractUser class.
        """
        is_superuser = self.fields.get("is_superuser")
        is_staff = self.fields.get("is_staff")
        password = self.fields.get("password")

        if is_superuser is not None:
            is_superuser.help_text = "For development purposes only; provides superuser access on the database level."

        if is_staff is not None:
            is_staff.help_text = "Designates whether the user can log in to this admin site."

        if password is not None:
            # Link is copied from the base implementation of UserChangeForm.
            link = f"../../{self.instance.pk}/password/"
            password.help_text = (
                "Raw passwords are not stored, so they will not display here. "
                f'You can change the password using <a href="{link}">this form</a>.'
            )


class DomainInformationAdminForm(forms.ModelForm):
    """This form utilizes the custom widget for its class's ManyToMany UIs."""

    class Meta:
        model = models.DomainInformation
        fields = "__all__"
        widgets = {
            "other_contacts": NoAutocompleteFilteredSelectMultiple("other_contacts", False),
        }


class DomainInformationInlineForm(forms.ModelForm):
    """This form utilizes the custom widget for its class's ManyToMany UIs."""

    class Meta:
        model = models.DomainInformation
        fields = "__all__"
        widgets = {
            "other_contacts": NoAutocompleteFilteredSelectMultiple("other_contacts", False),
        }


class DomainRequestAdminForm(forms.ModelForm):
    """Custom form to limit transitions to available transitions.
    This form utilizes the custom widget for its class's ManyToMany UIs."""

    class Meta:
        model = models.DomainRequest
        fields = "__all__"
        widgets = {
            "current_websites": NoAutocompleteFilteredSelectMultiple("current_websites", False),
            "alternative_domains": NoAutocompleteFilteredSelectMultiple("alternative_domains", False),
            "other_contacts": NoAutocompleteFilteredSelectMultiple("other_contacts", False),
        }
        labels = {
            "action_needed_reason_email": "Auto-generated email",
        }

    def __init__(self, *args, **kwargs):
        super().__init__(*args, **kwargs)

        domain_request = kwargs.get("instance")
        if domain_request and domain_request.pk:
            current_state = domain_request.status

            # first option in status transitions is current state
            available_transitions = [(current_state, domain_request.get_status_display())]

            if domain_request.investigator is not None:
                transitions = get_available_FIELD_transitions(
                    domain_request, models.DomainRequest._meta.get_field("status")
                )
            else:
                transitions = self.get_custom_field_transitions(
                    domain_request, models.DomainRequest._meta.get_field("status")
                )

            for transition in transitions:
                available_transitions.append((transition.target, transition.target.label))

            # only set the available transitions if the user is not restricted
            # from editing the domain request; otherwise, the form will be
            # readonly and the status field will not have a widget
            if not domain_request.creator.is_restricted():
                self.fields["status"].widget.choices = available_transitions

    def get_custom_field_transitions(self, instance, field):
        """Custom implementation of get_available_FIELD_transitions
        in the FSM. Allows us to still display fields filtered out by a condition."""
        curr_state = field.get_state(instance)
        transitions = field.transitions[instance.__class__]

        for name, transition in transitions.items():
            meta = transition._django_fsm
            if meta.has_transition(curr_state):
                yield meta.get_transition(curr_state)

    def clean(self):
        """
        Override of the default clean on the form.
        This is so we can inject custom form-level error messages.
        """
        # clean is called from clean_forms, which is called from is_valid
        # after clean_fields.  it is used to determine form level errors.
        # is_valid is typically called from view during a post
        cleaned_data = super().clean()
        status = cleaned_data.get("status")
        investigator = cleaned_data.get("investigator")
        rejection_reason = cleaned_data.get("rejection_reason")
        action_needed_reason = cleaned_data.get("action_needed_reason")

        # Get the old status
        initial_status = self.initial.get("status", None)

        # We only care about investigator when in these statuses
        checked_statuses = [
            DomainRequest.DomainRequestStatus.APPROVED,
            DomainRequest.DomainRequestStatus.IN_REVIEW,
            DomainRequest.DomainRequestStatus.ACTION_NEEDED,
            DomainRequest.DomainRequestStatus.REJECTED,
            DomainRequest.DomainRequestStatus.INELIGIBLE,
        ]

        # If a status change occured, check for validity
        if status != initial_status and status in checked_statuses:
            # Checks the "investigators" field for validity.
            # That field must obey certain conditions when an domain request is approved.
            # Will call "add_error" if any issues are found.
            self._check_for_valid_investigator(investigator)

        # If the status is rejected, a rejection reason must exist
        if status == DomainRequest.DomainRequestStatus.REJECTED:
            self._check_for_valid_rejection_reason(rejection_reason)
        elif status == DomainRequest.DomainRequestStatus.ACTION_NEEDED:
            self._check_for_valid_action_needed_reason(action_needed_reason)

        return cleaned_data

    def _check_for_valid_rejection_reason(self, rejection_reason) -> bool:
        """
        Checks if the rejection_reason field is not none.
        Adds form errors on failure.
        """
        is_valid = False

        # Check if a rejection reason exists. Rejection is not possible without one.
        error_message = None
        if rejection_reason is None or rejection_reason == "":
            # Lets grab the error message from a common location
            error_message = FSMDomainRequestError.get_error_message(FSMErrorCodes.NO_REJECTION_REASON)
        else:
            is_valid = True

        if error_message is not None:
            self.add_error("rejection_reason", error_message)

        return is_valid

    def _check_for_valid_action_needed_reason(self, action_needed_reason) -> bool:
        """
        Checks if the action_needed_reason field is not none.
        Adds form errors on failure.
        """
        is_valid = action_needed_reason is not None and action_needed_reason != ""
        if not is_valid:
            error_message = FSMDomainRequestError.get_error_message(FSMErrorCodes.NO_ACTION_NEEDED_REASON)
            self.add_error("action_needed_reason", error_message)

        return is_valid

    def _check_for_valid_investigator(self, investigator) -> bool:
        """
        Checks if the investigator field is not none, and is staff.
        Adds form errors on failure.
        """

        is_valid = False

        # Check if an investigator is assigned. No approval is possible without one.
        error_message = None
        if investigator is None:
            # Lets grab the error message from a common location
            error_message = FSMDomainRequestError.get_error_message(FSMErrorCodes.NO_INVESTIGATOR)
        elif not investigator.is_staff:
            error_message = FSMDomainRequestError.get_error_message(FSMErrorCodes.INVESTIGATOR_NOT_STAFF)
        else:
            is_valid = True

        if error_message is not None:
            self.add_error("investigator", error_message)

        return is_valid


# Based off of this excellent example: https://djangosnippets.org/snippets/10471/
class MultiFieldSortableChangeList(admin.views.main.ChangeList):
    """
    This class overrides the behavior of column sorting in django admin tables in order
    to allow for multi field sorting on admin_order_field


    Usage:

    class MyCustomAdmin(admin.ModelAdmin):

        ...

        def get_changelist(self, request, **kwargs):
            return MultiFieldSortableChangeList

        ...

    """

    def get_ordering(self, request, queryset):
        """
        Returns the list of ordering fields for the change list.

        Mostly identical to the base implementation, except that now it can return
        a list of order_field objects rather than just one.
        """
        params = self.params
        ordering = list(self.model_admin.get_ordering(request) or self._get_default_ordering())

        if ORDER_VAR in params:
            # Clear ordering and used params
            ordering = []

            order_params = params[ORDER_VAR].split(".")
            for p in order_params:
                try:
                    none, pfx, idx = p.rpartition("-")
                    field_name = self.list_display[int(idx)]

                    order_fields = self.get_ordering_field(field_name)

                    if isinstance(order_fields, list):
                        for order_field in order_fields:
                            if order_field:
                                ordering.append(pfx + order_field)
                    else:
                        ordering.append(pfx + order_fields)

                except (IndexError, ValueError):
                    continue  # Invalid ordering specified, skip it.

        # Add the given query's ordering fields, if any.
        ordering.extend(queryset.query.order_by)

        # Ensure that the primary key is systematically present in the list of
        # ordering fields so we can guarantee a deterministic order across all
        # database backends.
        pk_name = self.lookup_opts.pk.name
        if not (set(ordering) & set(["pk", "-pk", pk_name, "-" + pk_name])):
            # The two sets do not intersect, meaning the pk isn't present. So
            # we add it.
            ordering.append("-pk")

        return ordering


class CustomLogEntryAdmin(LogEntryAdmin):
    """Overwrite the generated LogEntry admin class"""

    list_display = [
        "created",
        "resource",
        "action",
        "msg_short",
        "user_url",
    ]

    # We name the custom prop 'resource' because linter
    # is not allowing a short_description attr on it
    # This gets around the linter limitation, for now.
    def resource(self, obj):
        # Return the field value without a link
        return f"{obj.content_type} - {obj.object_repr}"

    # We name the custom prop 'created_at' because linter
    # is not allowing a short_description attr on it
    # This gets around the linter limitation, for now.
    @admin.display(description=_("Created at"))
    def created(self, obj):
        return obj.timestamp

    search_help_text = "Search by resource, changes, or user."

    change_form_template = "admin/change_form_no_submit.html"
    add_form_template = "admin/change_form_no_submit.html"

    # Select log entry to change ->  Log entries
    def changelist_view(self, request, extra_context=None):
        if extra_context is None:
            extra_context = {}
        extra_context["tabtitle"] = "Log entries"
        return super().changelist_view(request, extra_context=extra_context)

    # #786: Skipping on updating audit log tab titles for now
    # def change_view(self, request, object_id, form_url="", extra_context=None):
    #     if extra_context is None:
    #         extra_context = {}

    #     log_entry = self.get_object(request, object_id)

    #     if log_entry:
    #         # Reset title to empty string
    #         extra_context["subtitle"] = ""
    #         extra_context["tabtitle"] = ""

    #         object_repr = log_entry.object_repr  # Hold name of the object
    #         changes = log_entry.changes

    #         # Check if this is a log entry for an addition and related to the contact model
    #         # Created [name] -> Created [name] contact | Change log entry
    #         if (
    #             all(new_value != "None" for field, (old_value, new_value) in changes.items())
    #             and log_entry.content_type.model == "contact"
    #         ):
    #             extra_context["subtitle"] = f"Created {object_repr} contact"
    #             extra_context["tabtitle"] = "Change log entry"

    #     return super().change_view(request, object_id, form_url, extra_context=extra_context)


class AdminSortFields:
    _name_sort = ["first_name", "last_name", "email"]

    # Define a mapping of field names to model querysets and sort expressions.
    # A dictionary is used for specificity, but the downside is some degree of repetition.
    # To eliminate this, this list can be generated dynamically but the readability of that
    # is impacted.
    sort_mapping = {
        # == Contact == #
        "other_contacts": (Contact, _name_sort),
        "senior_official": (Contact, _name_sort),
        "submitter": (Contact, _name_sort),
        # == User == #
        "creator": (User, _name_sort),
        "user": (User, _name_sort),
        "investigator": (User, _name_sort),
        # == Website == #
        "current_websites": (Website, "website"),
        "alternative_domains": (Website, "website"),
        # == DraftDomain == #
        "requested_domain": (DraftDomain, "name"),
        # == DomainRequest == #
        "domain_request": (DomainRequest, "requested_domain__name"),
        # == Domain == #
        "domain": (Domain, "name"),
        "approved_domain": (Domain, "name"),
    }

    @classmethod
    def get_queryset(cls, db_field):
        """This is a helper function for formfield_for_manytomany and formfield_for_foreignkey"""
        queryset_info = cls.sort_mapping.get(db_field.name, None)
        if queryset_info is None:
            return None

        # Grab the model we want to order, and grab how we want to order it
        model, order_by = queryset_info
        match db_field.name:
            case "investigator":
                # We should only return users who are staff.
                return model.objects.filter(is_staff=True).order_by(*order_by)
            case _:
                if isinstance(order_by, list) or isinstance(order_by, tuple):
                    return model.objects.order_by(*order_by)
                else:
                    return model.objects.order_by(order_by)


class AuditedAdmin(admin.ModelAdmin):
    """Custom admin to make auditing easier."""

    def history_view(self, request, object_id, extra_context=None):
        """On clicking 'History', take admin to the auditlog view for an object."""
        return HttpResponseRedirect(
            "{url}?resource_type={content_type}&object_id={object_id}".format(
                url=reverse("admin:auditlog_logentry_changelist", args=()),
                content_type=ContentType.objects.get_for_model(self.model).pk,
                object_id=object_id,
            )
        )

    def formfield_for_manytomany(self, db_field, request, **kwargs):
        """customize the behavior of formfields with manytomany relationships.  the customized
        behavior includes sorting of objects in lists as well as customizing helper text"""

        # Define a queryset. Note that in the super of this,
        # a new queryset will only be generated if one does not exist.
        # Thus, the order in which we define queryset matters.
        queryset = AdminSortFields.get_queryset(db_field)
        if queryset:
            kwargs["queryset"] = queryset

        formfield = super().formfield_for_manytomany(db_field, request, **kwargs)
        # customize the help text for all formfields for manytomany
        formfield.help_text = (
            formfield.help_text
            + " If more than one value is selected, the change/delete/view actions will be disabled."
        )
        return formfield

    def formfield_for_foreignkey(self, db_field, request, **kwargs):
        """Customize the behavior of formfields with foreign key relationships. This will customize
        the behavior of selects. Customized behavior includes sorting of objects in list."""

        # Define a queryset. Note that in the super of this,
        # a new queryset will only be generated if one does not exist.
        # Thus, the order in which we define queryset matters.
        queryset = AdminSortFields.get_queryset(db_field)
        if queryset:
            kwargs["queryset"] = queryset

        return super().formfield_for_foreignkey(db_field, request, **kwargs)


class ListHeaderAdmin(AuditedAdmin, OrderableFieldsMixin):
    """Custom admin to add a descriptive subheader to list views
    and custom table sort behaviour"""

    def get_changelist(self, request, **kwargs):
        """Returns a custom ChangeList class, as opposed to the default.
        This is so we can override the behaviour of the `admin_order_field` field.
        By default, django does not support ordering by multiple fields for this
        particular field (i.e. self.admin_order_field=["first_name", "last_name"] is invalid).

        Reference: https://code.djangoproject.com/ticket/31975
        """
        return MultiFieldSortableChangeList

    def changelist_view(self, request, extra_context=None):
        if extra_context is None:
            extra_context = {}
        # Get the filtered values
        filters = self.get_filters(request)
        # Pass the filtered values to the template context
        extra_context["filters"] = filters
        extra_context["search_query"] = request.GET.get("q", "")  # Assuming the search query parameter is 'q'
        return super().changelist_view(request, extra_context=extra_context)

    def get_filters(self, request):
        """Retrieve the current set of parameters being used to filter the table
        Returns:
            dictionary objects in the format {parameter_name: string,
            parameter_value: string}
        TODO: convert investigator id to investigator username
        """
        filters = []
        # Retrieve the filter parameters
        for param in request.GET.keys():
            # Exclude the default search parameter 'q'
            if param != "q" and param != "o":
                parameter_name = param.replace("__exact", "").replace("_type", "").replace("__id", " id")

                if parameter_name == "investigator id":
                    # Retrieves the corresponding contact from Users
                    id_value = request.GET.get(param)
                    try:
                        contact = models.User.objects.get(id=id_value)
                        investigator_name = contact.first_name + " " + contact.last_name

                        filters.append(
                            {
                                "parameter_name": "investigator",
                                "parameter_value": investigator_name,
                            }
                        )
                    except models.User.DoesNotExist:
                        pass
                else:
                    # For other parameter names, append a dictionary with the original
                    # parameter_name and the corresponding parameter_value
                    filters.append(
                        {
                            "parameter_name": parameter_name,
                            "parameter_value": request.GET.get(param),
                        }
                    )
        return filters


class UserContactInline(admin.StackedInline):
    """Edit a user's profile on the user page."""

    model = models.Contact

    # Read only that we'll leverage for CISA Analysts
    analyst_readonly_fields = [
        "user",
        "email",
    ]

    def get_readonly_fields(self, request, obj=None):
        """Set the read-only state on form elements.
        We have 1 conditions that determine which fields are read-only:
        admin user permissions.
        """

        readonly_fields = list(self.readonly_fields)

        if request.user.has_perm("registrar.full_access_permission"):
            return readonly_fields
        # Return restrictive Read-only fields for analysts and
        # users who might not belong to groups
        readonly_fields.extend([field for field in self.analyst_readonly_fields])
        return readonly_fields  # Read-only fields for analysts


class MyUserAdmin(BaseUserAdmin, ImportExportModelAdmin):
    """Custom user admin class to use our inlines."""

    resource_classes = [UserResource]

    form = MyUserAdminForm
    change_form_template = "django/admin/user_change_form.html"

    class Meta:
        """Contains meta information about this class"""

        model = models.User
        fields = "__all__"

    _meta = Meta()

    inlines = [UserContactInline]

    list_display = (
        "username",
        "overridden_email_field",
        "first_name",
        "last_name",
        # Group is a custom property defined within this file,
        # rather than in a model like the other properties
        "group",
        "status",
    )

    # Renames inherited AbstractUser label 'email_address to 'email'
    def formfield_for_dbfield(self, dbfield, **kwargs):
        field = super().formfield_for_dbfield(dbfield, **kwargs)
        if dbfield.name == "email":
            field.label = "Email"
        return field

    # Renames inherited AbstractUser column name 'email_address to 'email'
    @admin.display(description=_("Email"))
    def overridden_email_field(self, obj):
        return obj.email

    fieldsets = (
        (
            None,
            {"fields": ("username", "password", "status", "verification_type")},
        ),
        ("User profile", {"fields": ("first_name", "middle_name", "last_name", "title", "email", "phone")}),
        (
            "Permissions",
            {
                "fields": (
                    "is_active",
                    "is_staff",
                    "is_superuser",
                    "groups",
                    "user_permissions",
                )
            },
        ),
        ("Important dates", {"fields": ("last_login", "date_joined")}),
    )

    readonly_fields = ("verification_type",)

    # Hide Username (uuid), Groups and Permissions
    # Q: Now that we're using Groups and Permissions,
    # do we expose those to analysts to view?
    analyst_fieldsets = (
        (
            None,
            {
                "fields": (
                    "status",
                    "verification_type",
                )
            },
        ),
        ("User profile", {"fields": ("first_name", "middle_name", "last_name", "title", "email", "phone")}),
        (
            "Permissions",
            {
                "fields": (
                    "is_active",
                    "groups",
                )
            },
        ),
        ("Important dates", {"fields": ("last_login", "date_joined")}),
    )

    analyst_list_display = [
        "email",
        "first_name",
        "last_name",
        "group",
        "status",
    ]

    # NOT all fields are readonly for admin, otherwise we would have
    # set this at the permissions level. The exception is 'status'
    analyst_readonly_fields = [
        "User profile",
        "first_name",
        "middle_name",
        "last_name",
        "title",
        "email",
        "Permissions",
        "is_active",
        "groups",
        "Important dates",
        "last_login",
        "date_joined",
    ]

    list_filter = (
        "is_active",
        "groups",
    )

    # this ordering effects the ordering of results
    # in autocomplete_fields for user
    ordering = ["first_name", "last_name", "email"]
    search_help_text = "Search by first name, last name, or email."

    def get_search_results(self, request, queryset, search_term):
        """
        Override for get_search_results. This affects any upstream model using autocomplete_fields,
        such as DomainRequest. This is because autocomplete_fields uses an API call to fetch data,
        and this fetch comes from this method.
        """
        # Custom filtering logic
        queryset, use_distinct = super().get_search_results(request, queryset, search_term)

        # If we aren't given a request to modify, we shouldn't try to
        if request is None or not hasattr(request, "GET"):
            return queryset, use_distinct

        # Otherwise, lets modify it!
        request_get = request.GET

        # The request defines model name and field name.
        # For instance, model_name could be "DomainRequest"
        # and field_name could be "investigator".
        model_name = request_get.get("model_name", None)
        field_name = request_get.get("field_name", None)

        # Make sure we're only modifying requests from these models.
        models_to_target = {"domainrequest"}
        if model_name in models_to_target:
            # Define rules per field
            match field_name:
                case "investigator":
                    # We should not display investigators who don't have a staff role
                    queryset = queryset.filter(is_staff=True)
                case _:
                    # In the default case, do nothing
                    pass

        return queryset, use_distinct

    # Let's define First group
    # (which should in theory be the ONLY group)
    def group(self, obj):
        if obj.groups.filter(name="full_access_group").exists():
            return "full_access_group"
        elif obj.groups.filter(name="cisa_analysts_group").exists():
            return "cisa_analysts_group"
        return ""

    def get_list_display(self, request):
        # The full_access_permission perm will load onto the full_access_group
        # which is equivalent to superuser. The other group we use to manage
        # perms is cisa_analysts_group. cisa_analysts_group will never contain
        # full_access_permission
        if request.user.has_perm("registrar.full_access_permission"):
            # Use the default list display for all access users
            return super().get_list_display(request)

        # Customize the list display for analysts
        return self.analyst_list_display

    def get_fieldsets(self, request, obj=None):
        if request.user.has_perm("registrar.full_access_permission"):
            # Show all fields for all access users
            return super().get_fieldsets(request, obj)
        elif request.user.has_perm("registrar.analyst_access_permission"):
            # show analyst_fieldsets for analysts
            return self.analyst_fieldsets
        else:
            # any admin user should belong to either full_access_group
            # or cisa_analyst_group
            return []

    def get_readonly_fields(self, request, obj=None):
        readonly_fields = list(self.readonly_fields)

        if request.user.has_perm("registrar.full_access_permission"):
            return readonly_fields
        else:
            # Return restrictive Read-only fields for analysts and
            # users who might not belong to groups
            return self.analyst_readonly_fields

    def change_view(self, request, object_id, form_url="", extra_context=None):
        """Add user's related domains and requests to context"""
        obj = self.get_object(request, object_id)

        domain_requests = DomainRequest.objects.filter(creator=obj).exclude(
            Q(status=DomainRequest.DomainRequestStatus.STARTED) | Q(status=DomainRequest.DomainRequestStatus.WITHDRAWN)
        )
        sort_by = request.GET.get("sort_by", "requested_domain__name")
        domain_requests = domain_requests.order_by(sort_by)

        user_domain_roles = UserDomainRole.objects.filter(user=obj)
        domain_ids = user_domain_roles.values_list("domain_id", flat=True)
        domains = Domain.objects.filter(id__in=domain_ids).exclude(state=Domain.State.DELETED)

        extra_context = {"domain_requests": domain_requests, "domains": domains}
        return super().change_view(request, object_id, form_url, extra_context)


class HostIPInline(admin.StackedInline):
    """Edit an ip address on the host page."""

    model = models.HostIP


class HostResource(resources.ModelResource):
    """defines how each field in the referenced model should be mapped to the corresponding fields in the
    import/export file"""

    class Meta:
        model = models.Host


class MyHostAdmin(AuditedAdmin, ImportExportModelAdmin):
    """Custom host admin class to use our inlines."""

    resource_classes = [HostResource]

    search_fields = ["name", "domain__name"]
    search_help_text = "Search by domain or host name."
    inlines = [HostIPInline]

    # Select host to change -> Host
    def changelist_view(self, request, extra_context=None):
        if extra_context is None:
            extra_context = {}
        extra_context["tabtitle"] = "Host"
        # Get the filtered values
        return super().changelist_view(request, extra_context=extra_context)


class HostIpResource(resources.ModelResource):
    """defines how each field in the referenced model should be mapped to the corresponding fields in the
    import/export file"""

    class Meta:
        model = models.HostIP


class HostIpAdmin(AuditedAdmin, ImportExportModelAdmin):
    """Custom host ip admin class"""

    resource_classes = [HostIpResource]
    model = models.HostIP

    # Select host ip to change -> Host ip
    def changelist_view(self, request, extra_context=None):
        if extra_context is None:
            extra_context = {}
        extra_context["tabtitle"] = "Host IP"
        # Get the filtered values
        return super().changelist_view(request, extra_context=extra_context)


class ContactResource(resources.ModelResource):
    """defines how each field in the referenced model should be mapped to the corresponding fields in the
    import/export file"""

    class Meta:
        model = models.Contact


class ContactAdmin(ListHeaderAdmin, ImportExportModelAdmin):
    """Custom contact admin class to add search."""

    resource_classes = [ContactResource]

    search_fields = ["email", "first_name", "last_name"]
    search_help_text = "Search by first name, last name or email."
    list_display = [
        "name",
        "email",
        "user_exists",
    ]
    # this ordering effects the ordering of results
    # in autocomplete_fields for user
    ordering = ["first_name", "last_name", "email"]

    fieldsets = [
        (
            None,
            {"fields": ["user", "first_name", "middle_name", "last_name", "title", "email", "phone"]},
        )
    ]

    autocomplete_fields = ["user"]

    change_form_template = "django/admin/email_clipboard_change_form.html"

    def user_exists(self, obj):
        """Check if the Contact has a related User"""
        return "Yes" if obj.user is not None else "No"

    user_exists.short_description = "Is user"  # type: ignore
    user_exists.admin_order_field = "user"  # type: ignore

    # We name the custom prop 'contact' because linter
    # is not allowing a short_description attr on it
    # This gets around the linter limitation, for now.
    def name(self, obj: models.Contact):
        """Duplicate the contact _str_"""
        if obj.first_name or obj.last_name:
            return obj.get_formatted_name()
        elif obj.email:
            return obj.email
        elif obj.pk:
            return str(obj.pk)
        else:
            return ""

    name.admin_order_field = "first_name"  # type: ignore

    # Read only that we'll leverage for CISA Analysts
    analyst_readonly_fields = [
        "user",
        "email",
    ]

    def get_readonly_fields(self, request, obj=None):
        """Set the read-only state on form elements.
        We have 1 conditions that determine which fields are read-only:
        admin user permissions.
        """

        readonly_fields = list(self.readonly_fields)

        if request.user.has_perm("registrar.full_access_permission"):
            return readonly_fields
        # Return restrictive Read-only fields for analysts and
        # users who might not belong to groups
        readonly_fields.extend([field for field in self.analyst_readonly_fields])
        return readonly_fields  # Read-only fields for analysts

    def change_view(self, request, object_id, form_url="", extra_context=None):
        """Extend the change_view for Contact objects in django admin.
        Customize to display related objects to the Contact. These will be passed
        through the messages construct to the template for display to the user."""

        # Fetch the Contact instance
        contact = models.Contact.objects.get(pk=object_id)

        # initialize related_objects array
        related_objects = []
        # for all defined fields in the model
        for related_field in contact._meta.get_fields():
            # if the field is a relation to another object
            if related_field.is_relation:
                # Check if the related field is not None
                related_manager = getattr(contact, related_field.name)
                if related_manager is not None:
                    # Check if it's a ManyToManyField/reverse ForeignKey or a OneToOneField
                    # Do this by checking for get_queryset method on the related_manager
                    if hasattr(related_manager, "get_queryset"):
                        # Handles ManyToManyRel and ManyToOneRel
                        queryset = related_manager.get_queryset()
                    else:
                        # Handles OneToOne rels, ie. User
                        queryset = [related_manager]

                    for obj in queryset:
                        # for each object, build the edit url in this view and add as tuple
                        # to the related_objects array
                        app_label = obj._meta.app_label
                        model_name = obj._meta.model_name
                        obj_id = obj.id
                        change_url = reverse("admin:%s_%s_change" % (app_label, model_name), args=[obj_id])
                        related_objects.append((change_url, obj))

        if related_objects:
            message = "<ul class='messagelist_content-list--unstyled'>"
            for i, (url, obj) in enumerate(related_objects):
                if i < 5:
                    escaped_obj = escape(obj)
                    message += f"<li>Joined to {obj.__class__.__name__}: <a href='{url}'>{escaped_obj}</a></li>"
            message += "</ul>"
            if len(related_objects) > 5:
                related_objects_over_five = len(related_objects) - 5
                message += f"<p class='font-sans-3xs'>And {related_objects_over_five} more...</p>"

            message_html = mark_safe(message)  # nosec
            messages.warning(
                request,
                message_html,
            )

        return super().change_view(request, object_id, form_url, extra_context=extra_context)

    # Select contact to change -> Contacts
    def changelist_view(self, request, extra_context=None):
        if extra_context is None:
            extra_context = {}
        extra_context["tabtitle"] = "Contacts"
        # Get the filtered values
        return super().changelist_view(request, extra_context=extra_context)


class WebsiteResource(resources.ModelResource):
    """defines how each field in the referenced model should be mapped to the corresponding fields in the
    import/export file"""

    class Meta:
        model = models.Website


class WebsiteAdmin(ListHeaderAdmin, ImportExportModelAdmin):
    """Custom website admin class."""

    resource_classes = [WebsiteResource]

    # Search
    search_fields = [
        "website",
    ]
    search_help_text = "Search by website."

    def get_model_perms(self, request):
        """
        Return empty perms dict thus hiding the model from admin index.
        """
        superuser_perm = request.user.has_perm("registrar.full_access_permission")
        analyst_perm = request.user.has_perm("registrar.analyst_access_permission")
        if analyst_perm and not superuser_perm:
            return {}
        return super().get_model_perms(request)

    def has_change_permission(self, request, obj=None):
        """
        Allow analysts to access the change form directly via URL.
        """
        superuser_perm = request.user.has_perm("registrar.full_access_permission")
        analyst_perm = request.user.has_perm("registrar.analyst_access_permission")
        if analyst_perm and not superuser_perm:
            return True
        return super().has_change_permission(request, obj)

    def response_change(self, request, obj):
        """
        Override to redirect users back to the previous page after saving.
        """
        superuser_perm = request.user.has_perm("registrar.full_access_permission")
        analyst_perm = request.user.has_perm("registrar.analyst_access_permission")
        return_path = request.GET.get("return_path")

        # First, call the super method to perform the standard operations and capture the response
        response = super().response_change(request, obj)

        # Don't redirect to the website page on save if the user is an analyst.
        # Rather, just redirect back to the originating page.
        if (analyst_perm and not superuser_perm) and return_path:
            # Redirect to the return path if it exists
            return HttpResponseRedirect(return_path)

        # If no redirection is needed, return the original response
        return response


class UserDomainRoleResource(resources.ModelResource):
    """defines how each field in the referenced model should be mapped to the corresponding fields in the
    import/export file"""

    class Meta:
        model = models.UserDomainRole


class UserDomainRoleAdmin(ListHeaderAdmin, ImportExportModelAdmin):
    """Custom user domain role admin class."""

    resource_classes = [UserDomainRoleResource]

    class Meta:
        """Contains meta information about this class"""

        model = models.UserDomainRole
        fields = "__all__"

    _meta = Meta()

    # Columns
    list_display = [
        "user",
        "domain",
        "role",
    ]

    orderable_fk_fields = [
        ("domain", "name"),
        ("user", ["first_name", "last_name", "email"]),
    ]

    # Search
    search_fields = [
        "user__first_name",
        "user__last_name",
        "user__email",
        "domain__name",
        "role",
    ]
    search_help_text = "Search by first name, last name, email, or domain."

    autocomplete_fields = ["user", "domain"]

    # Fixes a bug where non-superusers are redirected to the main page
    def delete_view(self, request, object_id, extra_context=None):
        """Custom delete_view implementation that specifies redirect behaviour"""
        response = super().delete_view(request, object_id, extra_context)

        if isinstance(response, HttpResponseRedirect) and not request.user.has_perm("registrar.full_access_permission"):
            url = reverse("admin:registrar_userdomainrole_changelist")
            return redirect(url)
        else:
            return response

    # User Domain manager [email] is manager on domain [domain name] ->
    # Domain manager [email] on [domain name]
    def changeform_view(self, request, object_id=None, form_url="", extra_context=None):
        if extra_context is None:
            extra_context = {}

        if object_id:
            obj = self.get_object(request, object_id)
            if obj:
                email = obj.user.email
                domain_name = obj.domain.name
                extra_context["subtitle"] = f"Domain manager {email} on {domain_name}"

        return super().changeform_view(request, object_id, form_url, extra_context=extra_context)


class DomainInvitationAdmin(ListHeaderAdmin):
    """Custom domain invitation admin class."""

    class Meta:
        model = models.DomainInvitation
        fields = "__all__"

    _meta = Meta()

    # Columns
    list_display = [
        "email",
        "domain",
        "status",
    ]

    # Search
    search_fields = [
        "email",
        "domain__name",
    ]

    # Filters
    list_filter = ("status",)

    search_help_text = "Search by email or domain."

    # Mark the FSM field 'status' as readonly
    # to allow admin users to create Domain Invitations
    # without triggering the FSM Transition Not Allowed
    # error.
    readonly_fields = ["status"]

    autocomplete_fields = ["domain"]

    change_form_template = "django/admin/email_clipboard_change_form.html"

    # Select domain invitations to change -> Domain invitations
    def changelist_view(self, request, extra_context=None):
        if extra_context is None:
            extra_context = {}
        extra_context["tabtitle"] = "Domain invitations"
        # Get the filtered values
        return super().changelist_view(request, extra_context=extra_context)


class DomainInformationResource(resources.ModelResource):
    """defines how each field in the referenced model should be mapped to the corresponding fields in the
    import/export file"""

    class Meta:
        model = models.DomainInformation


class DomainInformationAdmin(ListHeaderAdmin, ImportExportModelAdmin):
    """Customize domain information admin class."""

    resource_classes = [DomainInformationResource]

    form = DomainInformationAdminForm

    # Columns
    list_display = [
        "domain",
        "generic_org_type",
        "created_at",
        "submitter",
    ]

    orderable_fk_fields = [
        ("domain", "name"),
        ("submitter", ["first_name", "last_name"]),
    ]

    # Filters
    list_filter = ["generic_org_type"]

    # Search
    search_fields = [
        "domain__name",
    ]
    search_help_text = "Search by domain."

    fieldsets = [
        (None, {"fields": ["portfolio", "sub_organization", "creator", "submitter", "domain_request", "notes"]}),
        (".gov domain", {"fields": ["domain"]}),
        ("Contacts", {"fields": ["senior_official", "other_contacts", "no_other_contacts_rationale"]}),
        ("Background info", {"fields": ["anything_else"]}),
        (
            "Type of organization",
            {
                "fields": [
                    "is_election_board",
                    "organization_type",
                ]
            },
        ),
        (
            "Show details",
            {
                "classes": ["collapse--dgfieldset"],
                "description": "Extends type of organization",
                "fields": [
                    "federal_type",
                    "federal_agency",
                    "tribe_name",
                    "federally_recognized_tribe",
                    "state_recognized_tribe",
                    "about_your_organization",
                ],
            },
        ),
        (
            "Organization name and mailing address",
            {
                "fields": [
                    "organization_name",
                    "state_territory",
                ]
            },
        ),
        (
            "Show details",
            {
                "classes": ["collapse--dgfieldset"],
                "description": "Extends organization name and mailing address",
                "fields": [
                    "address_line1",
                    "address_line2",
                    "city",
                    "zipcode",
                    "urbanization",
                ],
            },
        ),
    ]

    # Readonly fields for analysts and superusers
    readonly_fields = ("other_contacts", "is_election_board", "federal_agency")

    # Read only that we'll leverage for CISA Analysts
    analyst_readonly_fields = [
        "creator",
        "type_of_work",
        "more_organization_information",
        "domain",
        "domain_request",
        "submitter",
        "no_other_contacts_rationale",
        "anything_else",
        "is_policy_acknowledged",
    ]

    # For each filter_horizontal, init in admin js extendFilterHorizontalWidgets
    # to activate the edit/delete/view buttons
    filter_horizontal = ("other_contacts",)

    autocomplete_fields = [
        "creator",
        "domain_request",
        "senior_official",
        "domain",
        "submitter",
        "portfolio",
        "sub_organization",
    ]

    # Table ordering
    ordering = ["domain__name"]

    change_form_template = "django/admin/domain_information_change_form.html"

    superuser_only_fields = [
        "portfolio",
        "sub_organization",
    ]

    # DEVELOPER's NOTE:
    # Normally, to exclude a field from an Admin form, we could simply utilize
    # Django's "exclude" feature.  However, it causes a "missing key" error if we
    # go that route for this particular form.  The error gets thrown by our
    # custom fieldset.html code and is due to the fact that "exclude" removes
    # fields from base_fields but not fieldsets.  Rather than reworking our
    # custom frontend, it seems more straightforward (and easier to read) to simply
    # modify the fieldsets list so that it excludes any fields we want to remove
    # based on permissions (eg. superuser_only_fields) or other conditions.
    def get_fieldsets(self, request, obj=None):
        fieldsets = self.fieldsets

        # Create a modified version of fieldsets to exclude certain fields
        if not request.user.has_perm("registrar.full_access_permission"):
            modified_fieldsets = []
            for name, data in fieldsets:
                fields = data.get("fields", [])
                fields = tuple(field for field in fields if field not in DomainInformationAdmin.superuser_only_fields)
                modified_fieldsets.append((name, {"fields": fields}))
            return modified_fieldsets
        return fieldsets

    def get_readonly_fields(self, request, obj=None):
        """Set the read-only state on form elements.
        We have 1 conditions that determine which fields are read-only:
        admin user permissions.
        """

        readonly_fields = list(self.readonly_fields)

        if request.user.has_perm("registrar.full_access_permission"):
            return readonly_fields
        # Return restrictive Read-only fields for analysts and
        # users who might not belong to groups
        readonly_fields.extend([field for field in self.analyst_readonly_fields])
        return readonly_fields  # Read-only fields for analysts

    # Select domain information to change -> Domain information
    def changelist_view(self, request, extra_context=None):
        if extra_context is None:
            extra_context = {}
        extra_context["tabtitle"] = "Domain information"
        # Get the filtered values
        return super().changelist_view(request, extra_context=extra_context)


class DomainRequestResource(FsmModelResource):
    """defines how each field in the referenced model should be mapped to the corresponding fields in the
    import/export file"""

    class Meta:
        model = models.DomainRequest


class DomainRequestAdmin(ListHeaderAdmin, ImportExportModelAdmin):
    """Custom domain requests admin class."""

    resource_classes = [DomainRequestResource]

    form = DomainRequestAdminForm
    change_form_template = "django/admin/domain_request_change_form.html"

    class StatusListFilter(MultipleChoiceListFilter):
        """Custom status filter which is a multiple choice filter"""

        title = "Status"
        parameter_name = "status__in"

        template = "django/admin/multiple_choice_list_filter.html"

        def lookups(self, request, model_admin):
            return DomainRequest.DomainRequestStatus.choices

    class InvestigatorFilter(admin.SimpleListFilter):
        """Custom investigator filter that only displays users with the manager role"""

        title = "investigator"
        # Match the old param name to avoid unnecessary refactoring
        parameter_name = "investigator__id__exact"

        def lookups(self, request, model_admin):
            """Lookup reimplementation, gets users of is_staff.
            Returns a list of tuples consisting of (user.id, user)
            """
            # Select all investigators that are staff, then order by name and email
            privileged_users = (
                DomainRequest.objects.select_related("investigator")
                .filter(investigator__is_staff=True)
                .order_by("investigator__first_name", "investigator__last_name", "investigator__email")
            )

            # Annotate the full name and return a values list that lookups can use
            privileged_users_annotated = (
                privileged_users.annotate(
                    full_name=Coalesce(
                        Concat(
                            "investigator__first_name", Value(" "), "investigator__last_name", output_field=CharField()
                        ),
                        "investigator__email",
                        output_field=CharField(),
                    )
                )
                .values_list("investigator__id", "full_name")
                .distinct()
            )

            return privileged_users_annotated

        def queryset(self, request, queryset):
            """Custom queryset implementation, filters by investigator"""
            if self.value() is None:
                return queryset
            else:
                return queryset.filter(investigator__id__exact=self.value())

    class ElectionOfficeFilter(admin.SimpleListFilter):
        """Define a custom filter for is_election_board"""

        title = _("election office")
        parameter_name = "is_election_board"

        def lookups(self, request, model_admin):
            return (
                ("1", _("Yes")),
                ("0", _("No")),
            )

        def queryset(self, request, queryset):
            if self.value() == "1":
                return queryset.filter(is_election_board=True)
            if self.value() == "0":
                return queryset.filter(Q(is_election_board=False) | Q(is_election_board=None))

    # Columns
    list_display = [
        "requested_domain",
        "submission_date",
        "status",
        "generic_org_type",
        "federal_type",
        "federal_agency",
        "organization_name",
        "custom_election_board",
        "city",
        "state_territory",
        "submitter",
        "investigator",
    ]

    orderable_fk_fields = [
        ("requested_domain", "name"),
        ("submitter", ["first_name", "last_name"]),
        ("investigator", ["first_name", "last_name"]),
    ]

    def custom_election_board(self, obj):
        return "Yes" if obj.is_election_board else "No"

    custom_election_board.admin_order_field = "is_election_board"  # type: ignore
    custom_election_board.short_description = "Election office"  # type: ignore

    # This is just a placeholder. This field will be populated in the detail_table_fieldset view.
    # This is not a field that exists on the model.
    def status_history(self, obj):
        return "No changelog to display."

    status_history.short_description = "Status History"  # type: ignore

    # Filters
    list_filter = (
        StatusListFilter,
        "generic_org_type",
        "federal_type",
        ElectionOfficeFilter,
        "rejection_reason",
        InvestigatorFilter,
    )

    # Search
    search_fields = [
        "requested_domain__name",
        "submitter__email",
        "submitter__first_name",
        "submitter__last_name",
    ]
    search_help_text = "Search by domain or submitter."

    fieldsets = [
        (
            None,
            {
                "fields": [
                    "portfolio",
<<<<<<< HEAD
=======
                    "sub_organization",
>>>>>>> 18b7c17a
                    "status_history",
                    "status",
                    "rejection_reason",
                    "action_needed_reason",
                    "action_needed_reason_email",
                    "investigator",
                    "creator",
                    "submitter",
                    "approved_domain",
                    "notes",
                ]
            },
        ),
        (".gov domain", {"fields": ["requested_domain", "alternative_domains"]}),
        (
            "Contacts",
            {
                "fields": [
                    "senior_official",
                    "other_contacts",
                    "no_other_contacts_rationale",
                    "cisa_representative_first_name",
                    "cisa_representative_last_name",
                    "cisa_representative_email",
                ]
            },
        ),
        ("Background info", {"fields": ["purpose", "anything_else", "current_websites"]}),
        (
            "Type of organization",
            {
                "fields": [
                    "is_election_board",
                    "organization_type",
                ]
            },
        ),
        (
            "Show details",
            {
                "classes": ["collapse--dgfieldset"],
                "description": "Extends type of organization",
                "fields": [
                    "federal_type",
                    "federal_agency",
                    "tribe_name",
                    "federally_recognized_tribe",
                    "state_recognized_tribe",
                    "about_your_organization",
                ],
            },
        ),
        (
            "Organization name and mailing address",
            {
                "fields": [
                    "organization_name",
                    "state_territory",
                ]
            },
        ),
        (
            "Show details",
            {
                "classes": ["collapse--dgfieldset"],
                "description": "Extends organization name and mailing address",
                "fields": [
                    "address_line1",
                    "address_line2",
                    "city",
                    "zipcode",
                    "urbanization",
                ],
            },
        ),
    ]

    # Readonly fields for analysts and superusers
    readonly_fields = (
        "other_contacts",
        "current_websites",
        "alternative_domains",
        "is_election_board",
        "federal_agency",
        "status_history",
<<<<<<< HEAD
=======
        "action_needed_reason_email",
>>>>>>> 18b7c17a
    )

    # Read only that we'll leverage for CISA Analysts
    analyst_readonly_fields = [
        "creator",
        "about_your_organization",
        "requested_domain",
        "approved_domain",
        "alternative_domains",
        "purpose",
        "submitter",
        "no_other_contacts_rationale",
        "anything_else",
        "is_policy_acknowledged",
        "cisa_representative_first_name",
        "cisa_representative_last_name",
        "cisa_representative_email",
    ]
    autocomplete_fields = [
        "approved_domain",
        "requested_domain",
        "submitter",
        "creator",
        "senior_official",
        "investigator",
        "portfolio",
        "sub_organization",
    ]
    filter_horizontal = ("current_websites", "alternative_domains", "other_contacts")

    superuser_only_fields = [
        "portfolio",
        "sub_organization",
    ]

    # DEVELOPER's NOTE:
    # Normally, to exclude a field from an Admin form, we could simply utilize
    # Django's "exclude" feature.  However, it causes a "missing key" error if we
    # go that route for this particular form.  The error gets thrown by our
    # custom fieldset.html code and is due to the fact that "exclude" removes
    # fields from base_fields but not fieldsets.  Rather than reworking our
    # custom frontend, it seems more straightforward (and easier to read) to simply
    # modify the fieldsets list so that it excludes any fields we want to remove
    # based on permissions (eg. superuser_only_fields) or other conditions.
    def get_fieldsets(self, request, obj=None):
        fieldsets = super().get_fieldsets(request, obj)

        # Create a modified version of fieldsets to exclude certain fields
        if not request.user.has_perm("registrar.full_access_permission"):
            modified_fieldsets = []
            for name, data in fieldsets:
                fields = data.get("fields", [])
                fields = tuple(field for field in fields if field not in self.superuser_only_fields)
                modified_fieldsets.append((name, {"fields": fields}))
            return modified_fieldsets
        return fieldsets

    # Table ordering
    # NOTE: This impacts the select2 dropdowns (combobox)
    # Currentl, there's only one for requests on DomainInfo
    ordering = ["-submission_date", "requested_domain__name"]

    change_form_template = "django/admin/domain_request_change_form.html"

    # Trigger action when a fieldset is changed
    def save_model(self, request, obj, form, change):
        """Custom save_model definition that handles edge cases"""

        # == Check that the obj is in a valid state == #

        # If obj is none, something went very wrong.
        # The form should have blocked this, so lets forbid it.
        if not obj:
            logger.error(f"Invalid value for obj ({obj})")
            messages.set_level(request, messages.ERROR)
            messages.error(
                request,
                "Could not save DomainRequest. Something went wrong.",
            )
            return None

        # If the user is restricted or we're saving an invalid model,
        # forbid this action.
        if not obj or obj.creator.status == models.User.RESTRICTED:
            # Clear the success message
            messages.set_level(request, messages.ERROR)

            messages.error(
                request,
                "This action is not permitted for domain requests with a restricted creator.",
            )

            return None

        # == Check if we're making a change or not == #

        # If we're not making a change (adding a record), run save model as we do normally
        if not change:
            return super().save_model(request, obj, form, change)

        # == Handle non-status changes == #
        # Get the original domain request from the database.
        original_obj = models.DomainRequest.objects.get(pk=obj.pk)

        if obj.action_needed_reason:
            text = self._get_action_needed_reason_default_email_text(obj, obj.action_needed_reason)
            body_text = text.get("email_body_text")
            if body_text:
                body_text.strip().lstrip("\n")
                is_default_email = body_text == obj.action_needed_reason_email
                reason_changed = obj.action_needed_reason != original_obj.action_needed_reason
                if is_default_email and reason_changed:
                    obj.action_needed_reason_email = body_text
            should_save = True


        if obj.status == original_obj.status:
            # If the status hasn't changed, let the base function take care of it
            return super().save_model(request, obj, form, change)

        # == Handle status changes == #
        # Run some checks on the current object for invalid status changes
        obj, should_save = self._handle_status_change(request, obj, original_obj)

        # We should only save if we don't display any errors in the steps above.
        if should_save:
            return super().save_model(request, obj, form, change)

    def _handle_status_change(self, request, obj, original_obj):
        """
        Checks for various conditions when a status change is triggered.
        In the event that it is valid, the status will be mapped to
        the appropriate method.

        In the event that we should not status change, an error message
        will be displayed.

        Returns a tuple: (obj: DomainRequest, should_proceed: bool)
        """

        should_proceed = True
        error_message = None

        # Get the method that should be run given the status
        selected_method = self.get_status_method_mapping(obj)
        if selected_method is None:
            logger.warning("Unknown status selected in django admin")

            # If the status is not mapped properly, saving could cause
            # weird issues down the line. Instead, we should block this.
            should_proceed = False
            return should_proceed

        request_is_not_approved = obj.status != models.DomainRequest.DomainRequestStatus.APPROVED
        if request_is_not_approved and not obj.domain_is_not_active():
            # If an admin tried to set an approved domain request to
            # another status and the related domain is already
            # active, shortcut the action and throw a friendly
            # error message. This action would still not go through
            # shortcut or not as the rules are duplicated on the model,
            # but the error would be an ugly Django error screen.
            error_message = "This action is not permitted. The domain is already active."
        elif obj.status == models.DomainRequest.DomainRequestStatus.REJECTED and not obj.rejection_reason:
            # This condition should never be triggered.
            # The opposite of this condition is acceptable (rejected -> other status and rejection_reason)
            # because we clean up the rejection reason in the transition in the model.
            error_message = FSMDomainRequestError.get_error_message(FSMErrorCodes.NO_REJECTION_REASON)
        elif obj.status == models.DomainRequest.DomainRequestStatus.ACTION_NEEDED and not obj.action_needed_reason:
            error_message = FSMDomainRequestError.get_error_message(FSMErrorCodes.NO_ACTION_NEEDED_REASON)
        else:
            # This is an fsm in model which will throw an error if the
            # transition condition is violated, so we roll back the
            # status to what it was before the admin user changed it and
            # let the fsm method set it.
            obj.status = original_obj.status

            # Try to perform the status change.
            # Catch FSMDomainRequestError's and return the message,
            # as these are typically user errors.
            try:
                selected_method()
            except FSMDomainRequestError as err:
                logger.warning(f"An error encountered when trying to change status: {err}")
                error_message = err.message

        if error_message is not None:
            # Clear the success message
            messages.set_level(request, messages.ERROR)
            # Display the error
            messages.error(
                request,
                error_message,
            )

            # If an error message exists, we shouldn't proceed
            should_proceed = False

        return (obj, should_proceed)

    def get_status_method_mapping(self, domain_request):
        """Returns what method should be ran given an domain request object"""
        # Define a per-object mapping
        status_method_mapping = {
            models.DomainRequest.DomainRequestStatus.STARTED: None,
            models.DomainRequest.DomainRequestStatus.SUBMITTED: domain_request.submit,
            models.DomainRequest.DomainRequestStatus.IN_REVIEW: domain_request.in_review,
            models.DomainRequest.DomainRequestStatus.ACTION_NEEDED: domain_request.action_needed,
            models.DomainRequest.DomainRequestStatus.APPROVED: domain_request.approve,
            models.DomainRequest.DomainRequestStatus.WITHDRAWN: domain_request.withdraw,
            models.DomainRequest.DomainRequestStatus.REJECTED: domain_request.reject,
            models.DomainRequest.DomainRequestStatus.INELIGIBLE: (domain_request.reject_with_prejudice),
        }

        # Grab the method
        return status_method_mapping.get(domain_request.status, None)

    def get_readonly_fields(self, request, obj=None):
        """Set the read-only state on form elements.
        We have 2 conditions that determine which fields are read-only:
        admin user permissions and the domain request creator's status, so
        we'll use the baseline readonly_fields and extend it as needed.
        """
        readonly_fields = list(self.readonly_fields)

        # Check if the creator is restricted
        if obj and obj.creator.status == models.User.RESTRICTED:
            # For fields like CharField, IntegerField, etc., the widget used is
            # straightforward and the readonly_fields list can control their behavior
            readonly_fields.extend([field.name for field in self.model._meta.fields])
            # Add the multi-select fields to readonly_fields:
            # Complex fields like ManyToManyField require special handling
            readonly_fields.extend(["alternative_domains"])

        if request.user.has_perm("registrar.full_access_permission"):
            return readonly_fields
        # Return restrictive Read-only fields for analysts and
        # users who might not belong to groups
        readonly_fields.extend([field for field in self.analyst_readonly_fields])
        return readonly_fields

    def display_restricted_warning(self, request, obj):
        if obj and obj.creator.status == models.User.RESTRICTED:
            messages.warning(
                request,
                "Cannot edit a domain request with a restricted creator.",
            )

    def changelist_view(self, request, extra_context=None):
        """
        Override changelist_view to set the selected value of status filter.
        """
        # there are two conditions which should set the default selected filter:
        # 1 - there are no query parameters in the request and the request is the
        #     initial request for this view
        # 2 - there are no query parameters in the request and the referring url is
        #     the change view for a domain request
        should_apply_default_filter = False
        # use http_referer in order to distinguish between request as a link from another page
        # and request as a removal of all filters
        http_referer = request.META.get("HTTP_REFERER", "")
        # if there are no query parameters in the request
        if not bool(request.GET):
            # if the request is the initial request for this view
            if request.path not in http_referer:
                should_apply_default_filter = True
            # elif the request is a referral from changelist view or from
            # domain request change view
            elif request.path in http_referer:
                # find the index to determine the referring url after the path
                index = http_referer.find(request.path)
                # Check if there is a character following the path in http_referer
                next_char_index = index + len(request.path)
                if index + next_char_index < len(http_referer):
                    next_char = http_referer[next_char_index]

                    # Check if the next character is a digit, if so, this indicates
                    # a change view for domain request
                    if next_char.isdigit():
                        should_apply_default_filter = True

        # Select domain request to change -> Domain requests
        if extra_context is None:
            extra_context = {}
            extra_context["tabtitle"] = "Domain requests"

        if should_apply_default_filter:
            # modify the GET of the request to set the selected filter
            modified_get = copy.deepcopy(request.GET)
            modified_get["status__in"] = "submitted,in review,action needed"
            request.GET = modified_get

        response = super().changelist_view(request, extra_context=extra_context)
        return response

    def change_view(self, request, object_id, form_url="", extra_context=None):
        """Display restricted warning,
        Setup the auditlog trail and pass it in extra context."""
        obj = self.get_object(request, object_id)
        self.display_restricted_warning(request, obj)

        # Initialize variables for tracking status changes and filtered entries
        filtered_audit_log_entries = []

        try:
            # Retrieve and order audit log entries by timestamp in descending order
            audit_log_entries = LogEntry.objects.filter(object_id=object_id).order_by("-timestamp")

            # Process each log entry to filter based on the change criteria
            for log_entry in audit_log_entries:
                entry = self.process_log_entry(log_entry)
                if entry:
                    filtered_audit_log_entries.append(entry)

        except ObjectDoesNotExist as e:
            logger.error(f"Object with object_id {object_id} does not exist: {e}")
        except Exception as e:
            logger.error(f"An error occurred during change_view: {e}")

        # Initialize extra_context and add filtered entries
        extra_context = extra_context or {}
        extra_context["filtered_audit_log_entries"] = filtered_audit_log_entries
        extra_context["action_needed_reason_emails"] = self.get_all_action_needed_reason_emails_as_json(obj)
        extra_context["has_profile_feature_flag"] = flag_is_active(request, "profile_feature")

        # Call the superclass method with updated extra_context
        return super().change_view(request, object_id, form_url, extra_context)

    # TODO - scrap this approach and just centralize everything
    def get_all_action_needed_reason_emails_as_json(self, domain_request):
        """Returns a json dictionary of every action needed reason and its associated email
        for this particular domain request."""
        emails = {}
        for action_needed_reason in domain_request.ActionNeededReasons:
            enum_value = action_needed_reason.value
            custom_text = None
            if domain_request.action_needed_reason == enum_value and domain_request.action_needed_reason_email:
                custom_text = domain_request.action_needed_reason_email

            emails[enum_value] = self._get_action_needed_reason_default_email_text(domain_request, enum_value, custom_text)
        return json.dumps(emails)

    def _get_action_needed_reason_default_email_text(self, domain_request, action_needed_reason: str, custom_text=None):
        """Returns the default email associated with the given action needed reason"""
        if action_needed_reason is None or action_needed_reason == domain_request.ActionNeededReasons.OTHER:
            return {
                "subject_text": None,
                "email_body_text": None,
            }

        # Get the email body
        if not custom_text:
            template_path = f"emails/action_needed_reasons/{action_needed_reason}.txt"
        else:
            template_path = f"emails/action_needed_reasons/custom_email.txt"

        template = get_template(template_path)

        # Get the email subject
        template_subject_path = f"emails/action_needed_reasons/{action_needed_reason}_subject.txt"
        subject_template = get_template(template_subject_path)

<<<<<<< HEAD
        recipient = domain_request.creator if flag_is_active(None, "profile_feature") else domain_request.submitter
        # Return the content of the rendered views
        context = {"domain_request": domain_request, "recipient": recipient}
=======
        if flag_is_active(None, "profile_feature"):  # type: ignore
            recipient = domain_request.creator
        else:
            recipient = domain_request.submitter
>>>>>>> 18b7c17a

        # Return the content of the rendered views
        context = {"domain_request": domain_request, "recipient": recipient}
        return {
            "subject_text": subject_template.render(context=context),
            "email_body_text": template.render(context=context) if not custom_text else custom_text,
        }

    def process_log_entry(self, log_entry):
        """Process a log entry and return filtered entry dictionary if applicable."""
        changes = log_entry.changes
        status_changed = "status" in changes
        rejection_reason_changed = "rejection_reason" in changes
        action_needed_reason_changed = "action_needed_reason" in changes

        # Check if the log entry meets the filtering criteria
        if status_changed or (not status_changed and (rejection_reason_changed or action_needed_reason_changed)):
            entry = {}

            # Handle status change
            if status_changed:
                _, status_value = changes.get("status")
                if status_value:
                    entry["status"] = DomainRequest.DomainRequestStatus.get_status_label(status_value)

            # Handle rejection reason change
            if rejection_reason_changed:
                _, rejection_reason_value = changes.get("rejection_reason")
                if rejection_reason_value:
                    entry["rejection_reason"] = (
                        ""
                        if rejection_reason_value == "None"
                        else DomainRequest.RejectionReasons.get_rejection_reason_label(rejection_reason_value)
                    )
                    # Handle case where rejection reason changed but not status
                    if not status_changed:
                        entry["status"] = DomainRequest.DomainRequestStatus.get_status_label(
                            DomainRequest.DomainRequestStatus.REJECTED
                        )

            # Handle action needed reason change
            if action_needed_reason_changed:
                _, action_needed_reason_value = changes.get("action_needed_reason")
                if action_needed_reason_value:
                    entry["action_needed_reason"] = (
                        ""
                        if action_needed_reason_value == "None"
                        else DomainRequest.ActionNeededReasons.get_action_needed_reason_label(
                            action_needed_reason_value
                        )
                    )
                    # Handle case where action needed reason changed but not status
                    if not status_changed:
                        entry["status"] = DomainRequest.DomainRequestStatus.get_status_label(
                            DomainRequest.DomainRequestStatus.ACTION_NEEDED
                        )

            # Add actor and timestamp information
            entry["actor"] = log_entry.actor
            entry["timestamp"] = log_entry.timestamp

            return entry

        return None


class TransitionDomainAdmin(ListHeaderAdmin):
    """Custom transition domain admin class."""

    # Columns
    list_display = [
        "username",
        "domain_name",
        "status",
        "email_sent",
        "processed",
    ]

    search_fields = ["username", "domain_name"]
    search_help_text = "Search by user or domain name."

    change_form_template = "django/admin/email_clipboard_change_form.html"


class DomainInformationInline(admin.StackedInline):
    """Edit a domain information on the domain page.
    We had issues inheriting from both StackedInline
    and the source DomainInformationAdmin since these
    classes conflict, so we'll just pull what we need
    from DomainInformationAdmin
    """

    form = DomainInformationInlineForm
    template = "django/admin/includes/domain_info_inline_stacked.html"
    model = models.DomainInformation

    fieldsets = DomainInformationAdmin.fieldsets
    readonly_fields = DomainInformationAdmin.readonly_fields
    analyst_readonly_fields = DomainInformationAdmin.analyst_readonly_fields
    autocomplete_fields = DomainInformationAdmin.autocomplete_fields

    def has_change_permission(self, request, obj=None):
        """Custom has_change_permission override so that we can specify that
        analysts can edit this through this inline, but not through the model normally"""

        superuser_perm = request.user.has_perm("registrar.full_access_permission")
        analyst_perm = request.user.has_perm("registrar.analyst_access_permission")
        if analyst_perm and not superuser_perm:
            return True
        return super().has_change_permission(request, obj)

    def formfield_for_manytomany(self, db_field, request, **kwargs):
        """customize the behavior of formfields with manytomany relationships.  the customized
        behavior includes sorting of objects in lists as well as customizing helper text"""
        queryset = AdminSortFields.get_queryset(db_field)
        if queryset:
            kwargs["queryset"] = queryset
        formfield = super().formfield_for_manytomany(db_field, request, **kwargs)
        # customize the help text for all formfields for manytomany
        formfield.help_text = (
            formfield.help_text
            + " If more than one value is selected, the change/delete/view actions will be disabled."
        )
        return formfield

    def formfield_for_foreignkey(self, db_field, request, **kwargs):
        """Customize the behavior of formfields with foreign key relationships. This will customize
        the behavior of selects. Customized behavior includes sorting of objects in list."""
        queryset = AdminSortFields.get_queryset(db_field)
        if queryset:
            kwargs["queryset"] = queryset
        return super().formfield_for_foreignkey(db_field, request, **kwargs)

    def get_readonly_fields(self, request, obj=None):
        return DomainInformationAdmin.get_readonly_fields(self, request, obj=None)

    # Re-route the get_fieldsets method to utilize DomainInformationAdmin.get_fieldsets
    # since that has all the logic for excluding certain fields according to user permissions.
    # Then modify the remaining fields to further trim out any we don't want for this inline
    # form
    def get_fieldsets(self, request, obj=None):
        # Grab fieldsets from DomainInformationAdmin so that it handles all logic
        # for permission-based field visibility.
        modified_fieldsets = DomainInformationAdmin.get_fieldsets(self, request, obj=None)

        # remove .gov domain from fieldset
        for index, (title, f) in enumerate(modified_fieldsets):
            if title == ".gov domain":
                del modified_fieldsets[index]
                break

        return modified_fieldsets


class DomainResource(FsmModelResource):
    """defines how each field in the referenced model should be mapped to the corresponding fields in the
    import/export file"""

    class Meta:
        model = models.Domain


class DomainAdmin(ListHeaderAdmin, ImportExportModelAdmin):
    """Custom domain admin class to add extra buttons."""

    resource_classes = [DomainResource]

    class ElectionOfficeFilter(admin.SimpleListFilter):
        """Define a custom filter for is_election_board"""

        title = _("election office")
        parameter_name = "is_election_board"

        def lookups(self, request, model_admin):
            return (
                ("1", _("Yes")),
                ("0", _("No")),
            )

        def queryset(self, request, queryset):
            if self.value() == "1":
                return queryset.filter(domain_info__is_election_board=True)
            if self.value() == "0":
                return queryset.filter(Q(domain_info__is_election_board=False) | Q(domain_info__is_election_board=None))

    inlines = [DomainInformationInline]

    # Columns
    list_display = [
        "name",
        "generic_org_type",
        "federal_type",
        "federal_agency",
        "organization_name",
        "custom_election_board",
        "city",
        "state_territory",
        "state",
        "expiration_date",
        "created_at",
        "first_ready",
        "deleted",
    ]

    fieldsets = (
        (
            None,
            {"fields": ["name", "state", "expiration_date", "first_ready", "deleted"]},
        ),
    )

    # this ordering effects the ordering of results in autocomplete_fields for domain
    ordering = ["name"]

    def generic_org_type(self, obj):
        return obj.domain_info.get_generic_org_type_display()

    generic_org_type.admin_order_field = "domain_info__generic_org_type"  # type: ignore

    def federal_agency(self, obj):
        return obj.domain_info.federal_agency if obj.domain_info else None

    federal_agency.admin_order_field = "domain_info__federal_agency"  # type: ignore

    def federal_type(self, obj):
        return obj.domain_info.federal_type if obj.domain_info else None

    federal_type.admin_order_field = "domain_info__federal_type"  # type: ignore

    def organization_name(self, obj):
        return obj.domain_info.organization_name if obj.domain_info else None

    organization_name.admin_order_field = "domain_info__organization_name"  # type: ignore

    def custom_election_board(self, obj):
        domain_info = getattr(obj, "domain_info", None)
        if domain_info:
            return "Yes" if domain_info.is_election_board else "No"
        return "No"

    custom_election_board.admin_order_field = "domain_info__is_election_board"  # type: ignore
    custom_election_board.short_description = "Election office"  # type: ignore

    def city(self, obj):
        return obj.domain_info.city if obj.domain_info else None

    city.admin_order_field = "domain_info__city"  # type: ignore

    @admin.display(description=_("State / territory"))
    def state_territory(self, obj):
        return obj.domain_info.state_territory if obj.domain_info else None

    state_territory.admin_order_field = "domain_info__state_territory"  # type: ignore

    # Filters
    list_filter = ["domain_info__generic_org_type", "domain_info__federal_type", ElectionOfficeFilter, "state"]

    search_fields = ["name"]
    search_help_text = "Search by domain name."
    change_form_template = "django/admin/domain_change_form.html"
    readonly_fields = ("state", "expiration_date", "first_ready", "deleted", "federal_agency")

    # Table ordering
    ordering = ["name"]

    # Override for the delete confirmation page on the domain table (bulk delete action)
    delete_selected_confirmation_template = "django/admin/domain_delete_selected_confirmation.html"

    def delete_view(self, request, object_id, extra_context=None):
        """
        Custom delete_view to perform additional actions or customize the template.
        """

        # Set the delete template to a custom one
        self.delete_confirmation_template = "django/admin/domain_delete_confirmation.html"
        response = super().delete_view(request, object_id, extra_context=extra_context)

        return response

    def changeform_view(self, request, object_id=None, form_url="", extra_context=None):
        """Custom changeform implementation to pass in context information"""
        if extra_context is None:
            extra_context = {}

        if object_id is not None:
            domain = Domain.objects.get(pk=object_id)

            # Used in the custom contact view
            if domain is not None and hasattr(domain, "domain_info"):
                extra_context["original_object"] = domain.domain_info

            extra_context["state_help_message"] = Domain.State.get_admin_help_text(domain.state)
            extra_context["domain_state"] = domain.get_state_display()
            extra_context["curr_exp_date"] = (
                domain.expiration_date if domain.expiration_date is not None else self._get_current_date()
            )

        return super().changeform_view(request, object_id, form_url, extra_context)

    def response_change(self, request, obj):
        # Create dictionary of action functions
        ACTION_FUNCTIONS = {
            "_place_client_hold": self.do_place_client_hold,
            "_remove_client_hold": self.do_remove_client_hold,
            "_edit_domain": self.do_edit_domain,
            "_delete_domain": self.do_delete_domain,
            "_get_status": self.do_get_status,
            "_extend_expiration_date": self.do_extend_expiration_date,
        }

        # Check which action button was pressed and call the corresponding function
        for action, function in ACTION_FUNCTIONS.items():
            if action in request.POST:
                return function(request, obj)

        # If no matching action button is found, return the super method
        return super().response_change(request, obj)

    def do_extend_expiration_date(self, request, obj):
        """Extends a domains expiration date by one year from the current date"""

        # Make sure we're dealing with a Domain
        if not isinstance(obj, Domain):
            self.message_user(request, "Object is not of type Domain.", messages.ERROR)
            return None

        # Renew the domain.
        try:
            obj.renew_domain()
            self.message_user(
                request,
                "Successfully extended the expiration date.",
            )
        except RegistryError as err:
            if err.is_connection_error():
                error_message = "Error connecting to the registry."
            else:
                error_message = f"Error extending this domain: {err}."
            self.message_user(request, error_message, messages.ERROR)
        except KeyError:
            # In normal code flow, a keyerror can only occur when
            # fresh data can't be pulled from the registry, and thus there is no cache.
            self.message_user(
                request,
                "Error connecting to the registry. No expiration date was found.",
                messages.ERROR,
            )
        except Exception as err:
            logger.error(err, stack_info=True)
            self.message_user(request, "Could not delete: An unspecified error occured", messages.ERROR)

        return HttpResponseRedirect(".")

    # Workaround for unit tests, as we cannot mock date directly.
    # it is immutable. Rather than dealing with a convoluted workaround,
    # lets wrap this in a function.
    def _get_current_date(self):
        """Gets the current date"""
        return date.today()

    def do_delete_domain(self, request, obj):
        if not isinstance(obj, Domain):
            # Could be problematic if the type is similar,
            # but not the same (same field/func names).
            # We do not want to accidentally delete records.
            self.message_user(request, "Object is not of type Domain", messages.ERROR)
            return

        try:
            obj.deletedInEpp()
            obj.save()
        except RegistryError as err:
            # Using variables to get past the linter
            message1 = f"Cannot delete Domain when in state {obj.state}"
            message2 = "This subdomain is being used as a hostname on another domain"
            # Human-readable mappings of ErrorCodes. Can be expanded.
            error_messages = {
                # noqa on these items as black wants to reformat to an invalid length
                ErrorCode.OBJECT_STATUS_PROHIBITS_OPERATION: message1,
                ErrorCode.OBJECT_ASSOCIATION_PROHIBITS_OPERATION: message2,
            }

            message = "Cannot connect to the registry"
            if not err.is_connection_error():
                # If nothing is found, will default to returned err
                message = error_messages.get(err.code, err)
            self.message_user(request, f"Error deleting this Domain: {message}", messages.ERROR)
        except TransitionNotAllowed:
            if obj.state == Domain.State.DELETED:
                self.message_user(
                    request,
                    "This domain is already deleted",
                    messages.INFO,
                )
            else:
                self.message_user(
                    request,
                    (
                        "Error deleting this Domain: "
                        f"Can't switch from state '{obj.state}' to 'deleted'"
                        ", must be either 'dns_needed' or 'on_hold'"
                    ),
                    messages.ERROR,
                )
        except Exception:
            self.message_user(
                request,
                "Could not delete: An unspecified error occured",
                messages.ERROR,
            )
        else:
            self.message_user(
                request,
                "Domain %s has been deleted. Thanks!" % obj.name,
            )

        return HttpResponseRedirect(".")

    def do_get_status(self, request, obj):
        try:
            statuses = obj.statuses
        except Exception as err:
            self.message_user(request, err, messages.ERROR)
        else:
            self.message_user(
                request,
                f"The registry statuses are {statuses}. These statuses are from the provider of the .gov registry.",
            )
        return HttpResponseRedirect(".")

    def do_place_client_hold(self, request, obj):
        try:
            obj.place_client_hold()
            obj.save()
        except Exception as err:
            # if error is an error from the registry, display useful
            # and readable error
            if err.code:
                self.message_user(
                    request,
                    f"Error placing the hold with the registry: {err}",
                    messages.ERROR,
                )
            elif err.is_connection_error():
                self.message_user(
                    request,
                    "Error connecting to the registry",
                    messages.ERROR,
                )
            else:
                # all other type error messages, display the error
                self.message_user(request, err, messages.ERROR)
        else:
            self.message_user(
                request,
                "%s is in client hold. This domain is no longer accessible on the public internet." % obj.name,
            )
        return HttpResponseRedirect(".")

    def do_remove_client_hold(self, request, obj):
        try:
            obj.revert_client_hold()
            obj.save()
        except Exception as err:
            # if error is an error from the registry, display useful
            # and readable error
            if err.code:
                self.message_user(
                    request,
                    f"Error removing the hold in the registry: {err}",
                    messages.ERROR,
                )
            elif err.is_connection_error():
                self.message_user(
                    request,
                    "Error connecting to the registry",
                    messages.ERROR,
                )
            else:
                # all other type error messages, display the error
                self.message_user(request, err, messages.ERROR)
        else:
            self.message_user(
                request,
                "%s is ready. This domain is accessible on the public internet." % obj.name,
            )
        return HttpResponseRedirect(".")

    def do_edit_domain(self, request, obj):
        # We want to know, globally, when an edit action occurs
        request.session["analyst_action"] = "edit"
        # Restricts this action to this domain (pk) only
        request.session["analyst_action_location"] = obj.id
        return HttpResponseRedirect(reverse("domain", args=(obj.id,)))

    def change_view(self, request, object_id):
        # If the analyst was recently editing a domain page,
        # delete any associated session values
        if "analyst_action" in request.session:
            del request.session["analyst_action"]
            del request.session["analyst_action_location"]
        return super().change_view(request, object_id)

    def has_change_permission(self, request, obj=None):
        # Fixes a bug wherein users which are only is_staff
        # can access 'change' when GET,
        # but cannot access this page when it is a request of type POST.
        if request.user.has_perm("registrar.full_access_permission") or request.user.has_perm(
            "registrar.analyst_access_permission"
        ):
            return True
        return super().has_change_permission(request, obj)


class DraftDomainResource(resources.ModelResource):
    """defines how each field in the referenced model should be mapped to the corresponding fields in the
    import/export file"""

    class Meta:
        model = models.DraftDomain


class DraftDomainAdmin(ListHeaderAdmin, ImportExportModelAdmin):
    """Custom draft domain admin class."""

    resource_classes = [DraftDomainResource]

    search_fields = ["name"]
    search_help_text = "Search by draft domain name."

    # this ordering effects the ordering of results
    # in autocomplete_fields for user
    ordering = ["name"]
    list_display = ["name"]

    @admin.display(description=_("Requested domain"))
    def name(self, obj):
        return obj.name

    def get_model_perms(self, request):
        """
        Return empty perms dict thus hiding the model from admin index.
        """
        superuser_perm = request.user.has_perm("registrar.full_access_permission")
        analyst_perm = request.user.has_perm("registrar.analyst_access_permission")
        if analyst_perm and not superuser_perm:
            return {}
        return super().get_model_perms(request)

    def has_change_permission(self, request, obj=None):
        """
        Allow analysts to access the change form directly via URL.
        """
        superuser_perm = request.user.has_perm("registrar.full_access_permission")
        analyst_perm = request.user.has_perm("registrar.analyst_access_permission")
        if analyst_perm and not superuser_perm:
            return True
        return super().has_change_permission(request, obj)

    def response_change(self, request, obj):
        """
        Override to redirect users back to the previous page after saving.
        """
        superuser_perm = request.user.has_perm("registrar.full_access_permission")
        analyst_perm = request.user.has_perm("registrar.analyst_access_permission")
        return_path = request.GET.get("return_path")

        # First, call the super method to perform the standard operations and capture the response
        response = super().response_change(request, obj)

        # Don't redirect to the website page on save if the user is an analyst.
        # Rather, just redirect back to the originating page.
        if (analyst_perm and not superuser_perm) and return_path:
            # Redirect to the return path if it exists
            return HttpResponseRedirect(return_path)

        # If no redirection is needed, return the original response
        return response

    # Select draft domain to change -> Draft domains
    def changelist_view(self, request, extra_context=None):
        if extra_context is None:
            extra_context = {}
        extra_context["tabtitle"] = "Draft domains"
        # Get the filtered values
        return super().changelist_view(request, extra_context=extra_context)


class PublicContactResource(resources.ModelResource):
    """defines how each field in the referenced model should be mapped to the corresponding fields in the
    import/export file"""

    class Meta:
        model = models.PublicContact
        # may want to consider these bulk options in future, so left in as comments
        # use_bulk = True
        # batch_size = 1000
        # force_init_instance = True

    def __init__(self):
        """Sets global variables for code tidyness"""
        super().__init__()
        self.skip_epp_save = False

    def import_data(
        self,
        dataset,
        dry_run=False,
        raise_errors=False,
        use_transactions=None,
        collect_failed_rows=False,
        rollback_on_validation_errors=False,
        **kwargs,
    ):
        """Override import_data to set self.skip_epp_save if in kwargs"""
        self.skip_epp_save = kwargs.get("skip_epp_save", False)
        return super().import_data(
            dataset,
            dry_run,
            raise_errors,
            use_transactions,
            collect_failed_rows,
            rollback_on_validation_errors,
            **kwargs,
        )

    def save_instance(self, instance, is_create, using_transactions=True, dry_run=False):
        """Override save_instance setting skip_epp_save to True"""
        self.before_save_instance(instance, using_transactions, dry_run)
        if self._meta.use_bulk:
            if is_create:
                self.create_instances.append(instance)
            else:
                self.update_instances.append(instance)
        elif not using_transactions and dry_run:
            # we don't have transactions and we want to do a dry_run
            pass
        else:
            instance.save(skip_epp_save=self.skip_epp_save)
        self.after_save_instance(instance, using_transactions, dry_run)


class PublicContactAdmin(ListHeaderAdmin, ImportExportModelAdmin):
    """Custom PublicContact admin class."""

    resource_classes = [PublicContactResource]

    change_form_template = "django/admin/email_clipboard_change_form.html"
    autocomplete_fields = ["domain"]

    def changeform_view(self, request, object_id=None, form_url="", extra_context=None):
        if extra_context is None:
            extra_context = {}

        if object_id:
            obj = self.get_object(request, object_id)
            if obj:
                name = obj.name
                email = obj.email
                registry_id = obj.registry_id
                extra_context["subtitle"] = f"{name} <{email}> id: {registry_id}"

        return super().changeform_view(request, object_id, form_url, extra_context=extra_context)


class VerifiedByStaffAdmin(ListHeaderAdmin):
    list_display = ("email", "requestor", "truncated_notes", "created_at")
    search_fields = ["email"]
    search_help_text = "Search by email."
    readonly_fields = [
        "requestor",
    ]

    change_form_template = "django/admin/email_clipboard_change_form.html"

    def truncated_notes(self, obj):
        # Truncate the 'notes' field to 50 characters
        return str(obj.notes)[:50]

    truncated_notes.short_description = "Notes (Truncated)"  # type: ignore

    def save_model(self, request, obj, form, change):
        # Set the user field to the current admin user
        obj.requestor = request.user if request.user.is_authenticated else None
        super().save_model(request, obj, form, change)


class PortfolioAdmin(ListHeaderAdmin):
    # NOTE: these are just placeholders.  Not part of ACs (haven't been defined yet).  Update in future tickets.
    list_display = ("organization_name", "federal_agency", "creator")
    search_fields = ["organization_name"]
    search_help_text = "Search by organization name."
    # readonly_fields = [
    #     "requestor",
    # ]
    # Creates select2 fields (with search bars)
    autocomplete_fields = [
        "creator",
        "federal_agency",
    ]

    def save_model(self, request, obj, form, change):

        if obj.creator is not None:
            # ---- update creator ----
            # Set the creator field to the current admin user
            obj.creator = request.user if request.user.is_authenticated else None

        # ---- update organization name ----
        # org name will be the same as federal agency, if it is federal,
        # otherwise it will be the actual org name. If nothing is entered for
        # org name and it is a federal organization, have this field fill with
        # the federal agency text name.
        is_federal = obj.organization_type == DomainRequest.OrganizationChoices.FEDERAL
        if is_federal and obj.organization_name is None:
            obj.organization_name = obj.federal_agency.agency

        super().save_model(request, obj, form, change)


class FederalAgencyResource(resources.ModelResource):
    """defines how each field in the referenced model should be mapped to the corresponding fields in the
    import/export file"""

    class Meta:
        model = models.FederalAgency


class FederalAgencyAdmin(ListHeaderAdmin, ImportExportModelAdmin):
    list_display = ["agency"]
    search_fields = ["agency"]
    search_help_text = "Search by agency name."
    ordering = ["agency"]
    resource_classes = [FederalAgencyResource]


class UserGroupAdmin(AuditedAdmin):
    """Overwrite the generated UserGroup admin class"""

    list_display = ["user_group"]

    fieldsets = ((None, {"fields": ("name", "permissions")}),)

    def formfield_for_dbfield(self, dbfield, **kwargs):
        field = super().formfield_for_dbfield(dbfield, **kwargs)
        if dbfield.name == "name":
            field.label = "Group name"
        if dbfield.name == "permissions":
            field.label = "User permissions"
        return field

    # We name the custom prop 'Group' because linter
    # is not allowing a short_description attr on it
    # This gets around the linter limitation, for now.
    @admin.display(description=_("Group"))
    def user_group(self, obj):
        return obj.name

    # Select user groups to change -> User groups
    def changelist_view(self, request, extra_context=None):
        if extra_context is None:
            extra_context = {}
        extra_context["tabtitle"] = "User groups"
        # Get the filtered values
        return super().changelist_view(request, extra_context=extra_context)


class WaffleFlagAdmin(FlagAdmin):
    """Custom admin implementation of django-waffle's Flag class"""

    class Meta:
        """Contains meta information about this class"""

        model = models.WaffleFlag
        fields = "__all__"


class DomainGroupAdmin(ListHeaderAdmin, ImportExportModelAdmin):
    list_display = ["name", "portfolio"]


class SuborganizationAdmin(ListHeaderAdmin, ImportExportModelAdmin):
    list_display = ["name", "portfolio"]
    autocomplete_fields = [
        "portfolio",
    ]
    search_fields = ["name"]


admin.site.unregister(LogEntry)  # Unregister the default registration

admin.site.register(LogEntry, CustomLogEntryAdmin)
admin.site.register(models.User, MyUserAdmin)
# Unregister the built-in Group model
admin.site.unregister(Group)
# Register UserGroup
admin.site.register(models.UserGroup, UserGroupAdmin)
admin.site.register(models.UserDomainRole, UserDomainRoleAdmin)
admin.site.register(models.Contact, ContactAdmin)
admin.site.register(models.DomainInvitation, DomainInvitationAdmin)
admin.site.register(models.DomainInformation, DomainInformationAdmin)
admin.site.register(models.Domain, DomainAdmin)
admin.site.register(models.DraftDomain, DraftDomainAdmin)
admin.site.register(models.FederalAgency, FederalAgencyAdmin)
admin.site.register(models.Host, MyHostAdmin)
admin.site.register(models.HostIP, HostIpAdmin)
admin.site.register(models.Website, WebsiteAdmin)
admin.site.register(models.PublicContact, PublicContactAdmin)
admin.site.register(models.DomainRequest, DomainRequestAdmin)
admin.site.register(models.TransitionDomain, TransitionDomainAdmin)
admin.site.register(models.VerifiedByStaff, VerifiedByStaffAdmin)
admin.site.register(models.Portfolio, PortfolioAdmin)
admin.site.register(models.DomainGroup, DomainGroupAdmin)
admin.site.register(models.Suborganization, SuborganizationAdmin)

# Register our custom waffle implementations
admin.site.register(models.WaffleFlag, WaffleFlagAdmin)

# Unregister Switch and Sample from the waffle library
admin.site.unregister(Switch)
admin.site.unregister(Sample)<|MERGE_RESOLUTION|>--- conflicted
+++ resolved
@@ -1545,10 +1545,7 @@
             {
                 "fields": [
                     "portfolio",
-<<<<<<< HEAD
-=======
                     "sub_organization",
->>>>>>> 18b7c17a
                     "status_history",
                     "status",
                     "rejection_reason",
@@ -1634,10 +1631,6 @@
         "is_election_board",
         "federal_agency",
         "status_history",
-<<<<<<< HEAD
-=======
-        "action_needed_reason_email",
->>>>>>> 18b7c17a
     )
 
     # Read only that we'll leverage for CISA Analysts
@@ -1999,16 +1992,10 @@
         template_subject_path = f"emails/action_needed_reasons/{action_needed_reason}_subject.txt"
         subject_template = get_template(template_subject_path)
 
-<<<<<<< HEAD
-        recipient = domain_request.creator if flag_is_active(None, "profile_feature") else domain_request.submitter
-        # Return the content of the rendered views
-        context = {"domain_request": domain_request, "recipient": recipient}
-=======
         if flag_is_active(None, "profile_feature"):  # type: ignore
             recipient = domain_request.creator
         else:
             recipient = domain_request.submitter
->>>>>>> 18b7c17a
 
         # Return the content of the rendered views
         context = {"domain_request": domain_request, "recipient": recipient}
