--- conflicted
+++ resolved
@@ -771,7 +771,6 @@
     ]
 
     filter_horizontal = ("current_websites", "alternative_domains", "other_contacts")
-<<<<<<< HEAD
     
     # lists in filter_horizontal are not sorted properly, sort them
     # by website
@@ -779,8 +778,6 @@
         if db_field.name in ("current_websites", "alternative_domains"):
             kwargs["queryset"] = models.Website.objects.all().order_by("website")  # Sort websites
         return super().formfield_for_manytomany(db_field, request, **kwargs)
-=======
->>>>>>> 90c12031
 
     # Trigger action when a fieldset is changed
     def save_model(self, request, obj, form, change):
