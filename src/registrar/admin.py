--- conflicted
+++ resolved
@@ -2,15 +2,9 @@
 import logging
 
 from django import forms
-<<<<<<< HEAD
-from django.db.models import Q
-from django.db.models.functions import Concat
-from django.http import HttpResponse
-=======
 from django.db.models.functions import Concat, Coalesce
-from django.db.models import Value, CharField
+from django.db.models import Value, CharField, Q
 from django.http import HttpResponse, HttpResponseRedirect
->>>>>>> 30bc9570
 from django.shortcuts import redirect
 from django_fsm import get_available_FIELD_transitions
 from django.contrib import admin, messages
@@ -30,8 +24,6 @@
 from django_fsm import TransitionNotAllowed  # type: ignore
 from django.utils.safestring import mark_safe
 from django.utils.html import escape
-from django.utils.translation import gettext_lazy as _
-
 
 logger = logging.getLogger(__name__)
 
