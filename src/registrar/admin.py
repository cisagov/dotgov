from datetime import date
import logging
import copy
import json
from django.template.loader import get_template
from django import forms
from django.db.models import Value, CharField, Q
from django.db.models.functions import Concat, Coalesce
from django.http import HttpResponseRedirect
from django.shortcuts import redirect
from django_fsm import get_available_FIELD_transitions, FSMField
from django.contrib import admin, messages
from django.contrib.auth.admin import UserAdmin as BaseUserAdmin
from django.contrib.auth.models import Group
from django.contrib.contenttypes.models import ContentType
from django.urls import reverse
from epplibwrapper.errors import ErrorCode, RegistryError
from registrar.models.user_domain_role import UserDomainRole
from waffle.admin import FlagAdmin
from waffle.models import Sample, Switch
from registrar.models import Contact, Domain, DomainRequest, DraftDomain, User, Website
from registrar.utility.errors import FSMDomainRequestError, FSMErrorCodes
from registrar.views.utility.mixins import OrderableFieldsMixin
from django.contrib.admin.views.main import ORDER_VAR
from registrar.widgets import NoAutocompleteFilteredSelectMultiple
from . import models
from auditlog.models import LogEntry  # type: ignore
from auditlog.admin import LogEntryAdmin  # type: ignore
from django_fsm import TransitionNotAllowed  # type: ignore
from django.utils.safestring import mark_safe
from django.utils.html import escape
from django.contrib.auth.forms import UserChangeForm, UsernameField
from django_admin_multiple_choice_list_filter.list_filters import MultipleChoiceListFilter
from import_export import resources
from import_export.admin import ImportExportModelAdmin
from django.core.exceptions import ObjectDoesNotExist

from django.utils.translation import gettext_lazy as _

logger = logging.getLogger(__name__)


class FsmModelResource(resources.ModelResource):
    """ModelResource is extended to support importing of tables which
    have FSMFields.  ModelResource is extended with the following changes
    to existing behavior:
    When new objects are to be imported, FSMFields are initialized before
    the object is initialized.  This is because FSMFields do not allow
    direct modification.
    When objects, which are to be imported, are updated, the FSMFields
    are skipped."""

    def init_instance(self, row=None):
        """Overrides the init_instance method of ModelResource.  Returns
        an instance of the model, with the FSMFields already initialized
        from data in the row."""

        # Get fields which are fsm fields
        fsm_fields = {}

        for f in self._meta.model._meta.fields:
            if isinstance(f, FSMField):
                if row and f.name in row:
                    fsm_fields[f.name] = row[f.name]

        # Initialize model instance with fsm_fields
        return self._meta.model(**fsm_fields)

    def import_field(self, field, obj, data, is_m2m=False, **kwargs):
        """Overrides the import_field method of ModelResource.  If the
        field being imported is an FSMField, it is not imported."""

        is_fsm = False

        # check each field in the object
        for f in obj._meta.fields:
            # if the field is an instance of FSMField
            if field.attribute == f.name and isinstance(f, FSMField):
                is_fsm = True
        if not is_fsm:
            super().import_field(field, obj, data, is_m2m, **kwargs)


class UserResource(resources.ModelResource):
    """defines how each field in the referenced model should be mapped to the corresponding fields in the
    import/export file"""

    class Meta:
        model = models.User


class MyUserAdminForm(UserChangeForm):
    """This form utilizes the custom widget for its class's ManyToMany UIs.

    It inherits from UserChangeForm which has special handling for the password and username fields."""

    class Meta:
        model = models.User
        fields = "__all__"
        field_classes = {"username": UsernameField}
        widgets = {
            "groups": NoAutocompleteFilteredSelectMultiple("groups", False),
            "user_permissions": NoAutocompleteFilteredSelectMultiple("user_permissions", False),
        }

    def __init__(self, *args, **kwargs):
        """Custom init to modify the user form"""
        super(MyUserAdminForm, self).__init__(*args, **kwargs)
        self._override_base_help_texts()

    def _override_base_help_texts(self):
        """
        Used to override pre-existing help texts in AbstractUser.
        This is done to avoid modifying the base AbstractUser class.
        """
        is_superuser = self.fields.get("is_superuser")
        is_staff = self.fields.get("is_staff")
        password = self.fields.get("password")

        if is_superuser is not None:
            is_superuser.help_text = "For development purposes only; provides superuser access on the database level."

        if is_staff is not None:
            is_staff.help_text = "Designates whether the user can log in to this admin site."

        if password is not None:
            # Link is copied from the base implementation of UserChangeForm.
            link = f"../../{self.instance.pk}/password/"
            password.help_text = (
                "Raw passwords are not stored, so they will not display here. "
                f'You can change the password using <a href="{link}">this form</a>.'
            )


class DomainInformationAdminForm(forms.ModelForm):
    """This form utilizes the custom widget for its class's ManyToMany UIs."""

    class Meta:
        model = models.DomainInformation
        fields = "__all__"
        widgets = {
            "other_contacts": NoAutocompleteFilteredSelectMultiple("other_contacts", False),
        }


class DomainInformationInlineForm(forms.ModelForm):
    """This form utilizes the custom widget for its class's ManyToMany UIs."""

    class Meta:
        model = models.DomainInformation
        fields = "__all__"
        widgets = {
            "other_contacts": NoAutocompleteFilteredSelectMultiple("other_contacts", False),
        }


class DomainRequestAdminForm(forms.ModelForm):
    """Custom form to limit transitions to available transitions.
    This form utilizes the custom widget for its class's ManyToMany UIs."""

    class Meta:
        model = models.DomainRequest
        fields = "__all__"
        widgets = {
            "current_websites": NoAutocompleteFilteredSelectMultiple("current_websites", False),
            "alternative_domains": NoAutocompleteFilteredSelectMultiple("alternative_domains", False),
            "other_contacts": NoAutocompleteFilteredSelectMultiple("other_contacts", False),
        }

    def __init__(self, *args, **kwargs):
        super().__init__(*args, **kwargs)

        domain_request = kwargs.get("instance")
        if domain_request and domain_request.pk:
            current_state = domain_request.status

            # first option in status transitions is current state
            available_transitions = [(current_state, domain_request.get_status_display())]

            if domain_request.investigator is not None:
                transitions = get_available_FIELD_transitions(
                    domain_request, models.DomainRequest._meta.get_field("status")
                )
            else:
                transitions = self.get_custom_field_transitions(
                    domain_request, models.DomainRequest._meta.get_field("status")
                )

            for transition in transitions:
                available_transitions.append((transition.target, transition.target.label))

            # only set the available transitions if the user is not restricted
            # from editing the domain request; otherwise, the form will be
            # readonly and the status field will not have a widget
            if not domain_request.creator.is_restricted():
                self.fields["status"].widget.choices = available_transitions

    def get_custom_field_transitions(self, instance, field):
        """Custom implementation of get_available_FIELD_transitions
        in the FSM. Allows us to still display fields filtered out by a condition."""
        curr_state = field.get_state(instance)
        transitions = field.transitions[instance.__class__]

        for name, transition in transitions.items():
            meta = transition._django_fsm
            if meta.has_transition(curr_state):
                yield meta.get_transition(curr_state)

    def clean(self):
        """
        Override of the default clean on the form.
        This is so we can inject custom form-level error messages.
        """
        # clean is called from clean_forms, which is called from is_valid
        # after clean_fields.  it is used to determine form level errors.
        # is_valid is typically called from view during a post
        cleaned_data = super().clean()
        status = cleaned_data.get("status")
        investigator = cleaned_data.get("investigator")
        rejection_reason = cleaned_data.get("rejection_reason")
        action_needed_reason = cleaned_data.get("action_needed_reason")

        # Get the old status
        initial_status = self.initial.get("status", None)

        # We only care about investigator when in these statuses
        checked_statuses = [
            DomainRequest.DomainRequestStatus.APPROVED,
            DomainRequest.DomainRequestStatus.IN_REVIEW,
            DomainRequest.DomainRequestStatus.ACTION_NEEDED,
            DomainRequest.DomainRequestStatus.REJECTED,
            DomainRequest.DomainRequestStatus.INELIGIBLE,
        ]

        # If a status change occured, check for validity
        if status != initial_status and status in checked_statuses:
            # Checks the "investigators" field for validity.
            # That field must obey certain conditions when an domain request is approved.
            # Will call "add_error" if any issues are found.
            self._check_for_valid_investigator(investigator)

        # If the status is rejected, a rejection reason must exist
        if status == DomainRequest.DomainRequestStatus.REJECTED:
            self._check_for_valid_rejection_reason(rejection_reason)
        elif status == DomainRequest.DomainRequestStatus.ACTION_NEEDED:
            self._check_for_valid_action_needed_reason(action_needed_reason)

        return cleaned_data

    def _check_for_valid_rejection_reason(self, rejection_reason) -> bool:
        """
        Checks if the rejection_reason field is not none.
        Adds form errors on failure.
        """
        is_valid = False

        # Check if a rejection reason exists. Rejection is not possible without one.
        error_message = None
        if rejection_reason is None or rejection_reason == "":
            # Lets grab the error message from a common location
            error_message = FSMDomainRequestError.get_error_message(FSMErrorCodes.NO_REJECTION_REASON)
        else:
            is_valid = True

        if error_message is not None:
            self.add_error("rejection_reason", error_message)

        return is_valid

    def _check_for_valid_action_needed_reason(self, action_needed_reason) -> bool:
        """
        Checks if the action_needed_reason field is not none.
        Adds form errors on failure.
        """
        is_valid = action_needed_reason is not None and action_needed_reason != ""
        if not is_valid:
            error_message = FSMDomainRequestError.get_error_message(FSMErrorCodes.NO_ACTION_NEEDED_REASON)
            self.add_error("action_needed_reason", error_message)

        return is_valid

    def _check_for_valid_investigator(self, investigator) -> bool:
        """
        Checks if the investigator field is not none, and is staff.
        Adds form errors on failure.
        """

        is_valid = False

        # Check if an investigator is assigned. No approval is possible without one.
        error_message = None
        if investigator is None:
            # Lets grab the error message from a common location
            error_message = FSMDomainRequestError.get_error_message(FSMErrorCodes.NO_INVESTIGATOR)
        elif not investigator.is_staff:
            error_message = FSMDomainRequestError.get_error_message(FSMErrorCodes.INVESTIGATOR_NOT_STAFF)
        else:
            is_valid = True

        if error_message is not None:
            self.add_error("investigator", error_message)

        return is_valid


# Based off of this excellent example: https://djangosnippets.org/snippets/10471/
class MultiFieldSortableChangeList(admin.views.main.ChangeList):
    """
    This class overrides the behavior of column sorting in django admin tables in order
    to allow for multi field sorting on admin_order_field


    Usage:

    class MyCustomAdmin(admin.ModelAdmin):

        ...

        def get_changelist(self, request, **kwargs):
            return MultiFieldSortableChangeList

        ...

    """

    def get_ordering(self, request, queryset):
        """
        Returns the list of ordering fields for the change list.

        Mostly identical to the base implementation, except that now it can return
        a list of order_field objects rather than just one.
        """
        params = self.params
        ordering = list(self.model_admin.get_ordering(request) or self._get_default_ordering())

        if ORDER_VAR in params:
            # Clear ordering and used params
            ordering = []

            order_params = params[ORDER_VAR].split(".")
            for p in order_params:
                try:
                    none, pfx, idx = p.rpartition("-")
                    field_name = self.list_display[int(idx)]

                    order_fields = self.get_ordering_field(field_name)

                    if isinstance(order_fields, list):
                        for order_field in order_fields:
                            if order_field:
                                ordering.append(pfx + order_field)
                    else:
                        ordering.append(pfx + order_fields)

                except (IndexError, ValueError):
                    continue  # Invalid ordering specified, skip it.

        # Add the given query's ordering fields, if any.
        ordering.extend(queryset.query.order_by)

        # Ensure that the primary key is systematically present in the list of
        # ordering fields so we can guarantee a deterministic order across all
        # database backends.
        pk_name = self.lookup_opts.pk.name
        if not (set(ordering) & set(["pk", "-pk", pk_name, "-" + pk_name])):
            # The two sets do not intersect, meaning the pk isn't present. So
            # we add it.
            ordering.append("-pk")

        return ordering


class CustomLogEntryAdmin(LogEntryAdmin):
    """Overwrite the generated LogEntry admin class"""

    list_display = [
        "created",
        "resource",
        "action",
        "msg_short",
        "user_url",
    ]

    # We name the custom prop 'resource' because linter
    # is not allowing a short_description attr on it
    # This gets around the linter limitation, for now.
    def resource(self, obj):
        # Return the field value without a link
        return f"{obj.content_type} - {obj.object_repr}"

    # We name the custom prop 'created_at' because linter
    # is not allowing a short_description attr on it
    # This gets around the linter limitation, for now.
    @admin.display(description=_("Created at"))
    def created(self, obj):
        return obj.timestamp

    search_help_text = "Search by resource, changes, or user."

    change_form_template = "admin/change_form_no_submit.html"
    add_form_template = "admin/change_form_no_submit.html"

    # Select log entry to change ->  Log entries
    def changelist_view(self, request, extra_context=None):
        if extra_context is None:
            extra_context = {}
        extra_context["tabtitle"] = "Log entries"
        return super().changelist_view(request, extra_context=extra_context)

    # #786: Skipping on updating audit log tab titles for now
    # def change_view(self, request, object_id, form_url="", extra_context=None):
    #     if extra_context is None:
    #         extra_context = {}

    #     log_entry = self.get_object(request, object_id)

    #     if log_entry:
    #         # Reset title to empty string
    #         extra_context["subtitle"] = ""
    #         extra_context["tabtitle"] = ""

    #         object_repr = log_entry.object_repr  # Hold name of the object
    #         changes = log_entry.changes

    #         # Check if this is a log entry for an addition and related to the contact model
    #         # Created [name] -> Created [name] contact | Change log entry
    #         if (
    #             all(new_value != "None" for field, (old_value, new_value) in changes.items())
    #             and log_entry.content_type.model == "contact"
    #         ):
    #             extra_context["subtitle"] = f"Created {object_repr} contact"
    #             extra_context["tabtitle"] = "Change log entry"

    #     return super().change_view(request, object_id, form_url, extra_context=extra_context)


class AdminSortFields:
    _name_sort = ["first_name", "last_name", "email"]

    # Define a mapping of field names to model querysets and sort expressions.
    # A dictionary is used for specificity, but the downside is some degree of repetition.
    # To eliminate this, this list can be generated dynamically but the readability of that
    # is impacted.
    sort_mapping = {
        # == Contact == #
        "other_contacts": (Contact, _name_sort),
        "senior_official": (Contact, _name_sort),
        "submitter": (Contact, _name_sort),
        # == User == #
        "creator": (User, _name_sort),
        "user": (User, _name_sort),
        "investigator": (User, _name_sort),
        # == Website == #
        "current_websites": (Website, "website"),
        "alternative_domains": (Website, "website"),
        # == DraftDomain == #
        "requested_domain": (DraftDomain, "name"),
        # == DomainRequest == #
        "domain_request": (DomainRequest, "requested_domain__name"),
        # == Domain == #
        "domain": (Domain, "name"),
        "approved_domain": (Domain, "name"),
    }

    @classmethod
    def get_queryset(cls, db_field):
        """This is a helper function for formfield_for_manytomany and formfield_for_foreignkey"""
        queryset_info = cls.sort_mapping.get(db_field.name, None)
        if queryset_info is None:
            return None

        # Grab the model we want to order, and grab how we want to order it
        model, order_by = queryset_info
        match db_field.name:
            case "investigator":
                # We should only return users who are staff.
                return model.objects.filter(is_staff=True).order_by(*order_by)
            case _:
                if isinstance(order_by, list) or isinstance(order_by, tuple):
                    return model.objects.order_by(*order_by)
                else:
                    return model.objects.order_by(order_by)


class AuditedAdmin(admin.ModelAdmin):
    """Custom admin to make auditing easier."""

    def history_view(self, request, object_id, extra_context=None):
        """On clicking 'History', take admin to the auditlog view for an object."""
        return HttpResponseRedirect(
            "{url}?resource_type={content_type}&object_id={object_id}".format(
                url=reverse("admin:auditlog_logentry_changelist", args=()),
                content_type=ContentType.objects.get_for_model(self.model).pk,
                object_id=object_id,
            )
        )

    def formfield_for_manytomany(self, db_field, request, **kwargs):
        """customize the behavior of formfields with manytomany relationships.  the customized
        behavior includes sorting of objects in lists as well as customizing helper text"""

        # Define a queryset. Note that in the super of this,
        # a new queryset will only be generated if one does not exist.
        # Thus, the order in which we define queryset matters.
        queryset = AdminSortFields.get_queryset(db_field)
        if queryset:
            kwargs["queryset"] = queryset

        formfield = super().formfield_for_manytomany(db_field, request, **kwargs)
        # customize the help text for all formfields for manytomany
        formfield.help_text = (
            formfield.help_text
            + " If more than one value is selected, the change/delete/view actions will be disabled."
        )
        return formfield

    def formfield_for_foreignkey(self, db_field, request, **kwargs):
        """Customize the behavior of formfields with foreign key relationships. This will customize
        the behavior of selects. Customized behavior includes sorting of objects in list."""

        # Define a queryset. Note that in the super of this,
        # a new queryset will only be generated if one does not exist.
        # Thus, the order in which we define queryset matters.
        queryset = AdminSortFields.get_queryset(db_field)
        if queryset:
            kwargs["queryset"] = queryset

        return super().formfield_for_foreignkey(db_field, request, **kwargs)


class ListHeaderAdmin(AuditedAdmin, OrderableFieldsMixin):
    """Custom admin to add a descriptive subheader to list views
    and custom table sort behaviour"""

    def get_changelist(self, request, **kwargs):
        """Returns a custom ChangeList class, as opposed to the default.
        This is so we can override the behaviour of the `admin_order_field` field.
        By default, django does not support ordering by multiple fields for this
        particular field (i.e. self.admin_order_field=["first_name", "last_name"] is invalid).

        Reference: https://code.djangoproject.com/ticket/31975
        """
        return MultiFieldSortableChangeList

    def changelist_view(self, request, extra_context=None):
        if extra_context is None:
            extra_context = {}
        # Get the filtered values
        filters = self.get_filters(request)
        # Pass the filtered values to the template context
        extra_context["filters"] = filters
        extra_context["search_query"] = request.GET.get("q", "")  # Assuming the search query parameter is 'q'
        return super().changelist_view(request, extra_context=extra_context)

    def get_filters(self, request):
        """Retrieve the current set of parameters being used to filter the table
        Returns:
            dictionary objects in the format {parameter_name: string,
            parameter_value: string}
        TODO: convert investigator id to investigator username
        """
        filters = []
        # Retrieve the filter parameters
        for param in request.GET.keys():
            # Exclude the default search parameter 'q'
            if param != "q" and param != "o":
                parameter_name = param.replace("__exact", "").replace("_type", "").replace("__id", " id")

                if parameter_name == "investigator id":
                    # Retrieves the corresponding contact from Users
                    id_value = request.GET.get(param)
                    try:
                        contact = models.User.objects.get(id=id_value)
                        investigator_name = contact.first_name + " " + contact.last_name

                        filters.append(
                            {
                                "parameter_name": "investigator",
                                "parameter_value": investigator_name,
                            }
                        )
                    except models.User.DoesNotExist:
                        pass
                else:
                    # For other parameter names, append a dictionary with the original
                    # parameter_name and the corresponding parameter_value
                    filters.append(
                        {
                            "parameter_name": parameter_name,
                            "parameter_value": request.GET.get(param),
                        }
                    )
        return filters


class UserContactInline(admin.StackedInline):
    """Edit a user's profile on the user page."""

    model = models.Contact


class MyUserAdmin(BaseUserAdmin, ImportExportModelAdmin):
    """Custom user admin class to use our inlines."""

    resource_classes = [UserResource]

    form = MyUserAdminForm
    change_form_template = "django/admin/user_change_form.html"

    class Meta:
        """Contains meta information about this class"""

        model = models.User
        fields = "__all__"

    _meta = Meta()

    inlines = [UserContactInline]

    list_display = (
        "username",
        "overridden_email_field",
        "first_name",
        "last_name",
        # Group is a custom property defined within this file,
        # rather than in a model like the other properties
        "group",
        "status",
    )

    # Renames inherited AbstractUser label 'email_address to 'email'
    def formfield_for_dbfield(self, dbfield, **kwargs):
        field = super().formfield_for_dbfield(dbfield, **kwargs)
        if dbfield.name == "email":
            field.label = "Email"
        return field

    # Renames inherited AbstractUser column name 'email_address to 'email'
    @admin.display(description=_("Email"))
    def overridden_email_field(self, obj):
        return obj.email

    fieldsets = (
        (
            None,
            {"fields": ("username", "password", "status", "verification_type")},
        ),
        ("Personal info", {"fields": ("first_name", "middle_name", "last_name", "title", "email", "phone")}),
        (
            "Permissions",
            {
                "fields": (
                    "is_active",
                    "is_staff",
                    "is_superuser",
                    "groups",
                    "user_permissions",
                )
            },
        ),
        ("Important dates", {"fields": ("last_login", "date_joined")}),
    )

    readonly_fields = ("verification_type",)

    # Hide Username (uuid), Groups and Permissions
    # Q: Now that we're using Groups and Permissions,
    # do we expose those to analysts to view?
    analyst_fieldsets = (
        (
            None,
            {
                "fields": (
                    "status",
                    "verification_type",
                )
            },
        ),
        ("Personal Info", {"fields": ("first_name", "middle_name", "last_name", "title", "email", "phone")}),
        (
            "Permissions",
            {
                "fields": (
                    "is_active",
                    "groups",
                )
            },
        ),
        ("Important dates", {"fields": ("last_login", "date_joined")}),
    )

    analyst_list_display = [
        "email",
        "first_name",
        "last_name",
        "group",
        "status",
    ]

    # NOT all fields are readonly for admin, otherwise we would have
    # set this at the permissions level. The exception is 'status'
    analyst_readonly_fields = [
        "Personal Info",
        "first_name",
        "middle_name",
        "last_name",
        "title",
        "email",
        "Permissions",
        "is_active",
        "groups",
        "Important dates",
        "last_login",
        "date_joined",
    ]

    list_filter = (
        "is_active",
        "groups",
    )

    # this ordering effects the ordering of results
    # in autocomplete_fields for user
    ordering = ["first_name", "last_name", "email"]
    search_help_text = "Search by first name, last name, or email."

    def get_search_results(self, request, queryset, search_term):
        """
        Override for get_search_results. This affects any upstream model using autocomplete_fields,
        such as DomainRequest. This is because autocomplete_fields uses an API call to fetch data,
        and this fetch comes from this method.
        """
        # Custom filtering logic
        queryset, use_distinct = super().get_search_results(request, queryset, search_term)

        # If we aren't given a request to modify, we shouldn't try to
        if request is None or not hasattr(request, "GET"):
            return queryset, use_distinct

        # Otherwise, lets modify it!
        request_get = request.GET

        # The request defines model name and field name.
        # For instance, model_name could be "DomainRequest"
        # and field_name could be "investigator".
        model_name = request_get.get("model_name", None)
        field_name = request_get.get("field_name", None)

        # Make sure we're only modifying requests from these models.
        models_to_target = {"domainrequest"}
        if model_name in models_to_target:
            # Define rules per field
            match field_name:
                case "investigator":
                    # We should not display investigators who don't have a staff role
                    queryset = queryset.filter(is_staff=True)
                case _:
                    # In the default case, do nothing
                    pass

        return queryset, use_distinct

    # Let's define First group
    # (which should in theory be the ONLY group)
    def group(self, obj):
        if obj.groups.filter(name="full_access_group").exists():
            return "full_access_group"
        elif obj.groups.filter(name="cisa_analysts_group").exists():
            return "cisa_analysts_group"
        return ""

    def get_list_display(self, request):
        # The full_access_permission perm will load onto the full_access_group
        # which is equivalent to superuser. The other group we use to manage
        # perms is cisa_analysts_group. cisa_analysts_group will never contain
        # full_access_permission
        if request.user.has_perm("registrar.full_access_permission"):
            # Use the default list display for all access users
            return super().get_list_display(request)

        # Customize the list display for analysts
        return self.analyst_list_display

    def get_fieldsets(self, request, obj=None):
        if request.user.has_perm("registrar.full_access_permission"):
            # Show all fields for all access users
            return super().get_fieldsets(request, obj)
        elif request.user.has_perm("registrar.analyst_access_permission"):
            # show analyst_fieldsets for analysts
            return self.analyst_fieldsets
        else:
            # any admin user should belong to either full_access_group
            # or cisa_analyst_group
            return []

    def get_readonly_fields(self, request, obj=None):
        readonly_fields = list(self.readonly_fields)

        if request.user.has_perm("registrar.full_access_permission"):
            return readonly_fields
        else:
            # Return restrictive Read-only fields for analysts and
            # users who might not belong to groups
            return self.analyst_readonly_fields

    def change_view(self, request, object_id, form_url="", extra_context=None):
        """Add user's related domains and requests to context"""
        obj = self.get_object(request, object_id)

        domain_requests = DomainRequest.objects.filter(creator=obj).exclude(
            Q(status=DomainRequest.DomainRequestStatus.STARTED) | Q(status=DomainRequest.DomainRequestStatus.WITHDRAWN)
        )
        sort_by = request.GET.get("sort_by", "requested_domain__name")
        domain_requests = domain_requests.order_by(sort_by)

        user_domain_roles = UserDomainRole.objects.filter(user=obj)
        domain_ids = user_domain_roles.values_list("domain_id", flat=True)
        domains = Domain.objects.filter(id__in=domain_ids).exclude(state=Domain.State.DELETED)

        extra_context = {"domain_requests": domain_requests, "domains": domains}
        return super().change_view(request, object_id, form_url, extra_context)


class HostIPInline(admin.StackedInline):
    """Edit an ip address on the host page."""

    model = models.HostIP


class HostResource(resources.ModelResource):
    """defines how each field in the referenced model should be mapped to the corresponding fields in the
    import/export file"""

    class Meta:
        model = models.Host


class MyHostAdmin(AuditedAdmin, ImportExportModelAdmin):
    """Custom host admin class to use our inlines."""

    resource_classes = [HostResource]

    search_fields = ["name", "domain__name"]
    search_help_text = "Search by domain or host name."
    inlines = [HostIPInline]

    # Select host to change -> Host
    def changelist_view(self, request, extra_context=None):
        if extra_context is None:
            extra_context = {}
        extra_context["tabtitle"] = "Host"
        # Get the filtered values
        return super().changelist_view(request, extra_context=extra_context)


class HostIpResource(resources.ModelResource):
    """defines how each field in the referenced model should be mapped to the corresponding fields in the
    import/export file"""

    class Meta:
        model = models.HostIP


class HostIpAdmin(AuditedAdmin, ImportExportModelAdmin):
    """Custom host ip admin class"""

    resource_classes = [HostIpResource]
    model = models.HostIP

    # Select host ip to change -> Host ip
    def changelist_view(self, request, extra_context=None):
        if extra_context is None:
            extra_context = {}
        extra_context["tabtitle"] = "Host IP"
        # Get the filtered values
        return super().changelist_view(request, extra_context=extra_context)


class ContactResource(resources.ModelResource):
    """defines how each field in the referenced model should be mapped to the corresponding fields in the
    import/export file"""

    class Meta:
        model = models.Contact


class ContactAdmin(ListHeaderAdmin, ImportExportModelAdmin):
    """Custom contact admin class to add search."""

    resource_classes = [ContactResource]

    search_fields = ["email", "first_name", "last_name"]
    search_help_text = "Search by first name, last name or email."
    list_display = [
        "name",
        "email",
        "user_exists",
    ]
    # this ordering effects the ordering of results
    # in autocomplete_fields for user
    ordering = ["first_name", "last_name", "email"]

    fieldsets = [
        (
            None,
            {"fields": ["user", "first_name", "middle_name", "last_name", "title", "email", "phone"]},
        )
    ]

    autocomplete_fields = ["user"]

    change_form_template = "django/admin/email_clipboard_change_form.html"

    def user_exists(self, obj):
        """Check if the Contact has a related User"""
        return "Yes" if obj.user is not None else "No"

    user_exists.short_description = "Is user"  # type: ignore
    user_exists.admin_order_field = "user"  # type: ignore

    # We name the custom prop 'contact' because linter
    # is not allowing a short_description attr on it
    # This gets around the linter limitation, for now.
    def name(self, obj: models.Contact):
        """Duplicate the contact _str_"""
        if obj.first_name or obj.last_name:
            return obj.get_formatted_name()
        elif obj.email:
            return obj.email
        elif obj.pk:
            return str(obj.pk)
        else:
            return ""

    name.admin_order_field = "first_name"  # type: ignore

    # Read only that we'll leverage for CISA Analysts
    analyst_readonly_fields = [
        "user",
    ]

    def get_readonly_fields(self, request, obj=None):
        """Set the read-only state on form elements.
        We have 1 conditions that determine which fields are read-only:
        admin user permissions.
        """

        readonly_fields = list(self.readonly_fields)

        if request.user.has_perm("registrar.full_access_permission"):
            return readonly_fields
        # Return restrictive Read-only fields for analysts and
        # users who might not belong to groups
        readonly_fields.extend([field for field in self.analyst_readonly_fields])
        return readonly_fields  # Read-only fields for analysts

    def change_view(self, request, object_id, form_url="", extra_context=None):
        """Extend the change_view for Contact objects in django admin.
        Customize to display related objects to the Contact. These will be passed
        through the messages construct to the template for display to the user."""

        # Fetch the Contact instance
        contact = models.Contact.objects.get(pk=object_id)

        # initialize related_objects array
        related_objects = []
        # for all defined fields in the model
        for related_field in contact._meta.get_fields():
            # if the field is a relation to another object
            if related_field.is_relation:
                # Check if the related field is not None
                related_manager = getattr(contact, related_field.name)
                if related_manager is not None:
                    # Check if it's a ManyToManyField/reverse ForeignKey or a OneToOneField
                    # Do this by checking for get_queryset method on the related_manager
                    if hasattr(related_manager, "get_queryset"):
                        # Handles ManyToManyRel and ManyToOneRel
                        queryset = related_manager.get_queryset()
                    else:
                        # Handles OneToOne rels, ie. User
                        queryset = [related_manager]

                    for obj in queryset:
                        # for each object, build the edit url in this view and add as tuple
                        # to the related_objects array
                        app_label = obj._meta.app_label
                        model_name = obj._meta.model_name
                        obj_id = obj.id
                        change_url = reverse("admin:%s_%s_change" % (app_label, model_name), args=[obj_id])
                        related_objects.append((change_url, obj))

        if related_objects:
            message = "<ul class='messagelist_content-list--unstyled'>"
            for i, (url, obj) in enumerate(related_objects):
                if i < 5:
                    escaped_obj = escape(obj)
                    message += f"<li>Joined to {obj.__class__.__name__}: <a href='{url}'>{escaped_obj}</a></li>"
            message += "</ul>"
            if len(related_objects) > 5:
                related_objects_over_five = len(related_objects) - 5
                message += f"<p class='font-sans-3xs'>And {related_objects_over_five} more...</p>"

            message_html = mark_safe(message)  # nosec
            messages.warning(
                request,
                message_html,
            )

        return super().change_view(request, object_id, form_url, extra_context=extra_context)

    # Select contact to change -> Contacts
    def changelist_view(self, request, extra_context=None):
        if extra_context is None:
            extra_context = {}
        extra_context["tabtitle"] = "Contacts"
        # Get the filtered values
        return super().changelist_view(request, extra_context=extra_context)


class WebsiteResource(resources.ModelResource):
    """defines how each field in the referenced model should be mapped to the corresponding fields in the
    import/export file"""

    class Meta:
        model = models.Website


class WebsiteAdmin(ListHeaderAdmin, ImportExportModelAdmin):
    """Custom website admin class."""

    resource_classes = [WebsiteResource]

    # Search
    search_fields = [
        "website",
    ]
    search_help_text = "Search by website."

    def get_model_perms(self, request):
        """
        Return empty perms dict thus hiding the model from admin index.
        """
        superuser_perm = request.user.has_perm("registrar.full_access_permission")
        analyst_perm = request.user.has_perm("registrar.analyst_access_permission")
        if analyst_perm and not superuser_perm:
            return {}
        return super().get_model_perms(request)

    def has_change_permission(self, request, obj=None):
        """
        Allow analysts to access the change form directly via URL.
        """
        superuser_perm = request.user.has_perm("registrar.full_access_permission")
        analyst_perm = request.user.has_perm("registrar.analyst_access_permission")
        if analyst_perm and not superuser_perm:
            return True
        return super().has_change_permission(request, obj)

    def response_change(self, request, obj):
        """
        Override to redirect users back to the previous page after saving.
        """
        superuser_perm = request.user.has_perm("registrar.full_access_permission")
        analyst_perm = request.user.has_perm("registrar.analyst_access_permission")
        return_path = request.GET.get("return_path")

        # First, call the super method to perform the standard operations and capture the response
        response = super().response_change(request, obj)

        # Don't redirect to the website page on save if the user is an analyst.
        # Rather, just redirect back to the originating page.
        if (analyst_perm and not superuser_perm) and return_path:
            # Redirect to the return path if it exists
            return HttpResponseRedirect(return_path)

        # If no redirection is needed, return the original response
        return response


class UserDomainRoleResource(resources.ModelResource):
    """defines how each field in the referenced model should be mapped to the corresponding fields in the
    import/export file"""

    class Meta:
        model = models.UserDomainRole


class UserDomainRoleAdmin(ListHeaderAdmin, ImportExportModelAdmin):
    """Custom user domain role admin class."""

    resource_classes = [UserDomainRoleResource]

    class Meta:
        """Contains meta information about this class"""

        model = models.UserDomainRole
        fields = "__all__"

    _meta = Meta()

    # Columns
    list_display = [
        "user",
        "domain",
        "role",
    ]

    orderable_fk_fields = [
        ("domain", "name"),
        ("user", ["first_name", "last_name", "email"]),
    ]

    # Search
    search_fields = [
        "user__first_name",
        "user__last_name",
        "user__email",
        "domain__name",
        "role",
    ]
    search_help_text = "Search by first name, last name, email, or domain."

    autocomplete_fields = ["user", "domain"]

    # Fixes a bug where non-superusers are redirected to the main page
    def delete_view(self, request, object_id, extra_context=None):
        """Custom delete_view implementation that specifies redirect behaviour"""
        response = super().delete_view(request, object_id, extra_context)

        if isinstance(response, HttpResponseRedirect) and not request.user.has_perm("registrar.full_access_permission"):
            url = reverse("admin:registrar_userdomainrole_changelist")
            return redirect(url)
        else:
            return response

    # User Domain manager [email] is manager on domain [domain name] ->
    # Domain manager [email] on [domain name]
    def changeform_view(self, request, object_id=None, form_url="", extra_context=None):
        if extra_context is None:
            extra_context = {}

        if object_id:
            obj = self.get_object(request, object_id)
            if obj:
                email = obj.user.email
                domain_name = obj.domain.name
                extra_context["subtitle"] = f"Domain manager {email} on {domain_name}"

        return super().changeform_view(request, object_id, form_url, extra_context=extra_context)


class DomainInvitationAdmin(ListHeaderAdmin):
    """Custom domain invitation admin class."""

    class Meta:
        model = models.DomainInvitation
        fields = "__all__"

    _meta = Meta()

    # Columns
    list_display = [
        "email",
        "domain",
        "status",
    ]

    # Search
    search_fields = [
        "email",
        "domain__name",
    ]

    # Filters
    list_filter = ("status",)

    search_help_text = "Search by email or domain."

    # Mark the FSM field 'status' as readonly
    # to allow admin users to create Domain Invitations
    # without triggering the FSM Transition Not Allowed
    # error.
    readonly_fields = ["status"]

    autocomplete_fields = ["domain"]

    change_form_template = "django/admin/email_clipboard_change_form.html"

    # Select domain invitations to change -> Domain invitations
    def changelist_view(self, request, extra_context=None):
        if extra_context is None:
            extra_context = {}
        extra_context["tabtitle"] = "Domain invitations"
        # Get the filtered values
        return super().changelist_view(request, extra_context=extra_context)


class DomainInformationResource(resources.ModelResource):
    """defines how each field in the referenced model should be mapped to the corresponding fields in the
    import/export file"""

    class Meta:
        model = models.DomainInformation


class DomainInformationAdmin(ListHeaderAdmin, ImportExportModelAdmin):
    """Customize domain information admin class."""

    resource_classes = [DomainInformationResource]

    form = DomainInformationAdminForm

    # Columns
    list_display = [
        "domain",
        "generic_org_type",
        "created_at",
        "submitter",
    ]

    orderable_fk_fields = [
        ("domain", "name"),
        ("submitter", ["first_name", "last_name"]),
    ]

    # Filters
    list_filter = ["generic_org_type"]

    # Search
    search_fields = [
        "domain__name",
    ]
    search_help_text = "Search by domain."

    fieldsets = [
        (None, {"fields": ["portfolio", "sub_organization", "creator", "submitter", "domain_request", "notes"]}),
        (".gov domain", {"fields": ["domain"]}),
        ("Contacts", {"fields": ["senior_official", "other_contacts", "no_other_contacts_rationale"]}),
        ("Background info", {"fields": ["anything_else"]}),
        (
            "Type of organization",
            {
                "fields": [
                    "is_election_board",
                    "organization_type",
                ]
            },
        ),
        (
            "Show details",
            {
                "classes": ["collapse--dgfieldset"],
                "description": "Extends type of organization",
                "fields": [
                    "federal_type",
                    "federal_agency",
                    "tribe_name",
                    "federally_recognized_tribe",
                    "state_recognized_tribe",
                    "about_your_organization",
                ],
            },
        ),
        (
            "Organization name and mailing address",
            {
                "fields": [
                    "organization_name",
                    "state_territory",
                ]
            },
        ),
        (
            "Show details",
            {
                "classes": ["collapse--dgfieldset"],
                "description": "Extends organization name and mailing address",
                "fields": [
                    "address_line1",
                    "address_line2",
                    "city",
                    "zipcode",
                    "urbanization",
                ],
            },
        ),
    ]

    # Readonly fields for analysts and superusers
    readonly_fields = ("other_contacts", "is_election_board", "federal_agency")

    # Read only that we'll leverage for CISA Analysts
    analyst_readonly_fields = [
        "creator",
        "type_of_work",
        "more_organization_information",
        "domain",
        "domain_request",
        "submitter",
        "no_other_contacts_rationale",
        "anything_else",
        "is_policy_acknowledged",
    ]

    # For each filter_horizontal, init in admin js extendFilterHorizontalWidgets
    # to activate the edit/delete/view buttons
    filter_horizontal = ("other_contacts",)

    autocomplete_fields = [
        "creator",
        "domain_request",
        "senior_official",
        "domain",
        "submitter",
        "portfolio",
        "sub_organization",
    ]

    # Table ordering
    ordering = ["domain__name"]

    change_form_template = "django/admin/domain_information_change_form.html"

    superuser_only_fields = [
        "portfolio",
        "sub_organization",
    ]

    # DEVELOPER's NOTE:
    # Normally, to exclude a field from an Admin form, we could simply utilize
    # Django's "exclude" feature.  However, it causes a "missing key" error if we
    # go that route for this particular form.  The error gets thrown by our
    # custom fieldset.html code and is due to the fact that "exclude" removes
    # fields from base_fields but not fieldsets.  Rather than reworking our
    # custom frontend, it seems more straightforward (and easier to read) to simply
    # modify the fieldsets list so that it excludes any fields we want to remove
    # based on permissions (eg. superuser_only_fields) or other conditions.
    def get_fieldsets(self, request, obj=None):
        fieldsets = self.fieldsets

        # Create a modified version of fieldsets to exclude certain fields
        if not request.user.has_perm("registrar.full_access_permission"):
            modified_fieldsets = []
            for name, data in fieldsets:
                fields = data.get("fields", [])
                fields = tuple(field for field in fields if field not in DomainInformationAdmin.superuser_only_fields)
                modified_fieldsets.append((name, {"fields": fields}))
            return modified_fieldsets
        return fieldsets

    def get_readonly_fields(self, request, obj=None):
        """Set the read-only state on form elements.
        We have 1 conditions that determine which fields are read-only:
        admin user permissions.
        """

        readonly_fields = list(self.readonly_fields)

        if request.user.has_perm("registrar.full_access_permission"):
            return readonly_fields
        # Return restrictive Read-only fields for analysts and
        # users who might not belong to groups
        readonly_fields.extend([field for field in self.analyst_readonly_fields])
        return readonly_fields  # Read-only fields for analysts

    # Select domain information to change -> Domain information
    def changelist_view(self, request, extra_context=None):
        if extra_context is None:
            extra_context = {}
        extra_context["tabtitle"] = "Domain information"
        # Get the filtered values
        return super().changelist_view(request, extra_context=extra_context)


class DomainRequestResource(FsmModelResource):
    """defines how each field in the referenced model should be mapped to the corresponding fields in the
    import/export file"""

    class Meta:
        model = models.DomainRequest


class DomainRequestAdmin(ListHeaderAdmin, ImportExportModelAdmin):
    """Custom domain requests admin class."""

    resource_classes = [DomainRequestResource]

    form = DomainRequestAdminForm
    change_form_template = "django/admin/domain_request_change_form.html"

    class StatusListFilter(MultipleChoiceListFilter):
        """Custom status filter which is a multiple choice filter"""

        title = "Status"
        parameter_name = "status__in"

        template = "django/admin/multiple_choice_list_filter.html"

        def lookups(self, request, model_admin):
            return DomainRequest.DomainRequestStatus.choices

    class InvestigatorFilter(admin.SimpleListFilter):
        """Custom investigator filter that only displays users with the manager role"""

        title = "investigator"
        # Match the old param name to avoid unnecessary refactoring
        parameter_name = "investigator__id__exact"

        def lookups(self, request, model_admin):
            """Lookup reimplementation, gets users of is_staff.
            Returns a list of tuples consisting of (user.id, user)
            """
            # Select all investigators that are staff, then order by name and email
            privileged_users = (
                DomainRequest.objects.select_related("investigator")
                .filter(investigator__is_staff=True)
                .order_by("investigator__first_name", "investigator__last_name", "investigator__email")
            )

            # Annotate the full name and return a values list that lookups can use
            privileged_users_annotated = (
                privileged_users.annotate(
                    full_name=Coalesce(
                        Concat(
                            "investigator__first_name", Value(" "), "investigator__last_name", output_field=CharField()
                        ),
                        "investigator__email",
                        output_field=CharField(),
                    )
                )
                .values_list("investigator__id", "full_name")
                .distinct()
            )

            return privileged_users_annotated

        def queryset(self, request, queryset):
            """Custom queryset implementation, filters by investigator"""
            if self.value() is None:
                return queryset
            else:
                return queryset.filter(investigator__id__exact=self.value())

    class ElectionOfficeFilter(admin.SimpleListFilter):
        """Define a custom filter for is_election_board"""

        title = _("election office")
        parameter_name = "is_election_board"

        def lookups(self, request, model_admin):
            return (
                ("1", _("Yes")),
                ("0", _("No")),
            )

        def queryset(self, request, queryset):
            if self.value() == "1":
                return queryset.filter(is_election_board=True)
            if self.value() == "0":
                return queryset.filter(Q(is_election_board=False) | Q(is_election_board=None))

    # Columns
    list_display = [
        "requested_domain",
        "submission_date",
        "status",
        "generic_org_type",
        "federal_type",
        "federal_agency",
        "organization_name",
        "custom_election_board",
        "city",
        "state_territory",
        "submitter",
        "investigator",
    ]

    orderable_fk_fields = [
        ("requested_domain", "name"),
        ("submitter", ["first_name", "last_name"]),
        ("investigator", ["first_name", "last_name"]),
    ]

    def custom_election_board(self, obj):
        return "Yes" if obj.is_election_board else "No"

    custom_election_board.admin_order_field = "is_election_board"  # type: ignore
    custom_election_board.short_description = "Election office"  # type: ignore

    # Filters
    list_filter = (
        StatusListFilter,
        "generic_org_type",
        "federal_type",
        ElectionOfficeFilter,
        "rejection_reason",
        InvestigatorFilter,
    )

    # Search
    search_fields = [
        "requested_domain__name",
        "submitter__email",
        "submitter__first_name",
        "submitter__last_name",
    ]
    search_help_text = "Search by domain or submitter."

    fieldsets = [
        (
            None,
            {
                "fields": [
                    "portfolio",
                    "sub_organization",
                    "status",
                    "rejection_reason",
                    "action_needed_reason",
                    "investigator",
                    "creator",
                    "submitter",
                    "approved_domain",
                    "notes",
                ]
            },
        ),
        (".gov domain", {"fields": ["requested_domain", "alternative_domains"]}),
        (
            "Contacts",
            {
                "fields": [
                    "senior_official",
                    "other_contacts",
                    "no_other_contacts_rationale",
                    "cisa_representative_first_name",
                    "cisa_representative_last_name",
                    "cisa_representative_email",
                ]
            },
        ),
        ("Background info", {"fields": ["purpose", "anything_else", "current_websites"]}),
        (
            "Type of organization",
            {
                "fields": [
                    "is_election_board",
                    "organization_type",
                ]
            },
        ),
        (
            "Show details",
            {
                "classes": ["collapse--dgfieldset"],
                "description": "Extends type of organization",
                "fields": [
                    "federal_type",
                    "federal_agency",
                    "tribe_name",
                    "federally_recognized_tribe",
                    "state_recognized_tribe",
                    "about_your_organization",
                ],
            },
        ),
        (
            "Organization name and mailing address",
            {
                "fields": [
                    "organization_name",
                    "state_territory",
                ]
            },
        ),
        (
            "Show details",
            {
                "classes": ["collapse--dgfieldset"],
                "description": "Extends organization name and mailing address",
                "fields": [
                    "address_line1",
                    "address_line2",
                    "city",
                    "zipcode",
                    "urbanization",
                ],
            },
        ),
    ]

    # Readonly fields for analysts and superusers
    readonly_fields = (
        "other_contacts",
        "current_websites",
        "alternative_domains",
        "is_election_board",
        "federal_agency",
    )

    # Read only that we'll leverage for CISA Analysts
    analyst_readonly_fields = [
        "creator",
        "about_your_organization",
        "requested_domain",
        "approved_domain",
        "alternative_domains",
        "purpose",
        "submitter",
        "no_other_contacts_rationale",
        "anything_else",
        "is_policy_acknowledged",
        "cisa_representative_first_name",
        "cisa_representative_last_name",
        "cisa_representative_email",
    ]
    autocomplete_fields = [
        "approved_domain",
        "requested_domain",
        "submitter",
        "creator",
        "senior_official",
        "investigator",
        "portfolio",
        "sub_organization",
    ]
    filter_horizontal = ("current_websites", "alternative_domains", "other_contacts")

    superuser_only_fields = [
        "portfolio",
        "sub_organization",
    ]

    # DEVELOPER's NOTE:
    # Normally, to exclude a field from an Admin form, we could simply utilize
    # Django's "exclude" feature.  However, it causes a "missing key" error if we
    # go that route for this particular form.  The error gets thrown by our
    # custom fieldset.html code and is due to the fact that "exclude" removes
    # fields from base_fields but not fieldsets.  Rather than reworking our
    # custom frontend, it seems more straightforward (and easier to read) to simply
    # modify the fieldsets list so that it excludes any fields we want to remove
    # based on permissions (eg. superuser_only_fields) or other conditions.
    def get_fieldsets(self, request, obj=None):
        fieldsets = super().get_fieldsets(request, obj)

        # Create a modified version of fieldsets to exclude certain fields
        if not request.user.has_perm("registrar.full_access_permission"):
            modified_fieldsets = []
            for name, data in fieldsets:
                fields = data.get("fields", [])
                fields = tuple(field for field in fields if field not in self.superuser_only_fields)
                modified_fieldsets.append((name, {"fields": fields}))
            return modified_fieldsets
        return fieldsets

    # Table ordering
    # NOTE: This impacts the select2 dropdowns (combobox)
    # Currentl, there's only one for requests on DomainInfo
    ordering = ["-submission_date", "requested_domain__name"]

    change_form_template = "django/admin/domain_request_change_form.html"

    # Trigger action when a fieldset is changed
    def save_model(self, request, obj, form, change):
        """Custom save_model definition that handles edge cases"""

        # == Check that the obj is in a valid state == #

        # If obj is none, something went very wrong.
        # The form should have blocked this, so lets forbid it.
        if not obj:
            logger.error(f"Invalid value for obj ({obj})")
            messages.set_level(request, messages.ERROR)
            messages.error(
                request,
                "Could not save DomainRequest. Something went wrong.",
            )
            return None

        # If the user is restricted or we're saving an invalid model,
        # forbid this action.
        if not obj or obj.creator.status == models.User.RESTRICTED:
            # Clear the success message
            messages.set_level(request, messages.ERROR)

            messages.error(
                request,
                "This action is not permitted for domain requests with a restricted creator.",
            )

            return None

        # == Check if we're making a change or not == #

        # If we're not making a change (adding a record), run save model as we do normally
        if not change:
            return super().save_model(request, obj, form, change)

        # == Handle non-status changes == #
        # Change this in #1901. Add a check on "not self.action_needed_reason_email"
        if obj.action_needed_reason:
            self._handle_action_needed_reason_email(obj)
            should_save = True

        # Get the original domain request from the database.
        original_obj = models.DomainRequest.objects.get(pk=obj.pk)
        if obj.status == original_obj.status:
            # If the status hasn't changed, let the base function take care of it
            return super().save_model(request, obj, form, change)

        # == Handle status changes == #
        # Run some checks on the current object for invalid status changes
        obj, should_save = self._handle_status_change(request, obj, original_obj)

        # We should only save if we don't display any errors in the steps above.
        if should_save:
            return super().save_model(request, obj, form, change)

    def _handle_action_needed_reason_email(self, obj):
        text = self._get_action_needed_reason_default_email_text(obj, obj.action_needed_reason)
        obj.action_needed_reason_email = text.get("email_body_text")

    def _handle_status_change(self, request, obj, original_obj):
        """
        Checks for various conditions when a status change is triggered.
        In the event that it is valid, the status will be mapped to
        the appropriate method.

        In the event that we should not status change, an error message
        will be displayed.

        Returns a tuple: (obj: DomainRequest, should_proceed: bool)
        """

        should_proceed = True
        error_message = None

        # Get the method that should be run given the status
        selected_method = self.get_status_method_mapping(obj)
        if selected_method is None:
            logger.warning("Unknown status selected in django admin")

            # If the status is not mapped properly, saving could cause
            # weird issues down the line. Instead, we should block this.
            should_proceed = False
            return should_proceed

        request_is_not_approved = obj.status != models.DomainRequest.DomainRequestStatus.APPROVED
        if request_is_not_approved and not obj.domain_is_not_active():
            # If an admin tried to set an approved domain request to
            # another status and the related domain is already
            # active, shortcut the action and throw a friendly
            # error message. This action would still not go through
            # shortcut or not as the rules are duplicated on the model,
            # but the error would be an ugly Django error screen.
            error_message = "This action is not permitted. The domain is already active."
        elif obj.status == models.DomainRequest.DomainRequestStatus.REJECTED and not obj.rejection_reason:
            # This condition should never be triggered.
            # The opposite of this condition is acceptable (rejected -> other status and rejection_reason)
            # because we clean up the rejection reason in the transition in the model.
            error_message = FSMDomainRequestError.get_error_message(FSMErrorCodes.NO_REJECTION_REASON)
        elif obj.status == models.DomainRequest.DomainRequestStatus.ACTION_NEEDED and not obj.action_needed_reason:
            error_message = FSMDomainRequestError.get_error_message(FSMErrorCodes.NO_ACTION_NEEDED_REASON)
        else:
            # This is an fsm in model which will throw an error if the
            # transition condition is violated, so we roll back the
            # status to what it was before the admin user changed it and
            # let the fsm method set it.
            obj.status = original_obj.status

            # Try to perform the status change.
            # Catch FSMDomainRequestError's and return the message,
            # as these are typically user errors.
            try:
                selected_method()
            except FSMDomainRequestError as err:
                logger.warning(f"An error encountered when trying to change status: {err}")
                error_message = err.message

        if error_message is not None:
            # Clear the success message
            messages.set_level(request, messages.ERROR)
            # Display the error
            messages.error(
                request,
                error_message,
            )

            # If an error message exists, we shouldn't proceed
            should_proceed = False

        return (obj, should_proceed)

    def get_status_method_mapping(self, domain_request):
        """Returns what method should be ran given an domain request object"""
        # Define a per-object mapping
        status_method_mapping = {
            models.DomainRequest.DomainRequestStatus.STARTED: None,
            models.DomainRequest.DomainRequestStatus.SUBMITTED: domain_request.submit,
            models.DomainRequest.DomainRequestStatus.IN_REVIEW: domain_request.in_review,
            models.DomainRequest.DomainRequestStatus.ACTION_NEEDED: domain_request.action_needed,
            models.DomainRequest.DomainRequestStatus.APPROVED: domain_request.approve,
            models.DomainRequest.DomainRequestStatus.WITHDRAWN: domain_request.withdraw,
            models.DomainRequest.DomainRequestStatus.REJECTED: domain_request.reject,
            models.DomainRequest.DomainRequestStatus.INELIGIBLE: (domain_request.reject_with_prejudice),
        }

        # Grab the method
        return status_method_mapping.get(domain_request.status, None)

    def get_readonly_fields(self, request, obj=None):
        """Set the read-only state on form elements.
        We have 2 conditions that determine which fields are read-only:
        admin user permissions and the domain request creator's status, so
        we'll use the baseline readonly_fields and extend it as needed.
        """
        readonly_fields = list(self.readonly_fields)

        # Check if the creator is restricted
        if obj and obj.creator.status == models.User.RESTRICTED:
            # For fields like CharField, IntegerField, etc., the widget used is
            # straightforward and the readonly_fields list can control their behavior
            readonly_fields.extend([field.name for field in self.model._meta.fields])
            # Add the multi-select fields to readonly_fields:
            # Complex fields like ManyToManyField require special handling
            readonly_fields.extend(["alternative_domains"])

        if request.user.has_perm("registrar.full_access_permission"):
            return readonly_fields
        # Return restrictive Read-only fields for analysts and
        # users who might not belong to groups
        readonly_fields.extend([field for field in self.analyst_readonly_fields])
        return readonly_fields

    def display_restricted_warning(self, request, obj):
        if obj and obj.creator.status == models.User.RESTRICTED:
            messages.warning(
                request,
                "Cannot edit a domain request with a restricted creator.",
            )

    def changelist_view(self, request, extra_context=None):
        """
        Override changelist_view to set the selected value of status filter.
        """
        # there are two conditions which should set the default selected filter:
        # 1 - there are no query parameters in the request and the request is the
        #     initial request for this view
        # 2 - there are no query parameters in the request and the referring url is
        #     the change view for a domain request
        should_apply_default_filter = False
        # use http_referer in order to distinguish between request as a link from another page
        # and request as a removal of all filters
        http_referer = request.META.get("HTTP_REFERER", "")
        # if there are no query parameters in the request
        if not bool(request.GET):
            # if the request is the initial request for this view
            if request.path not in http_referer:
                should_apply_default_filter = True
            # elif the request is a referral from changelist view or from
            # domain request change view
            elif request.path in http_referer:
                # find the index to determine the referring url after the path
                index = http_referer.find(request.path)
                # Check if there is a character following the path in http_referer
                next_char_index = index + len(request.path)
                if index + next_char_index < len(http_referer):
                    next_char = http_referer[next_char_index]

                    # Check if the next character is a digit, if so, this indicates
                    # a change view for domain request
                    if next_char.isdigit():
                        should_apply_default_filter = True

        # Select domain request to change -> Domain requests
        if extra_context is None:
            extra_context = {}
            extra_context["tabtitle"] = "Domain requests"

        if should_apply_default_filter:
            # modify the GET of the request to set the selected filter
            modified_get = copy.deepcopy(request.GET)
            modified_get["status__in"] = "submitted,in review,action needed"
            request.GET = modified_get

        response = super().changelist_view(request, extra_context=extra_context)
        return response

    def change_view(self, request, object_id, form_url="", extra_context=None):
        """Display restricted warning,
        Setup the auditlog trail and pass it in extra context."""
        obj = self.get_object(request, object_id)
        self.display_restricted_warning(request, obj)

        # Initialize variables for tracking status changes and filtered entries
        filtered_audit_log_entries = []

        try:
            # Retrieve and order audit log entries by timestamp in descending order
            audit_log_entries = LogEntry.objects.filter(object_id=object_id).order_by("-timestamp")

            # Process each log entry to filter based on the change criteria
            for log_entry in audit_log_entries:
                entry = self.process_log_entry(log_entry)
                if entry:
                    filtered_audit_log_entries.append(entry)

        except ObjectDoesNotExist as e:
            logger.error(f"Object with object_id {object_id} does not exist: {e}")
        except Exception as e:
            logger.error(f"An error occurred during change_view: {e}")

        # Initialize extra_context and add filtered entries
        extra_context = extra_context or {}
        extra_context["filtered_audit_log_entries"] = filtered_audit_log_entries
        extra_context["action_needed_reason_emails"] = self.get_all_action_needed_reason_emails_as_json(obj)

        # Call the superclass method with updated extra_context
        return super().change_view(request, object_id, form_url, extra_context)

    def get_all_action_needed_reason_emails_as_json(self, domain_request):
        """Returns a json dictionary of every action needed reason and its associated email
        for this particular domain request."""
        emails = {}
        for action_needed_reason in domain_request.ActionNeededReasons:
            enum_value = action_needed_reason.value
            # Change this in #1901. Just add a check for the current value.
            emails[enum_value] = self._get_action_needed_reason_default_email_text(domain_request, enum_value)
        return json.dumps(emails)

    def _get_action_needed_reason_default_email_text(self, domain_request, action_needed_reason: str):
        """Returns the default email associated with the given action needed reason"""
        if action_needed_reason is None or action_needed_reason == domain_request.ActionNeededReasons.OTHER:
            return {
                "subject_text": None,
                "email_body_text": None,
            }

        # Get the email body
        template_path = f"emails/action_needed_reasons/{action_needed_reason}.txt"
        template = get_template(template_path)

        # Get the email subject
        template_subject_path = f"emails/action_needed_reasons/{action_needed_reason}_subject.txt"
        subject_template = get_template(template_subject_path)

        # Return the content of the rendered views
        context = {"domain_request": domain_request}

        return {
            "subject_text": subject_template.render(context=context),
            "email_body_text": template.render(context=context),
        }

    def process_log_entry(self, log_entry):
        """Process a log entry and return filtered entry dictionary if applicable."""
        changes = log_entry.changes
        status_changed = "status" in changes
        rejection_reason_changed = "rejection_reason" in changes
        action_needed_reason_changed = "action_needed_reason" in changes

        # Check if the log entry meets the filtering criteria
        if status_changed or (not status_changed and (rejection_reason_changed or action_needed_reason_changed)):
            entry = {}

            # Handle status change
            if status_changed:
                _, status_value = changes.get("status")
                if status_value:
                    entry["status"] = DomainRequest.DomainRequestStatus.get_status_label(status_value)

            # Handle rejection reason change
            if rejection_reason_changed:
                _, rejection_reason_value = changes.get("rejection_reason")
                if rejection_reason_value:
                    entry["rejection_reason"] = (
                        ""
                        if rejection_reason_value == "None"
                        else DomainRequest.RejectionReasons.get_rejection_reason_label(rejection_reason_value)
                    )
                    # Handle case where rejection reason changed but not status
                    if not status_changed:
                        entry["status"] = DomainRequest.DomainRequestStatus.get_status_label(
                            DomainRequest.DomainRequestStatus.REJECTED
                        )

            # Handle action needed reason change
            if action_needed_reason_changed:
                _, action_needed_reason_value = changes.get("action_needed_reason")
                if action_needed_reason_value:
                    entry["action_needed_reason"] = (
                        ""
                        if action_needed_reason_value == "None"
                        else DomainRequest.ActionNeededReasons.get_action_needed_reason_label(
                            action_needed_reason_value
                        )
                    )
                    # Handle case where action needed reason changed but not status
                    if not status_changed:
                        entry["status"] = DomainRequest.DomainRequestStatus.get_status_label(
                            DomainRequest.DomainRequestStatus.ACTION_NEEDED
                        )

            # Add actor and timestamp information
            entry["actor"] = log_entry.actor
            entry["timestamp"] = log_entry.timestamp

            return entry

        return None


class TransitionDomainAdmin(ListHeaderAdmin):
    """Custom transition domain admin class."""

    # Columns
    list_display = [
        "username",
        "domain_name",
        "status",
        "email_sent",
        "processed",
    ]

    search_fields = ["username", "domain_name"]
    search_help_text = "Search by user or domain name."

    change_form_template = "django/admin/email_clipboard_change_form.html"


class DomainInformationInline(admin.StackedInline):
    """Edit a domain information on the domain page.
    We had issues inheriting from both StackedInline
    and the source DomainInformationAdmin since these
    classes conflict, so we'll just pull what we need
    from DomainInformationAdmin
    """

    form = DomainInformationInlineForm
    template = "django/admin/includes/domain_info_inline_stacked.html"
    model = models.DomainInformation

    fieldsets = DomainInformationAdmin.fieldsets
    readonly_fields = DomainInformationAdmin.readonly_fields
    analyst_readonly_fields = DomainInformationAdmin.analyst_readonly_fields
<<<<<<< HEAD
    autocomplete_fields = DomainInformationAdmin.autocomplete_fields
=======

    autocomplete_fields = [
        "creator",
        "domain_request",
        "senior_official",
        "domain",
        "submitter",
    ]
>>>>>>> 43697a52

    def has_change_permission(self, request, obj=None):
        """Custom has_change_permission override so that we can specify that
        analysts can edit this through this inline, but not through the model normally"""

        superuser_perm = request.user.has_perm("registrar.full_access_permission")
        analyst_perm = request.user.has_perm("registrar.analyst_access_permission")
        if analyst_perm and not superuser_perm:
            return True
        return super().has_change_permission(request, obj)

    def formfield_for_manytomany(self, db_field, request, **kwargs):
        """customize the behavior of formfields with manytomany relationships.  the customized
        behavior includes sorting of objects in lists as well as customizing helper text"""
        queryset = AdminSortFields.get_queryset(db_field)
        if queryset:
            kwargs["queryset"] = queryset
        formfield = super().formfield_for_manytomany(db_field, request, **kwargs)
        # customize the help text for all formfields for manytomany
        formfield.help_text = (
            formfield.help_text
            + " If more than one value is selected, the change/delete/view actions will be disabled."
        )
        return formfield

    def formfield_for_foreignkey(self, db_field, request, **kwargs):
        """Customize the behavior of formfields with foreign key relationships. This will customize
        the behavior of selects. Customized behavior includes sorting of objects in list."""
        queryset = AdminSortFields.get_queryset(db_field)
        if queryset:
            kwargs["queryset"] = queryset
        return super().formfield_for_foreignkey(db_field, request, **kwargs)

    def get_readonly_fields(self, request, obj=None):
        return DomainInformationAdmin.get_readonly_fields(self, request, obj=None)

    # Re-route the get_fieldsets method to utilize DomainInformationAdmin.get_fieldsets
    # since that has all the logic for excluding certain fields according to user permissions.
    # Then modify the remaining fields to further trim out any we don't want for this inline
    # form
    def get_fieldsets(self, request, obj=None):
        # Grab fieldsets from DomainInformationAdmin so that it handles all logic
        # for permission-based field visibility.
        modified_fieldsets = DomainInformationAdmin.get_fieldsets(self, request, obj=None)

        # remove .gov domain from fieldset
        for index, (title, f) in enumerate(modified_fieldsets):
            if title == ".gov domain":
                del modified_fieldsets[index]
                break

        return modified_fieldsets


class DomainResource(FsmModelResource):
    """defines how each field in the referenced model should be mapped to the corresponding fields in the
    import/export file"""

    class Meta:
        model = models.Domain


class DomainAdmin(ListHeaderAdmin, ImportExportModelAdmin):
    """Custom domain admin class to add extra buttons."""

    resource_classes = [DomainResource]

    class ElectionOfficeFilter(admin.SimpleListFilter):
        """Define a custom filter for is_election_board"""

        title = _("election office")
        parameter_name = "is_election_board"

        def lookups(self, request, model_admin):
            return (
                ("1", _("Yes")),
                ("0", _("No")),
            )

        def queryset(self, request, queryset):
            if self.value() == "1":
                return queryset.filter(domain_info__is_election_board=True)
            if self.value() == "0":
                return queryset.filter(Q(domain_info__is_election_board=False) | Q(domain_info__is_election_board=None))

    inlines = [DomainInformationInline]

    # Columns
    list_display = [
        "name",
        "generic_org_type",
        "federal_type",
        "federal_agency",
        "organization_name",
        "custom_election_board",
        "city",
        "state_territory",
        "state",
        "expiration_date",
        "created_at",
        "first_ready",
        "deleted",
    ]

    fieldsets = (
        (
            None,
            {"fields": ["name", "state", "expiration_date", "first_ready", "deleted"]},
        ),
    )

    # this ordering effects the ordering of results in autocomplete_fields for domain
    ordering = ["name"]

    def generic_org_type(self, obj):
        return obj.domain_info.get_generic_org_type_display()

    generic_org_type.admin_order_field = "domain_info__generic_org_type"  # type: ignore

    def federal_agency(self, obj):
        return obj.domain_info.federal_agency if obj.domain_info else None

    federal_agency.admin_order_field = "domain_info__federal_agency"  # type: ignore

    def federal_type(self, obj):
        return obj.domain_info.federal_type if obj.domain_info else None

    federal_type.admin_order_field = "domain_info__federal_type"  # type: ignore

    def organization_name(self, obj):
        return obj.domain_info.organization_name if obj.domain_info else None

    organization_name.admin_order_field = "domain_info__organization_name"  # type: ignore

    def custom_election_board(self, obj):
        domain_info = getattr(obj, "domain_info", None)
        if domain_info:
            return "Yes" if domain_info.is_election_board else "No"
        return "No"

    custom_election_board.admin_order_field = "domain_info__is_election_board"  # type: ignore
    custom_election_board.short_description = "Election office"  # type: ignore

    def city(self, obj):
        return obj.domain_info.city if obj.domain_info else None

    city.admin_order_field = "domain_info__city"  # type: ignore

    @admin.display(description=_("State / territory"))
    def state_territory(self, obj):
        return obj.domain_info.state_territory if obj.domain_info else None

    state_territory.admin_order_field = "domain_info__state_territory"  # type: ignore

    # Filters
    list_filter = ["domain_info__generic_org_type", "domain_info__federal_type", ElectionOfficeFilter, "state"]

    search_fields = ["name"]
    search_help_text = "Search by domain name."
    change_form_template = "django/admin/domain_change_form.html"
    readonly_fields = ("state", "expiration_date", "first_ready", "deleted", "federal_agency")

    # Table ordering
    ordering = ["name"]

    # Override for the delete confirmation page on the domain table (bulk delete action)
    delete_selected_confirmation_template = "django/admin/domain_delete_selected_confirmation.html"

    def delete_view(self, request, object_id, extra_context=None):
        """
        Custom delete_view to perform additional actions or customize the template.
        """

        # Set the delete template to a custom one
        self.delete_confirmation_template = "django/admin/domain_delete_confirmation.html"
        response = super().delete_view(request, object_id, extra_context=extra_context)

        return response

    def changeform_view(self, request, object_id=None, form_url="", extra_context=None):
        """Custom changeform implementation to pass in context information"""
        if extra_context is None:
            extra_context = {}

        if object_id is not None:
            domain = Domain.objects.get(pk=object_id)

            # Used in the custom contact view
            if domain is not None and hasattr(domain, "domain_info"):
                extra_context["original_object"] = domain.domain_info

            extra_context["state_help_message"] = Domain.State.get_admin_help_text(domain.state)
            extra_context["domain_state"] = domain.get_state_display()
            extra_context["curr_exp_date"] = (
                domain.expiration_date if domain.expiration_date is not None else self._get_current_date()
            )

        return super().changeform_view(request, object_id, form_url, extra_context)

    def response_change(self, request, obj):
        # Create dictionary of action functions
        ACTION_FUNCTIONS = {
            "_place_client_hold": self.do_place_client_hold,
            "_remove_client_hold": self.do_remove_client_hold,
            "_edit_domain": self.do_edit_domain,
            "_delete_domain": self.do_delete_domain,
            "_get_status": self.do_get_status,
            "_extend_expiration_date": self.do_extend_expiration_date,
        }

        # Check which action button was pressed and call the corresponding function
        for action, function in ACTION_FUNCTIONS.items():
            if action in request.POST:
                return function(request, obj)

        # If no matching action button is found, return the super method
        return super().response_change(request, obj)

    def do_extend_expiration_date(self, request, obj):
        """Extends a domains expiration date by one year from the current date"""

        # Make sure we're dealing with a Domain
        if not isinstance(obj, Domain):
            self.message_user(request, "Object is not of type Domain.", messages.ERROR)
            return None

        # Renew the domain.
        try:
            obj.renew_domain()
            self.message_user(
                request,
                "Successfully extended the expiration date.",
            )
        except RegistryError as err:
            if err.is_connection_error():
                error_message = "Error connecting to the registry."
            else:
                error_message = f"Error extending this domain: {err}."
            self.message_user(request, error_message, messages.ERROR)
        except KeyError:
            # In normal code flow, a keyerror can only occur when
            # fresh data can't be pulled from the registry, and thus there is no cache.
            self.message_user(
                request,
                "Error connecting to the registry. No expiration date was found.",
                messages.ERROR,
            )
        except Exception as err:
            logger.error(err, stack_info=True)
            self.message_user(request, "Could not delete: An unspecified error occured", messages.ERROR)

        return HttpResponseRedirect(".")

    # Workaround for unit tests, as we cannot mock date directly.
    # it is immutable. Rather than dealing with a convoluted workaround,
    # lets wrap this in a function.
    def _get_current_date(self):
        """Gets the current date"""
        return date.today()

    def do_delete_domain(self, request, obj):
        if not isinstance(obj, Domain):
            # Could be problematic if the type is similar,
            # but not the same (same field/func names).
            # We do not want to accidentally delete records.
            self.message_user(request, "Object is not of type Domain", messages.ERROR)
            return

        try:
            obj.deletedInEpp()
            obj.save()
        except RegistryError as err:
            # Using variables to get past the linter
            message1 = f"Cannot delete Domain when in state {obj.state}"
            message2 = "This subdomain is being used as a hostname on another domain"
            # Human-readable mappings of ErrorCodes. Can be expanded.
            error_messages = {
                # noqa on these items as black wants to reformat to an invalid length
                ErrorCode.OBJECT_STATUS_PROHIBITS_OPERATION: message1,
                ErrorCode.OBJECT_ASSOCIATION_PROHIBITS_OPERATION: message2,
            }

            message = "Cannot connect to the registry"
            if not err.is_connection_error():
                # If nothing is found, will default to returned err
                message = error_messages.get(err.code, err)
            self.message_user(request, f"Error deleting this Domain: {message}", messages.ERROR)
        except TransitionNotAllowed:
            if obj.state == Domain.State.DELETED:
                self.message_user(
                    request,
                    "This domain is already deleted",
                    messages.INFO,
                )
            else:
                self.message_user(
                    request,
                    (
                        "Error deleting this Domain: "
                        f"Can't switch from state '{obj.state}' to 'deleted'"
                        ", must be either 'dns_needed' or 'on_hold'"
                    ),
                    messages.ERROR,
                )
        except Exception:
            self.message_user(
                request,
                "Could not delete: An unspecified error occured",
                messages.ERROR,
            )
        else:
            self.message_user(
                request,
                "Domain %s has been deleted. Thanks!" % obj.name,
            )

        return HttpResponseRedirect(".")

    def do_get_status(self, request, obj):
        try:
            statuses = obj.statuses
        except Exception as err:
            self.message_user(request, err, messages.ERROR)
        else:
            self.message_user(
                request,
                f"The registry statuses are {statuses}. These statuses are from the provider of the .gov registry.",
            )
        return HttpResponseRedirect(".")

    def do_place_client_hold(self, request, obj):
        try:
            obj.place_client_hold()
            obj.save()
        except Exception as err:
            # if error is an error from the registry, display useful
            # and readable error
            if err.code:
                self.message_user(
                    request,
                    f"Error placing the hold with the registry: {err}",
                    messages.ERROR,
                )
            elif err.is_connection_error():
                self.message_user(
                    request,
                    "Error connecting to the registry",
                    messages.ERROR,
                )
            else:
                # all other type error messages, display the error
                self.message_user(request, err, messages.ERROR)
        else:
            self.message_user(
                request,
                "%s is in client hold. This domain is no longer accessible on the public internet." % obj.name,
            )
        return HttpResponseRedirect(".")

    def do_remove_client_hold(self, request, obj):
        try:
            obj.revert_client_hold()
            obj.save()
        except Exception as err:
            # if error is an error from the registry, display useful
            # and readable error
            if err.code:
                self.message_user(
                    request,
                    f"Error removing the hold in the registry: {err}",
                    messages.ERROR,
                )
            elif err.is_connection_error():
                self.message_user(
                    request,
                    "Error connecting to the registry",
                    messages.ERROR,
                )
            else:
                # all other type error messages, display the error
                self.message_user(request, err, messages.ERROR)
        else:
            self.message_user(
                request,
                "%s is ready. This domain is accessible on the public internet." % obj.name,
            )
        return HttpResponseRedirect(".")

    def do_edit_domain(self, request, obj):
        # We want to know, globally, when an edit action occurs
        request.session["analyst_action"] = "edit"
        # Restricts this action to this domain (pk) only
        request.session["analyst_action_location"] = obj.id
        return HttpResponseRedirect(reverse("domain", args=(obj.id,)))

    def change_view(self, request, object_id):
        # If the analyst was recently editing a domain page,
        # delete any associated session values
        if "analyst_action" in request.session:
            del request.session["analyst_action"]
            del request.session["analyst_action_location"]
        return super().change_view(request, object_id)

    def has_change_permission(self, request, obj=None):
        # Fixes a bug wherein users which are only is_staff
        # can access 'change' when GET,
        # but cannot access this page when it is a request of type POST.
        if request.user.has_perm("registrar.full_access_permission") or request.user.has_perm(
            "registrar.analyst_access_permission"
        ):
            return True
        return super().has_change_permission(request, obj)


class DraftDomainResource(resources.ModelResource):
    """defines how each field in the referenced model should be mapped to the corresponding fields in the
    import/export file"""

    class Meta:
        model = models.DraftDomain


class DraftDomainAdmin(ListHeaderAdmin, ImportExportModelAdmin):
    """Custom draft domain admin class."""

    resource_classes = [DraftDomainResource]

    search_fields = ["name"]
    search_help_text = "Search by draft domain name."

    # this ordering effects the ordering of results
    # in autocomplete_fields for user
    ordering = ["name"]
    list_display = ["name"]

    @admin.display(description=_("Requested domain"))
    def name(self, obj):
        return obj.name

    def get_model_perms(self, request):
        """
        Return empty perms dict thus hiding the model from admin index.
        """
        superuser_perm = request.user.has_perm("registrar.full_access_permission")
        analyst_perm = request.user.has_perm("registrar.analyst_access_permission")
        if analyst_perm and not superuser_perm:
            return {}
        return super().get_model_perms(request)

    def has_change_permission(self, request, obj=None):
        """
        Allow analysts to access the change form directly via URL.
        """
        superuser_perm = request.user.has_perm("registrar.full_access_permission")
        analyst_perm = request.user.has_perm("registrar.analyst_access_permission")
        if analyst_perm and not superuser_perm:
            return True
        return super().has_change_permission(request, obj)

    def response_change(self, request, obj):
        """
        Override to redirect users back to the previous page after saving.
        """
        superuser_perm = request.user.has_perm("registrar.full_access_permission")
        analyst_perm = request.user.has_perm("registrar.analyst_access_permission")
        return_path = request.GET.get("return_path")

        # First, call the super method to perform the standard operations and capture the response
        response = super().response_change(request, obj)

        # Don't redirect to the website page on save if the user is an analyst.
        # Rather, just redirect back to the originating page.
        if (analyst_perm and not superuser_perm) and return_path:
            # Redirect to the return path if it exists
            return HttpResponseRedirect(return_path)

        # If no redirection is needed, return the original response
        return response

    # Select draft domain to change -> Draft domains
    def changelist_view(self, request, extra_context=None):
        if extra_context is None:
            extra_context = {}
        extra_context["tabtitle"] = "Draft domains"
        # Get the filtered values
        return super().changelist_view(request, extra_context=extra_context)


class PublicContactResource(resources.ModelResource):
    """defines how each field in the referenced model should be mapped to the corresponding fields in the
    import/export file"""

    class Meta:
        model = models.PublicContact
        # may want to consider these bulk options in future, so left in as comments
        # use_bulk = True
        # batch_size = 1000
        # force_init_instance = True

    def __init__(self):
        """Sets global variables for code tidyness"""
        super().__init__()
        self.skip_epp_save = False

    def import_data(
        self,
        dataset,
        dry_run=False,
        raise_errors=False,
        use_transactions=None,
        collect_failed_rows=False,
        rollback_on_validation_errors=False,
        **kwargs,
    ):
        """Override import_data to set self.skip_epp_save if in kwargs"""
        self.skip_epp_save = kwargs.get("skip_epp_save", False)
        return super().import_data(
            dataset,
            dry_run,
            raise_errors,
            use_transactions,
            collect_failed_rows,
            rollback_on_validation_errors,
            **kwargs,
        )

    def save_instance(self, instance, is_create, using_transactions=True, dry_run=False):
        """Override save_instance setting skip_epp_save to True"""
        self.before_save_instance(instance, using_transactions, dry_run)
        if self._meta.use_bulk:
            if is_create:
                self.create_instances.append(instance)
            else:
                self.update_instances.append(instance)
        elif not using_transactions and dry_run:
            # we don't have transactions and we want to do a dry_run
            pass
        else:
            instance.save(skip_epp_save=self.skip_epp_save)
        self.after_save_instance(instance, using_transactions, dry_run)


class PublicContactAdmin(ListHeaderAdmin, ImportExportModelAdmin):
    """Custom PublicContact admin class."""

    resource_classes = [PublicContactResource]

    change_form_template = "django/admin/email_clipboard_change_form.html"
    autocomplete_fields = ["domain"]

    def changeform_view(self, request, object_id=None, form_url="", extra_context=None):
        if extra_context is None:
            extra_context = {}

        if object_id:
            obj = self.get_object(request, object_id)
            if obj:
                name = obj.name
                email = obj.email
                registry_id = obj.registry_id
                extra_context["subtitle"] = f"{name} <{email}> id: {registry_id}"

        return super().changeform_view(request, object_id, form_url, extra_context=extra_context)


class VerifiedByStaffAdmin(ListHeaderAdmin):
    list_display = ("email", "requestor", "truncated_notes", "created_at")
    search_fields = ["email"]
    search_help_text = "Search by email."
    readonly_fields = [
        "requestor",
    ]

    change_form_template = "django/admin/email_clipboard_change_form.html"

    def truncated_notes(self, obj):
        # Truncate the 'notes' field to 50 characters
        return str(obj.notes)[:50]

    truncated_notes.short_description = "Notes (Truncated)"  # type: ignore

    def save_model(self, request, obj, form, change):
        # Set the user field to the current admin user
        obj.requestor = request.user if request.user.is_authenticated else None
        super().save_model(request, obj, form, change)


class PortfolioAdmin(ListHeaderAdmin):
    # NOTE: these are just placeholders.  Not part of ACs (haven't been defined yet).  Update in future tickets.
    list_display = ("organization_name", "federal_agency", "creator")
    search_fields = ["organization_name"]
    search_help_text = "Search by organization name."
    # readonly_fields = [
    #     "requestor",
    # ]
    # Creates select2 fields (with search bars)
    autocomplete_fields = [
        "creator",
        "federal_agency",
    ]

    def save_model(self, request, obj, form, change):

        if obj.creator is not None:
            # ---- update creator ----
            # Set the creator field to the current admin user
            obj.creator = request.user if request.user.is_authenticated else None

        # ---- update organization name ----
        # org name will be the same as federal agency, if it is federal,
        # otherwise it will be the actual org name. If nothing is entered for
        # org name and it is a federal organization, have this field fill with
        # the federal agency text name.
        is_federal = obj.organization_type == DomainRequest.OrganizationChoices.FEDERAL
        if is_federal and obj.organization_name is None:
            obj.organization_name = obj.federal_agency.agency

        super().save_model(request, obj, form, change)


class FederalAgencyResource(resources.ModelResource):
    """defines how each field in the referenced model should be mapped to the corresponding fields in the
    import/export file"""

    class Meta:
        model = models.FederalAgency


class FederalAgencyAdmin(ListHeaderAdmin, ImportExportModelAdmin):
    list_display = ["agency"]
    search_fields = ["agency"]
    search_help_text = "Search by agency name."
    ordering = ["agency"]
    resource_classes = [FederalAgencyResource]


class UserGroupAdmin(AuditedAdmin):
    """Overwrite the generated UserGroup admin class"""

    list_display = ["user_group"]

    fieldsets = ((None, {"fields": ("name", "permissions")}),)

    def formfield_for_dbfield(self, dbfield, **kwargs):
        field = super().formfield_for_dbfield(dbfield, **kwargs)
        if dbfield.name == "name":
            field.label = "Group name"
        if dbfield.name == "permissions":
            field.label = "User permissions"
        return field

    # We name the custom prop 'Group' because linter
    # is not allowing a short_description attr on it
    # This gets around the linter limitation, for now.
    @admin.display(description=_("Group"))
    def user_group(self, obj):
        return obj.name

    # Select user groups to change -> User groups
    def changelist_view(self, request, extra_context=None):
        if extra_context is None:
            extra_context = {}
        extra_context["tabtitle"] = "User groups"
        # Get the filtered values
        return super().changelist_view(request, extra_context=extra_context)


class WaffleFlagAdmin(FlagAdmin):
    """Custom admin implementation of django-waffle's Flag class"""

    class Meta:
        """Contains meta information about this class"""

        model = models.WaffleFlag
        fields = "__all__"


class DomainGroupAdmin(ListHeaderAdmin, ImportExportModelAdmin):
    list_display = ["name", "portfolio"]


class SuborganizationAdmin(ListHeaderAdmin, ImportExportModelAdmin):
    list_display = ["name", "portfolio"]
    autocomplete_fields = [
        "portfolio",
    ]
    search_fields = ["name"]


admin.site.unregister(LogEntry)  # Unregister the default registration

admin.site.register(LogEntry, CustomLogEntryAdmin)
admin.site.register(models.User, MyUserAdmin)
# Unregister the built-in Group model
admin.site.unregister(Group)
# Register UserGroup
admin.site.register(models.UserGroup, UserGroupAdmin)
admin.site.register(models.UserDomainRole, UserDomainRoleAdmin)
admin.site.register(models.Contact, ContactAdmin)
admin.site.register(models.DomainInvitation, DomainInvitationAdmin)
admin.site.register(models.DomainInformation, DomainInformationAdmin)
admin.site.register(models.Domain, DomainAdmin)
admin.site.register(models.DraftDomain, DraftDomainAdmin)
admin.site.register(models.FederalAgency, FederalAgencyAdmin)
admin.site.register(models.Host, MyHostAdmin)
admin.site.register(models.HostIP, HostIpAdmin)
admin.site.register(models.Website, WebsiteAdmin)
admin.site.register(models.PublicContact, PublicContactAdmin)
admin.site.register(models.DomainRequest, DomainRequestAdmin)
admin.site.register(models.TransitionDomain, TransitionDomainAdmin)
admin.site.register(models.VerifiedByStaff, VerifiedByStaffAdmin)
admin.site.register(models.Portfolio, PortfolioAdmin)
admin.site.register(models.DomainGroup, DomainGroupAdmin)
admin.site.register(models.Suborganization, SuborganizationAdmin)

# Register our custom waffle implementations
admin.site.register(models.WaffleFlag, WaffleFlagAdmin)

# Unregister Switch and Sample from the waffle library
admin.site.unregister(Switch)
admin.site.unregister(Sample)<|MERGE_RESOLUTION|>--- conflicted
+++ resolved
@@ -2042,18 +2042,7 @@
     fieldsets = DomainInformationAdmin.fieldsets
     readonly_fields = DomainInformationAdmin.readonly_fields
     analyst_readonly_fields = DomainInformationAdmin.analyst_readonly_fields
-<<<<<<< HEAD
     autocomplete_fields = DomainInformationAdmin.autocomplete_fields
-=======
-
-    autocomplete_fields = [
-        "creator",
-        "domain_request",
-        "senior_official",
-        "domain",
-        "submitter",
-    ]
->>>>>>> 43697a52
 
     def has_change_permission(self, request, obj=None):
         """Custom has_change_permission override so that we can specify that
