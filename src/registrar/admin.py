from datetime import date
import logging
import copy
import json
from django.template.loader import get_template
from django import forms
from django.db.models import Value, CharField, Q
from django.db.models.functions import Concat, Coalesce
from django.http import HttpResponseRedirect
from django.shortcuts import redirect
from django_fsm import get_available_FIELD_transitions, FSMField
from waffle.decorators import flag_is_active
from django.contrib import admin, messages
from django.contrib.auth.admin import UserAdmin as BaseUserAdmin
from django.contrib.auth.models import Group
from django.contrib.contenttypes.models import ContentType
from django.urls import reverse
from epplibwrapper.errors import ErrorCode, RegistryError
from registrar.models.user_domain_role import UserDomainRole
from waffle.admin import FlagAdmin
from waffle.models import Sample, Switch
from registrar.models import Contact, Domain, DomainRequest, DraftDomain, User, Website, SeniorOfficial
from registrar.utility.errors import FSMDomainRequestError, FSMErrorCodes
from registrar.views.utility.mixins import OrderableFieldsMixin
from django.contrib.admin.views.main import ORDER_VAR
from registrar.widgets import NoAutocompleteFilteredSelectMultiple
from . import models
from auditlog.models import LogEntry  # type: ignore
from auditlog.admin import LogEntryAdmin  # type: ignore
from django_fsm import TransitionNotAllowed  # type: ignore
from django.utils.safestring import mark_safe
from django.utils.html import escape
from django.contrib.auth.forms import UserChangeForm, UsernameField
from django_admin_multiple_choice_list_filter.list_filters import MultipleChoiceListFilter
from import_export import resources
from import_export.admin import ImportExportModelAdmin
from django.core.exceptions import ObjectDoesNotExist

from django.utils.translation import gettext_lazy as _

logger = logging.getLogger(__name__)


class FsmModelResource(resources.ModelResource):
    """ModelResource is extended to support importing of tables which
    have FSMFields.  ModelResource is extended with the following changes
    to existing behavior:
    When new objects are to be imported, FSMFields are initialized before
    the object is initialized.  This is because FSMFields do not allow
    direct modification.
    When objects, which are to be imported, are updated, the FSMFields
    are skipped."""

    def init_instance(self, row=None):
        """Overrides the init_instance method of ModelResource.  Returns
        an instance of the model, with the FSMFields already initialized
        from data in the row."""

        # Get fields which are fsm fields
        fsm_fields = {}

        for f in self._meta.model._meta.fields:
            if isinstance(f, FSMField):
                if row and f.name in row:
                    fsm_fields[f.name] = row[f.name]

        # Initialize model instance with fsm_fields
        return self._meta.model(**fsm_fields)

    def import_field(self, field, obj, data, is_m2m=False, **kwargs):
        """Overrides the import_field method of ModelResource.  If the
        field being imported is an FSMField, it is not imported."""

        is_fsm = False

        # check each field in the object
        for f in obj._meta.fields:
            # if the field is an instance of FSMField
            if field.attribute == f.name and isinstance(f, FSMField):
                is_fsm = True
        if not is_fsm:
            super().import_field(field, obj, data, is_m2m, **kwargs)


class UserResource(resources.ModelResource):
    """defines how each field in the referenced model should be mapped to the corresponding fields in the
    import/export file"""

    class Meta:
        model = models.User


class MyUserAdminForm(UserChangeForm):
    """This form utilizes the custom widget for its class's ManyToMany UIs.

    It inherits from UserChangeForm which has special handling for the password and username fields."""

    class Meta:
        model = models.User
        fields = "__all__"
        field_classes = {"username": UsernameField}
        widgets = {
            "groups": NoAutocompleteFilteredSelectMultiple("groups", False),
            "user_permissions": NoAutocompleteFilteredSelectMultiple("user_permissions", False),
        }

    def __init__(self, *args, **kwargs):
        """Custom init to modify the user form"""
        super(MyUserAdminForm, self).__init__(*args, **kwargs)
        self._override_base_help_texts()

    def _override_base_help_texts(self):
        """
        Used to override pre-existing help texts in AbstractUser.
        This is done to avoid modifying the base AbstractUser class.
        """
        is_superuser = self.fields.get("is_superuser")
        is_staff = self.fields.get("is_staff")
        password = self.fields.get("password")

        if is_superuser is not None:
            is_superuser.help_text = "For development purposes only; provides superuser access on the database level."

        if is_staff is not None:
            is_staff.help_text = "Designates whether the user can log in to this admin site."

        if password is not None:
            # Link is copied from the base implementation of UserChangeForm.
            link = f"../../{self.instance.pk}/password/"
            password.help_text = (
                "Raw passwords are not stored, so they will not display here. "
                f'You can change the password using <a href="{link}">this form</a>.'
            )


class DomainInformationAdminForm(forms.ModelForm):
    """This form utilizes the custom widget for its class's ManyToMany UIs."""

    class Meta:
        model = models.DomainInformation
        fields = "__all__"
        widgets = {
            "other_contacts": NoAutocompleteFilteredSelectMultiple("other_contacts", False),
        }


class DomainInformationInlineForm(forms.ModelForm):
    """This form utilizes the custom widget for its class's ManyToMany UIs."""

    class Meta:
        model = models.DomainInformation
        fields = "__all__"
        widgets = {
            "other_contacts": NoAutocompleteFilteredSelectMultiple("other_contacts", False),
        }


class DomainRequestAdminForm(forms.ModelForm):
    """Custom form to limit transitions to available transitions.
    This form utilizes the custom widget for its class's ManyToMany UIs."""

    class Meta:
        model = models.DomainRequest
        fields = "__all__"
        widgets = {
            "current_websites": NoAutocompleteFilteredSelectMultiple("current_websites", False),
            "alternative_domains": NoAutocompleteFilteredSelectMultiple("alternative_domains", False),
            "other_contacts": NoAutocompleteFilteredSelectMultiple("other_contacts", False),
        }
        labels = {
            "action_needed_reason_email": "Auto-generated email",
            "rejection_reason_email":  "Auto-generated email",
        }

    def __init__(self, *args, **kwargs):
        super().__init__(*args, **kwargs)

        domain_request = kwargs.get("instance")
        if domain_request and domain_request.pk:
            current_state = domain_request.status

            # first option in status transitions is current state
            available_transitions = [(current_state, domain_request.get_status_display())]

            if domain_request.investigator is not None:
                transitions = get_available_FIELD_transitions(
                    domain_request, models.DomainRequest._meta.get_field("status")
                )
            else:
                transitions = self.get_custom_field_transitions(
                    domain_request, models.DomainRequest._meta.get_field("status")
                )

            for transition in transitions:
                available_transitions.append((transition.target, transition.target.label))

            # only set the available transitions if the user is not restricted
            # from editing the domain request; otherwise, the form will be
            # readonly and the status field will not have a widget
            if not domain_request.creator.is_restricted():
                self.fields["status"].widget.choices = available_transitions

    def get_custom_field_transitions(self, instance, field):
        """Custom implementation of get_available_FIELD_transitions
        in the FSM. Allows us to still display fields filtered out by a condition."""
        curr_state = field.get_state(instance)
        transitions = field.transitions[instance.__class__]

        for name, transition in transitions.items():
            meta = transition._django_fsm
            if meta.has_transition(curr_state):
                yield meta.get_transition(curr_state)

    def clean(self):
        """
        Override of the default clean on the form.
        This is so we can inject custom form-level error messages.
        """
        # clean is called from clean_forms, which is called from is_valid
        # after clean_fields.  it is used to determine form level errors.
        # is_valid is typically called from view during a post
        cleaned_data = super().clean()
        status = cleaned_data.get("status")
        investigator = cleaned_data.get("investigator")
        rejection_reason = cleaned_data.get("rejection_reason")
        action_needed_reason = cleaned_data.get("action_needed_reason")

        # Get the old status
        initial_status = self.initial.get("status", None)

        # We only care about investigator when in these statuses
        checked_statuses = [
            DomainRequest.DomainRequestStatus.APPROVED,
            DomainRequest.DomainRequestStatus.IN_REVIEW,
            DomainRequest.DomainRequestStatus.ACTION_NEEDED,
            DomainRequest.DomainRequestStatus.REJECTED,
            DomainRequest.DomainRequestStatus.INELIGIBLE,
        ]

        # If a status change occured, check for validity
        if status != initial_status and status in checked_statuses:
            # Checks the "investigators" field for validity.
            # That field must obey certain conditions when an domain request is approved.
            # Will call "add_error" if any issues are found.
            self._check_for_valid_investigator(investigator)

        # If the status is rejected, a rejection reason must exist
        if status == DomainRequest.DomainRequestStatus.REJECTED:
            self._check_for_valid_rejection_reason(rejection_reason)
        elif status == DomainRequest.DomainRequestStatus.ACTION_NEEDED:
            self._check_for_valid_action_needed_reason(action_needed_reason)

        return cleaned_data

    def _check_for_valid_rejection_reason(self, rejection_reason) -> bool:
        """
        Checks if the rejection_reason field is not none.
        Adds form errors on failure.
        """
        is_valid = False

        # Check if a rejection reason exists. Rejection is not possible without one.
        error_message = None
        if rejection_reason is None or rejection_reason == "":
            # Lets grab the error message from a common location
            error_message = FSMDomainRequestError.get_error_message(FSMErrorCodes.NO_REJECTION_REASON)
        else:
            is_valid = True

        if error_message is not None:
            self.add_error("rejection_reason", error_message)

        return is_valid

    def _check_for_valid_action_needed_reason(self, action_needed_reason) -> bool:
        """
        Checks if the action_needed_reason field is not none.
        Adds form errors on failure.
        """
        is_valid = action_needed_reason is not None and action_needed_reason != ""
        if not is_valid:
            error_message = FSMDomainRequestError.get_error_message(FSMErrorCodes.NO_ACTION_NEEDED_REASON)
            self.add_error("action_needed_reason", error_message)

        return is_valid

    def _check_for_valid_investigator(self, investigator) -> bool:
        """
        Checks if the investigator field is not none, and is staff.
        Adds form errors on failure.
        """

        is_valid = False

        # Check if an investigator is assigned. No approval is possible without one.
        error_message = None
        if investigator is None:
            # Lets grab the error message from a common location
            error_message = FSMDomainRequestError.get_error_message(FSMErrorCodes.NO_INVESTIGATOR)
        elif not investigator.is_staff:
            error_message = FSMDomainRequestError.get_error_message(FSMErrorCodes.INVESTIGATOR_NOT_STAFF)
        else:
            is_valid = True

        if error_message is not None:
            self.add_error("investigator", error_message)

        return is_valid


# Based off of this excellent example: https://djangosnippets.org/snippets/10471/
class MultiFieldSortableChangeList(admin.views.main.ChangeList):
    """
    This class overrides the behavior of column sorting in django admin tables in order
    to allow for multi field sorting on admin_order_field


    Usage:

    class MyCustomAdmin(admin.ModelAdmin):

        ...

        def get_changelist(self, request, **kwargs):
            return MultiFieldSortableChangeList

        ...

    """

    def get_ordering(self, request, queryset):
        """
        Returns the list of ordering fields for the change list.

        Mostly identical to the base implementation, except that now it can return
        a list of order_field objects rather than just one.
        """
        params = self.params
        ordering = list(self.model_admin.get_ordering(request) or self._get_default_ordering())

        if ORDER_VAR in params:
            # Clear ordering and used params
            ordering = []

            order_params = params[ORDER_VAR].split(".")
            for p in order_params:
                try:
                    none, pfx, idx = p.rpartition("-")
                    field_name = self.list_display[int(idx)]

                    order_fields = self.get_ordering_field(field_name)

                    if isinstance(order_fields, list):
                        for order_field in order_fields:
                            if order_field:
                                ordering.append(pfx + order_field)
                    else:
                        ordering.append(pfx + order_fields)

                except (IndexError, ValueError):
                    continue  # Invalid ordering specified, skip it.

        # Add the given query's ordering fields, if any.
        ordering.extend(queryset.query.order_by)

        # Ensure that the primary key is systematically present in the list of
        # ordering fields so we can guarantee a deterministic order across all
        # database backends.
        pk_name = self.lookup_opts.pk.name
        if not (set(ordering) & set(["pk", "-pk", pk_name, "-" + pk_name])):
            # The two sets do not intersect, meaning the pk isn't present. So
            # we add it.
            ordering.append("-pk")

        return ordering


class CustomLogEntryAdmin(LogEntryAdmin):
    """Overwrite the generated LogEntry admin class"""

    list_display = [
        "created",
        "resource",
        "action",
        "msg_short",
        "user_url",
    ]

    # We name the custom prop 'resource' because linter
    # is not allowing a short_description attr on it
    # This gets around the linter limitation, for now.
    def resource(self, obj):
        # Return the field value without a link
        return f"{obj.content_type} - {obj.object_repr}"

    # We name the custom prop 'created_at' because linter
    # is not allowing a short_description attr on it
    # This gets around the linter limitation, for now.
    @admin.display(description=_("Created at"))
    def created(self, obj):
        return obj.timestamp

    search_help_text = "Search by resource, changes, or user."

    change_form_template = "admin/change_form_no_submit.html"
    add_form_template = "admin/change_form_no_submit.html"

    # Select log entry to change ->  Log entries
    def changelist_view(self, request, extra_context=None):
        if extra_context is None:
            extra_context = {}
        extra_context["tabtitle"] = "Log entries"
        return super().changelist_view(request, extra_context=extra_context)

    # #786: Skipping on updating audit log tab titles for now
    # def change_view(self, request, object_id, form_url="", extra_context=None):
    #     if extra_context is None:
    #         extra_context = {}

    #     log_entry = self.get_object(request, object_id)

    #     if log_entry:
    #         # Reset title to empty string
    #         extra_context["subtitle"] = ""
    #         extra_context["tabtitle"] = ""

    #         object_repr = log_entry.object_repr  # Hold name of the object
    #         changes = log_entry.changes

    #         # Check if this is a log entry for an addition and related to the contact model
    #         # Created [name] -> Created [name] contact | Change log entry
    #         if (
    #             all(new_value != "None" for field, (old_value, new_value) in changes.items())
    #             and log_entry.content_type.model == "contact"
    #         ):
    #             extra_context["subtitle"] = f"Created {object_repr} contact"
    #             extra_context["tabtitle"] = "Change log entry"

    #     return super().change_view(request, object_id, form_url, extra_context=extra_context)


class AdminSortFields:
    _name_sort = ["first_name", "last_name", "email"]

    # Define a mapping of field names to model querysets and sort expressions.
    # A dictionary is used for specificity, but the downside is some degree of repetition.
    # To eliminate this, this list can be generated dynamically but the readability of that
    # is impacted.
    sort_mapping = {
        # == Contact == #
        "other_contacts": (Contact, _name_sort),
<<<<<<< HEAD
        "senior_official": (SeniorOfficial, _name_sort),
=======
>>>>>>> 5c49156e
        "submitter": (Contact, _name_sort),
        # == Senior Official == #
        "senior_official": (SeniorOfficial, _name_sort),
        # == User == #
        "creator": (User, _name_sort),
        "user": (User, _name_sort),
        "investigator": (User, _name_sort),
        # == Website == #
        "current_websites": (Website, "website"),
        "alternative_domains": (Website, "website"),
        # == DraftDomain == #
        "requested_domain": (DraftDomain, "name"),
        # == DomainRequest == #
        "domain_request": (DomainRequest, "requested_domain__name"),
        # == Domain == #
        "domain": (Domain, "name"),
        "approved_domain": (Domain, "name"),
    }

    @classmethod
    def get_queryset(cls, db_field):
        """This is a helper function for formfield_for_manytomany and formfield_for_foreignkey"""
        queryset_info = cls.sort_mapping.get(db_field.name, None)
        if queryset_info is None:
            return None

        # Grab the model we want to order, and grab how we want to order it
        model, order_by = queryset_info
        match db_field.name:
            case "investigator":
                # We should only return users who are staff.
                return model.objects.filter(is_staff=True).order_by(*order_by)
            case _:
                if isinstance(order_by, list) or isinstance(order_by, tuple):
                    return model.objects.order_by(*order_by)
                else:
                    return model.objects.order_by(order_by)


class AuditedAdmin(admin.ModelAdmin):
    """Custom admin to make auditing easier."""

    def history_view(self, request, object_id, extra_context=None):
        """On clicking 'History', take admin to the auditlog view for an object."""
        return HttpResponseRedirect(
            "{url}?resource_type={content_type}&object_id={object_id}".format(
                url=reverse("admin:auditlog_logentry_changelist", args=()),
                content_type=ContentType.objects.get_for_model(self.model).pk,
                object_id=object_id,
            )
        )

    def formfield_for_manytomany(self, db_field, request, **kwargs):
        """customize the behavior of formfields with manytomany relationships.  the customized
        behavior includes sorting of objects in lists as well as customizing helper text"""

        # Define a queryset. Note that in the super of this,
        # a new queryset will only be generated if one does not exist.
        # Thus, the order in which we define queryset matters.
        queryset = AdminSortFields.get_queryset(db_field)
        if queryset:
            kwargs["queryset"] = queryset

        formfield = super().formfield_for_manytomany(db_field, request, **kwargs)
        # customize the help text for all formfields for manytomany
        formfield.help_text = (
            formfield.help_text
            + " If more than one value is selected, the change/delete/view actions will be disabled."
        )
        return formfield

    def formfield_for_foreignkey(self, db_field, request, **kwargs):
        """Customize the behavior of formfields with foreign key relationships. This will customize
        the behavior of selects. Customized behavior includes sorting of objects in list."""

        # Define a queryset. Note that in the super of this,
        # a new queryset will only be generated if one does not exist.
        # Thus, the order in which we define queryset matters.
        queryset = AdminSortFields.get_queryset(db_field)
        if queryset:
            kwargs["queryset"] = queryset

        return super().formfield_for_foreignkey(db_field, request, **kwargs)


class ListHeaderAdmin(AuditedAdmin, OrderableFieldsMixin):
    """Custom admin to add a descriptive subheader to list views
    and custom table sort behaviour"""

    def get_changelist(self, request, **kwargs):
        """Returns a custom ChangeList class, as opposed to the default.
        This is so we can override the behaviour of the `admin_order_field` field.
        By default, django does not support ordering by multiple fields for this
        particular field (i.e. self.admin_order_field=["first_name", "last_name"] is invalid).

        Reference: https://code.djangoproject.com/ticket/31975
        """
        return MultiFieldSortableChangeList

    def changelist_view(self, request, extra_context=None):
        if extra_context is None:
            extra_context = {}
        # Get the filtered values
        filters = self.get_filters(request)
        # Pass the filtered values to the template context
        extra_context["filters"] = filters
        extra_context["search_query"] = request.GET.get("q", "")  # Assuming the search query parameter is 'q'
        return super().changelist_view(request, extra_context=extra_context)

    def get_filters(self, request):
        """Retrieve the current set of parameters being used to filter the table
        Returns:
            dictionary objects in the format {parameter_name: string,
            parameter_value: string}
        TODO: convert investigator id to investigator username
        """
        filters = []
        # Retrieve the filter parameters
        for param in request.GET.keys():
            # Exclude the default search parameter 'q'
            if param != "q" and param != "o":
                parameter_name = param.replace("__exact", "").replace("_type", "").replace("__id", " id")

                if parameter_name == "investigator id":
                    # Retrieves the corresponding contact from Users
                    id_value = request.GET.get(param)
                    try:
                        contact = models.User.objects.get(id=id_value)
                        investigator_name = contact.first_name + " " + contact.last_name

                        filters.append(
                            {
                                "parameter_name": "investigator",
                                "parameter_value": investigator_name,
                            }
                        )
                    except models.User.DoesNotExist:
                        pass
                else:
                    # For other parameter names, append a dictionary with the original
                    # parameter_name and the corresponding parameter_value
                    filters.append(
                        {
                            "parameter_name": parameter_name,
                            "parameter_value": request.GET.get(param),
                        }
                    )
        return filters


class MyUserAdmin(BaseUserAdmin, ImportExportModelAdmin):
    """Custom user admin class to use our inlines."""

    resource_classes = [UserResource]

    form = MyUserAdminForm
    change_form_template = "django/admin/user_change_form.html"

    class Meta:
        """Contains meta information about this class"""

        model = models.User
        fields = "__all__"

    _meta = Meta()

    list_display = (
        "username",
        "overridden_email_field",
        "first_name",
        "last_name",
        # Group is a custom property defined within this file,
        # rather than in a model like the other properties
        "group",
        "status",
    )

    # Renames inherited AbstractUser label 'email_address to 'email'
    def formfield_for_dbfield(self, dbfield, **kwargs):
        field = super().formfield_for_dbfield(dbfield, **kwargs)
        if dbfield.name == "email":
            field.label = "Email"
        return field

    # Renames inherited AbstractUser column name 'email_address to 'email'
    @admin.display(description=_("Email"))
    def overridden_email_field(self, obj):
        return obj.email

    fieldsets = (
        (
            None,
            {"fields": ("username", "password", "status", "verification_type")},
        ),
        ("User profile", {"fields": ("first_name", "middle_name", "last_name", "title", "email", "phone")}),
        (
            "Permissions",
            {
                "fields": (
                    "is_active",
                    "is_staff",
                    "is_superuser",
                    "groups",
                    "user_permissions",
                )
            },
        ),
        ("Important dates", {"fields": ("last_login", "date_joined")}),
    )

    readonly_fields = ("verification_type",)

    # Hide Username (uuid), Groups and Permissions
    # Q: Now that we're using Groups and Permissions,
    # do we expose those to analysts to view?
    analyst_fieldsets = (
        (
            None,
            {
                "fields": (
                    "status",
                    "verification_type",
                )
            },
        ),
        ("User profile", {"fields": ("first_name", "middle_name", "last_name", "title", "email", "phone")}),
        (
            "Permissions",
            {
                "fields": (
                    "is_active",
                    "groups",
                )
            },
        ),
        ("Important dates", {"fields": ("last_login", "date_joined")}),
    )

    analyst_list_display = [
        "email",
        "first_name",
        "last_name",
        "group",
        "status",
    ]

    # NOT all fields are readonly for admin, otherwise we would have
    # set this at the permissions level. The exception is 'status'
    analyst_readonly_fields = [
        "User profile",
        "first_name",
        "middle_name",
        "last_name",
        "title",
        "email",
        "Permissions",
        "is_active",
        "groups",
        "Important dates",
        "last_login",
        "date_joined",
    ]

    list_filter = (
        "is_active",
        "groups",
    )

    # this ordering effects the ordering of results
    # in autocomplete_fields for user
    ordering = ["first_name", "last_name", "email"]
    search_help_text = "Search by first name, last name, or email."

    def get_search_results(self, request, queryset, search_term):
        """
        Override for get_search_results. This affects any upstream model using autocomplete_fields,
        such as DomainRequest. This is because autocomplete_fields uses an API call to fetch data,
        and this fetch comes from this method.
        """
        # Custom filtering logic
        queryset, use_distinct = super().get_search_results(request, queryset, search_term)

        # If we aren't given a request to modify, we shouldn't try to
        if request is None or not hasattr(request, "GET"):
            return queryset, use_distinct

        # Otherwise, lets modify it!
        request_get = request.GET

        # The request defines model name and field name.
        # For instance, model_name could be "DomainRequest"
        # and field_name could be "investigator".
        model_name = request_get.get("model_name", None)
        field_name = request_get.get("field_name", None)

        # Make sure we're only modifying requests from these models.
        models_to_target = {"domainrequest"}
        if model_name in models_to_target:
            # Define rules per field
            match field_name:
                case "investigator":
                    # We should not display investigators who don't have a staff role
                    queryset = queryset.filter(is_staff=True)
                case _:
                    # In the default case, do nothing
                    pass

        return queryset, use_distinct

    # Let's define First group
    # (which should in theory be the ONLY group)
    def group(self, obj):
        if obj.groups.filter(name="full_access_group").exists():
            return "full_access_group"
        elif obj.groups.filter(name="cisa_analysts_group").exists():
            return "cisa_analysts_group"
        return ""

    def get_list_display(self, request):
        # The full_access_permission perm will load onto the full_access_group
        # which is equivalent to superuser. The other group we use to manage
        # perms is cisa_analysts_group. cisa_analysts_group will never contain
        # full_access_permission
        if request.user.has_perm("registrar.full_access_permission"):
            # Use the default list display for all access users
            return super().get_list_display(request)

        # Customize the list display for analysts
        return self.analyst_list_display

    def get_fieldsets(self, request, obj=None):
        if request.user.has_perm("registrar.full_access_permission"):
            # Show all fields for all access users
            return super().get_fieldsets(request, obj)
        elif request.user.has_perm("registrar.analyst_access_permission"):
            # show analyst_fieldsets for analysts
            return self.analyst_fieldsets
        else:
            # any admin user should belong to either full_access_group
            # or cisa_analyst_group
            return []

    def get_readonly_fields(self, request, obj=None):
        readonly_fields = list(self.readonly_fields)

        if request.user.has_perm("registrar.full_access_permission"):
            return readonly_fields
        else:
            # Return restrictive Read-only fields for analysts and
            # users who might not belong to groups
            return self.analyst_readonly_fields

    def change_view(self, request, object_id, form_url="", extra_context=None):
        """Add user's related domains and requests to context"""
        obj = self.get_object(request, object_id)

        domain_requests = DomainRequest.objects.filter(creator=obj).exclude(
            Q(status=DomainRequest.DomainRequestStatus.STARTED) | Q(status=DomainRequest.DomainRequestStatus.WITHDRAWN)
        )
        sort_by = request.GET.get("sort_by", "requested_domain__name")
        domain_requests = domain_requests.order_by(sort_by)

        user_domain_roles = UserDomainRole.objects.filter(user=obj)
        domain_ids = user_domain_roles.values_list("domain_id", flat=True)
        domains = Domain.objects.filter(id__in=domain_ids).exclude(state=Domain.State.DELETED)

        extra_context = {"domain_requests": domain_requests, "domains": domains}
        return super().change_view(request, object_id, form_url, extra_context)


class HostIPInline(admin.StackedInline):
    """Edit an ip address on the host page."""

    model = models.HostIP


class HostResource(resources.ModelResource):
    """defines how each field in the referenced model should be mapped to the corresponding fields in the
    import/export file"""

    class Meta:
        model = models.Host


class MyHostAdmin(AuditedAdmin, ImportExportModelAdmin):
    """Custom host admin class to use our inlines."""

    resource_classes = [HostResource]

    search_fields = ["name", "domain__name"]
    search_help_text = "Search by domain or host name."
    inlines = [HostIPInline]

    # Select host to change -> Host
    def changelist_view(self, request, extra_context=None):
        if extra_context is None:
            extra_context = {}
        extra_context["tabtitle"] = "Host"
        # Get the filtered values
        return super().changelist_view(request, extra_context=extra_context)


class HostIpResource(resources.ModelResource):
    """defines how each field in the referenced model should be mapped to the corresponding fields in the
    import/export file"""

    class Meta:
        model = models.HostIP


class HostIpAdmin(AuditedAdmin, ImportExportModelAdmin):
    """Custom host ip admin class"""

    resource_classes = [HostIpResource]
    model = models.HostIP

    # Select host ip to change -> Host ip
    def changelist_view(self, request, extra_context=None):
        if extra_context is None:
            extra_context = {}
        extra_context["tabtitle"] = "Host IP"
        # Get the filtered values
        return super().changelist_view(request, extra_context=extra_context)


class ContactResource(resources.ModelResource):
    """defines how each field in the referenced model should be mapped to the corresponding fields in the
    import/export file"""

    class Meta:
        model = models.Contact


class ContactAdmin(ListHeaderAdmin, ImportExportModelAdmin):
    """Custom contact admin class to add search."""

    resource_classes = [ContactResource]

    search_fields = ["email", "first_name", "last_name"]
    search_help_text = "Search by first name, last name or email."
    list_display = [
        "name",
        "email",
    ]
    # this ordering effects the ordering of results
    # in autocomplete_fields
    ordering = ["first_name", "last_name", "email"]

    fieldsets = [
        (
            None,
            {"fields": ["first_name", "middle_name", "last_name", "title", "email", "phone"]},
        )
    ]

    change_form_template = "django/admin/email_clipboard_change_form.html"

    # We name the custom prop 'contact' because linter
    # is not allowing a short_description attr on it
    # This gets around the linter limitation, for now.
    def name(self, obj: models.Contact):
        """Duplicate the contact _str_"""
        if obj.first_name or obj.last_name:
            return obj.get_formatted_name()
        elif obj.email:
            return obj.email
        elif obj.pk:
            return str(obj.pk)
        else:
            return ""

    name.admin_order_field = "first_name"  # type: ignore

    # Read only that we'll leverage for CISA Analysts
    analyst_readonly_fields: list[str] = ["email"]

    def get_readonly_fields(self, request, obj=None):
        """Set the read-only state on form elements.
        We have 1 conditions that determine which fields are read-only:
        admin user permissions.
        """

        readonly_fields = list(self.readonly_fields)

        if request.user.has_perm("registrar.full_access_permission"):
            return readonly_fields
        # Return restrictive Read-only fields for analysts and
        # users who might not belong to groups
        readonly_fields.extend([field for field in self.analyst_readonly_fields])
        return readonly_fields  # Read-only fields for analysts

    def change_view(self, request, object_id, form_url="", extra_context=None):
        """Extend the change_view for Contact objects in django admin.
        Customize to display related objects to the Contact. These will be passed
        through the messages construct to the template for display to the user."""

        # Fetch the Contact instance
        contact = models.Contact.objects.get(pk=object_id)

        # initialize related_objects array
        related_objects = []
        # for all defined fields in the model
        for related_field in contact._meta.get_fields():
            # if the field is a relation to another object
            if related_field.is_relation:
                # Check if the related field is not None
                related_manager = getattr(contact, related_field.name)
                if related_manager is not None:
                    # Check if it's a ManyToManyField/reverse ForeignKey or a OneToOneField
                    # Do this by checking for get_queryset method on the related_manager
                    if hasattr(related_manager, "get_queryset"):
                        # Handles ManyToManyRel and ManyToOneRel
                        queryset = related_manager.get_queryset()
                    else:
                        # Handles OneToOne rels, ie. User
                        queryset = [related_manager]

                    for obj in queryset:
                        # for each object, build the edit url in this view and add as tuple
                        # to the related_objects array
                        app_label = obj._meta.app_label
                        model_name = obj._meta.model_name
                        obj_id = obj.id
                        change_url = reverse("admin:%s_%s_change" % (app_label, model_name), args=[obj_id])
                        related_objects.append((change_url, obj))

        if related_objects:
            message = "<ul class='messagelist_content-list--unstyled'>"
            for i, (url, obj) in enumerate(related_objects):
                if i < 5:
                    escaped_obj = escape(obj)
                    message += f"<li>Joined to {obj.__class__.__name__}: <a href='{url}'>{escaped_obj}</a></li>"
            message += "</ul>"
            if len(related_objects) > 5:
                related_objects_over_five = len(related_objects) - 5
                message += f"<p class='font-sans-3xs'>And {related_objects_over_five} more...</p>"

            message_html = mark_safe(message)  # nosec
            messages.warning(
                request,
                message_html,
            )

        return super().change_view(request, object_id, form_url, extra_context=extra_context)

    # Select contact to change -> Contacts
    def changelist_view(self, request, extra_context=None):
        if extra_context is None:
            extra_context = {}
        extra_context["tabtitle"] = "Contacts"
        # Get the filtered values
        return super().changelist_view(request, extra_context=extra_context)


class SeniorOfficialAdmin(ListHeaderAdmin):
    """Custom Senior Official Admin class."""

    # NOTE: these are just placeholders.  Not part of ACs (haven't been defined yet).  Update in future tickets.
    search_fields = ["first_name", "last_name", "email"]
    search_help_text = "Search by first name, last name or email."
    list_display = ["first_name", "last_name", "email"]

    # this ordering effects the ordering of results
    # in autocomplete_fields for Senior Official
    ordering = ["first_name", "last_name"]


class WebsiteResource(resources.ModelResource):
    """defines how each field in the referenced model should be mapped to the corresponding fields in the
    import/export file"""

    class Meta:
        model = models.Website


class WebsiteAdmin(ListHeaderAdmin, ImportExportModelAdmin):
    """Custom website admin class."""

    resource_classes = [WebsiteResource]

    # Search
    search_fields = [
        "website",
    ]
    search_help_text = "Search by website."

    def get_model_perms(self, request):
        """
        Return empty perms dict thus hiding the model from admin index.
        """
        superuser_perm = request.user.has_perm("registrar.full_access_permission")
        analyst_perm = request.user.has_perm("registrar.analyst_access_permission")
        if analyst_perm and not superuser_perm:
            return {}
        return super().get_model_perms(request)

    def has_change_permission(self, request, obj=None):
        """
        Allow analysts to access the change form directly via URL.
        """
        superuser_perm = request.user.has_perm("registrar.full_access_permission")
        analyst_perm = request.user.has_perm("registrar.analyst_access_permission")
        if analyst_perm and not superuser_perm:
            return True
        return super().has_change_permission(request, obj)

    def response_change(self, request, obj):
        """
        Override to redirect users back to the previous page after saving.
        """
        superuser_perm = request.user.has_perm("registrar.full_access_permission")
        analyst_perm = request.user.has_perm("registrar.analyst_access_permission")
        return_path = request.GET.get("return_path")

        # First, call the super method to perform the standard operations and capture the response
        response = super().response_change(request, obj)

        # Don't redirect to the website page on save if the user is an analyst.
        # Rather, just redirect back to the originating page.
        if (analyst_perm and not superuser_perm) and return_path:
            # Redirect to the return path if it exists
            return HttpResponseRedirect(return_path)

        # If no redirection is needed, return the original response
        return response


class UserDomainRoleResource(resources.ModelResource):
    """defines how each field in the referenced model should be mapped to the corresponding fields in the
    import/export file"""

    class Meta:
        model = models.UserDomainRole


class UserDomainRoleAdmin(ListHeaderAdmin, ImportExportModelAdmin):
    """Custom user domain role admin class."""

    resource_classes = [UserDomainRoleResource]

    class Meta:
        """Contains meta information about this class"""

        model = models.UserDomainRole
        fields = "__all__"

    _meta = Meta()

    # Columns
    list_display = [
        "user",
        "domain",
        "role",
    ]

    orderable_fk_fields = [
        ("domain", "name"),
        ("user", ["first_name", "last_name", "email"]),
    ]

    # Search
    search_fields = [
        "user__first_name",
        "user__last_name",
        "user__email",
        "domain__name",
        "role",
    ]
    search_help_text = "Search by first name, last name, email, or domain."

    autocomplete_fields = ["user", "domain"]

    # Fixes a bug where non-superusers are redirected to the main page
    def delete_view(self, request, object_id, extra_context=None):
        """Custom delete_view implementation that specifies redirect behaviour"""
        response = super().delete_view(request, object_id, extra_context)

        if isinstance(response, HttpResponseRedirect) and not request.user.has_perm("registrar.full_access_permission"):
            url = reverse("admin:registrar_userdomainrole_changelist")
            return redirect(url)
        else:
            return response

    # User Domain manager [email] is manager on domain [domain name] ->
    # Domain manager [email] on [domain name]
    def changeform_view(self, request, object_id=None, form_url="", extra_context=None):
        if extra_context is None:
            extra_context = {}

        if object_id:
            obj = self.get_object(request, object_id)
            if obj:
                email = obj.user.email
                domain_name = obj.domain.name
                extra_context["subtitle"] = f"Domain manager {email} on {domain_name}"

        return super().changeform_view(request, object_id, form_url, extra_context=extra_context)


class DomainInvitationAdmin(ListHeaderAdmin):
    """Custom domain invitation admin class."""

    class Meta:
        model = models.DomainInvitation
        fields = "__all__"

    _meta = Meta()

    # Columns
    list_display = [
        "email",
        "domain",
        "status",
    ]

    # Search
    search_fields = [
        "email",
        "domain__name",
    ]

    # Filters
    list_filter = ("status",)

    search_help_text = "Search by email or domain."

    # Mark the FSM field 'status' as readonly
    # to allow admin users to create Domain Invitations
    # without triggering the FSM Transition Not Allowed
    # error.
    readonly_fields = ["status"]

    autocomplete_fields = ["domain"]

    change_form_template = "django/admin/email_clipboard_change_form.html"

    # Select domain invitations to change -> Domain invitations
    def changelist_view(self, request, extra_context=None):
        if extra_context is None:
            extra_context = {}
        extra_context["tabtitle"] = "Domain invitations"
        # Get the filtered values
        return super().changelist_view(request, extra_context=extra_context)


class DomainInformationResource(resources.ModelResource):
    """defines how each field in the referenced model should be mapped to the corresponding fields in the
    import/export file"""

    class Meta:
        model = models.DomainInformation


class DomainInformationAdmin(ListHeaderAdmin, ImportExportModelAdmin):
    """Customize domain information admin class."""

    resource_classes = [DomainInformationResource]

    form = DomainInformationAdminForm

    # Columns
    list_display = [
        "domain",
        "generic_org_type",
        "created_at",
        "submitter",
    ]

    orderable_fk_fields = [
        ("domain", "name"),
        ("submitter", ["first_name", "last_name"]),
    ]

    # Filters
    list_filter = ["generic_org_type"]

    # Search
    search_fields = [
        "domain__name",
    ]
    search_help_text = "Search by domain."

    fieldsets = [
        (None, {"fields": ["portfolio", "sub_organization", "creator", "submitter", "domain_request", "notes"]}),
        (".gov domain", {"fields": ["domain"]}),
        ("Contacts", {"fields": ["senior_official", "other_contacts", "no_other_contacts_rationale"]}),
        ("Background info", {"fields": ["anything_else"]}),
        (
            "Type of organization",
            {
                "fields": [
                    "is_election_board",
                    "organization_type",
                ]
            },
        ),
        (
            "Show details",
            {
                "classes": ["collapse--dgfieldset"],
                "description": "Extends type of organization",
                "fields": [
                    "federal_type",
                    "federal_agency",
                    "tribe_name",
                    "federally_recognized_tribe",
                    "state_recognized_tribe",
                    "about_your_organization",
                ],
            },
        ),
        (
            "Organization name and mailing address",
            {
                "fields": [
                    "organization_name",
                    "state_territory",
                ]
            },
        ),
        (
            "Show details",
            {
                "classes": ["collapse--dgfieldset"],
                "description": "Extends organization name and mailing address",
                "fields": [
                    "address_line1",
                    "address_line2",
                    "city",
                    "zipcode",
                    "urbanization",
                ],
            },
        ),
    ]

    # Readonly fields for analysts and superusers
    readonly_fields = ("other_contacts", "is_election_board", "federal_agency")

    # Read only that we'll leverage for CISA Analysts
    analyst_readonly_fields = [
        "creator",
        "type_of_work",
        "more_organization_information",
        "domain",
        "domain_request",
        "submitter",
        "no_other_contacts_rationale",
        "anything_else",
        "is_policy_acknowledged",
    ]

    # For each filter_horizontal, init in admin js extendFilterHorizontalWidgets
    # to activate the edit/delete/view buttons
    filter_horizontal = ("other_contacts",)

    autocomplete_fields = [
        "creator",
        "domain_request",
        "senior_official",
        "domain",
        "submitter",
        "portfolio",
        "sub_organization",
    ]

    # Table ordering
    ordering = ["domain__name"]

    change_form_template = "django/admin/domain_information_change_form.html"

    superuser_only_fields = [
        "portfolio",
        "sub_organization",
    ]

    # DEVELOPER's NOTE:
    # Normally, to exclude a field from an Admin form, we could simply utilize
    # Django's "exclude" feature.  However, it causes a "missing key" error if we
    # go that route for this particular form.  The error gets thrown by our
    # custom fieldset.html code and is due to the fact that "exclude" removes
    # fields from base_fields but not fieldsets.  Rather than reworking our
    # custom frontend, it seems more straightforward (and easier to read) to simply
    # modify the fieldsets list so that it excludes any fields we want to remove
    # based on permissions (eg. superuser_only_fields) or other conditions.
    def get_fieldsets(self, request, obj=None):
        fieldsets = self.fieldsets

        # Create a modified version of fieldsets to exclude certain fields
        if not request.user.has_perm("registrar.full_access_permission"):
            modified_fieldsets = []
            for name, data in fieldsets:
                fields = data.get("fields", [])
                fields = tuple(field for field in fields if field not in DomainInformationAdmin.superuser_only_fields)
                modified_fieldsets.append((name, {"fields": fields}))
            return modified_fieldsets
        return fieldsets

    def get_readonly_fields(self, request, obj=None):
        """Set the read-only state on form elements.
        We have 1 conditions that determine which fields are read-only:
        admin user permissions.
        """

        readonly_fields = list(self.readonly_fields)

        if request.user.has_perm("registrar.full_access_permission"):
            return readonly_fields
        # Return restrictive Read-only fields for analysts and
        # users who might not belong to groups
        readonly_fields.extend([field for field in self.analyst_readonly_fields])
        return readonly_fields  # Read-only fields for analysts

    # Select domain information to change -> Domain information
    def changelist_view(self, request, extra_context=None):
        if extra_context is None:
            extra_context = {}
        extra_context["tabtitle"] = "Domain information"
        # Get the filtered values
        return super().changelist_view(request, extra_context=extra_context)


class DomainRequestResource(FsmModelResource):
    """defines how each field in the referenced model should be mapped to the corresponding fields in the
    import/export file"""

    class Meta:
        model = models.DomainRequest


class DomainRequestAdmin(ListHeaderAdmin, ImportExportModelAdmin):
    """Custom domain requests admin class."""

    resource_classes = [DomainRequestResource]

    form = DomainRequestAdminForm
    change_form_template = "django/admin/domain_request_change_form.html"

    class StatusListFilter(MultipleChoiceListFilter):
        """Custom status filter which is a multiple choice filter"""

        title = "Status"
        parameter_name = "status__in"

        template = "django/admin/multiple_choice_list_filter.html"

        def lookups(self, request, model_admin):
            return DomainRequest.DomainRequestStatus.choices

    class InvestigatorFilter(admin.SimpleListFilter):
        """Custom investigator filter that only displays users with the manager role"""

        title = "investigator"
        # Match the old param name to avoid unnecessary refactoring
        parameter_name = "investigator__id__exact"

        def lookups(self, request, model_admin):
            """Lookup reimplementation, gets users of is_staff.
            Returns a list of tuples consisting of (user.id, user)
            """
            # Select all investigators that are staff, then order by name and email
            privileged_users = (
                DomainRequest.objects.select_related("investigator")
                .filter(investigator__is_staff=True)
                .order_by("investigator__first_name", "investigator__last_name", "investigator__email")
            )

            # Annotate the full name and return a values list that lookups can use
            privileged_users_annotated = (
                privileged_users.annotate(
                    full_name=Coalesce(
                        Concat(
                            "investigator__first_name", Value(" "), "investigator__last_name", output_field=CharField()
                        ),
                        "investigator__email",
                        output_field=CharField(),
                    )
                )
                .values_list("investigator__id", "full_name")
                .distinct()
            )

            return privileged_users_annotated

        def queryset(self, request, queryset):
            """Custom queryset implementation, filters by investigator"""
            if self.value() is None:
                return queryset
            else:
                return queryset.filter(investigator__id__exact=self.value())

    class ElectionOfficeFilter(admin.SimpleListFilter):
        """Define a custom filter for is_election_board"""

        title = _("election office")
        parameter_name = "is_election_board"

        def lookups(self, request, model_admin):
            return (
                ("1", _("Yes")),
                ("0", _("No")),
            )

        def queryset(self, request, queryset):
            if self.value() == "1":
                return queryset.filter(is_election_board=True)
            if self.value() == "0":
                return queryset.filter(Q(is_election_board=False) | Q(is_election_board=None))

    # Columns
    list_display = [
        "requested_domain",
        "submission_date",
        "status",
        "generic_org_type",
        "federal_type",
        "federal_agency",
        "organization_name",
        "custom_election_board",
        "city",
        "state_territory",
        "submitter",
        "investigator",
    ]

    orderable_fk_fields = [
        ("requested_domain", "name"),
        ("submitter", ["first_name", "last_name"]),
        ("investigator", ["first_name", "last_name"]),
    ]

    def custom_election_board(self, obj):
        return "Yes" if obj.is_election_board else "No"

    custom_election_board.admin_order_field = "is_election_board"  # type: ignore
    custom_election_board.short_description = "Election office"  # type: ignore

    # This is just a placeholder. This field will be populated in the detail_table_fieldset view.
    # This is not a field that exists on the model.
    def status_history(self, obj):
        return "No changelog to display."

    status_history.short_description = "Status History"  # type: ignore

    # Filters
    list_filter = (
        StatusListFilter,
        "generic_org_type",
        "federal_type",
        ElectionOfficeFilter,
        "rejection_reason",
        InvestigatorFilter,
    )

    # Search
    search_fields = [
        "requested_domain__name",
        "submitter__email",
        "submitter__first_name",
        "submitter__last_name",
    ]
    search_help_text = "Search by domain or submitter."

    fieldsets = [
        (
            None,
            {
                "fields": [
                    "portfolio",
                    "sub_organization",
                    "status_history",
                    "status",
                    "rejection_reason",
                    "rejection_reason_email",
                    "action_needed_reason",
                    "action_needed_reason_email",
                    "investigator",
                    "creator",
                    "submitter",
                    "approved_domain",
                    "notes",
                ]
            },
        ),
        (".gov domain", {"fields": ["requested_domain", "alternative_domains"]}),
        (
            "Contacts",
            {
                "fields": [
                    "senior_official",
                    "other_contacts",
                    "no_other_contacts_rationale",
                    "cisa_representative_first_name",
                    "cisa_representative_last_name",
                    "cisa_representative_email",
                ]
            },
        ),
        ("Background info", {"fields": ["purpose", "anything_else", "current_websites"]}),
        (
            "Type of organization",
            {
                "fields": [
                    "is_election_board",
                    "organization_type",
                ]
            },
        ),
        (
            "Show details",
            {
                "classes": ["collapse--dgfieldset"],
                "description": "Extends type of organization",
                "fields": [
                    "federal_type",
                    "federal_agency",
                    "tribe_name",
                    "federally_recognized_tribe",
                    "state_recognized_tribe",
                    "about_your_organization",
                ],
            },
        ),
        (
            "Organization name and mailing address",
            {
                "fields": [
                    "organization_name",
                    "state_territory",
                ]
            },
        ),
        (
            "Show details",
            {
                "classes": ["collapse--dgfieldset"],
                "description": "Extends organization name and mailing address",
                "fields": [
                    "address_line1",
                    "address_line2",
                    "city",
                    "zipcode",
                    "urbanization",
                ],
            },
        ),
    ]

    # Readonly fields for analysts and superusers
    readonly_fields = (
        "other_contacts",
        "current_websites",
        "alternative_domains",
        "is_election_board",
        "federal_agency",
        "status_history",
    )

    # Read only that we'll leverage for CISA Analysts
    analyst_readonly_fields = [
        "creator",
        "about_your_organization",
        "requested_domain",
        "approved_domain",
        "alternative_domains",
        "purpose",
        "submitter",
        "no_other_contacts_rationale",
        "anything_else",
        "is_policy_acknowledged",
        "cisa_representative_first_name",
        "cisa_representative_last_name",
        "cisa_representative_email",
    ]
    autocomplete_fields = [
        "approved_domain",
        "requested_domain",
        "submitter",
        "creator",
        "senior_official",
        "investigator",
        "portfolio",
        "sub_organization",
    ]
    filter_horizontal = ("current_websites", "alternative_domains", "other_contacts")

    superuser_only_fields = [
        "portfolio",
        "sub_organization",
    ]

    # DEVELOPER's NOTE:
    # Normally, to exclude a field from an Admin form, we could simply utilize
    # Django's "exclude" feature.  However, it causes a "missing key" error if we
    # go that route for this particular form.  The error gets thrown by our
    # custom fieldset.html code and is due to the fact that "exclude" removes
    # fields from base_fields but not fieldsets.  Rather than reworking our
    # custom frontend, it seems more straightforward (and easier to read) to simply
    # modify the fieldsets list so that it excludes any fields we want to remove
    # based on permissions (eg. superuser_only_fields) or other conditions.
    def get_fieldsets(self, request, obj=None):
        fieldsets = super().get_fieldsets(request, obj)

        # Create a modified version of fieldsets to exclude certain fields
        if not request.user.has_perm("registrar.full_access_permission"):
            modified_fieldsets = []
            for name, data in fieldsets:
                fields = data.get("fields", [])
                fields = tuple(field for field in fields if field not in self.superuser_only_fields)
                modified_fieldsets.append((name, {"fields": fields}))
            return modified_fieldsets
        return fieldsets

    # Table ordering
    # NOTE: This impacts the select2 dropdowns (combobox)
    # Currentl, there's only one for requests on DomainInfo
    ordering = ["-submission_date", "requested_domain__name"]

    change_form_template = "django/admin/domain_request_change_form.html"

    # Trigger action when a fieldset is changed
    def save_model(self, request, obj, form, change):
        """Custom save_model definition that handles edge cases"""

        # == Check that the obj is in a valid state == #

        # If obj is none, something went very wrong.
        # The form should have blocked this, so lets forbid it.
        if not obj:
            logger.error(f"Invalid value for obj ({obj})")
            messages.set_level(request, messages.ERROR)
            messages.error(
                request,
                "Could not save DomainRequest. Something went wrong.",
            )
            return None

        # If the user is restricted or we're saving an invalid model,
        # forbid this action.
        if not obj or obj.creator.status == models.User.RESTRICTED:
            # Clear the success message
            messages.set_level(request, messages.ERROR)

            messages.error(
                request,
                "This action is not permitted for domain requests with a restricted creator.",
            )

            return None

        # == Check if we're making a change or not == #

        # If we're not making a change (adding a record), run save model as we do normally
        if not change:
            return super().save_model(request, obj, form, change)

        # == Handle non-status changes == #
        # Get the original domain request from the database.
        original_obj = models.DomainRequest.objects.get(pk=obj.pk)

        # If the reason is in a state where we can send out an email,
        # set the email to a default one if a custom email isn't provided.
        if (
            obj.status == obj.ActionNeededReasons.ACTION_NEEDED and
            obj.action_needed_reason and 
            obj.action_needed_reason != obj.ActionNeededReasons.OTHER
        ):
            obj = self._handle_existing_action_needed_reason_email(obj, original_obj)
        else:
            obj.action_needed_reason_email = None
        
        if obj.status == obj.ActionNeededReasons.REJECTED and obj.rejection_reason:
            obj = self._handle_existing_rejection_reason_email(obj, original_obj)
        else:
            obj.rejection_reason_email = None

        if obj.status == original_obj.status:
            # If the status hasn't changed, let the base function take care of it
            return super().save_model(request, obj, form, change)

        # == Handle status changes == #
        # Run some checks on the current object for invalid status changes
        obj, should_save = self._handle_status_change(request, obj, original_obj)

        # We should only save if we don't display any errors in the steps above.
        if should_save:
            return super().save_model(request, obj, form, change)

    def _handle_existing_rejection_reason_email(self, obj, original_obj):
        # Get the default email
        text = self._get_rejection_reason_default_email(obj, obj.rejection_reason_email)
        body_text = text.get("email_body_text")

        # Set the action_needed_reason_email to the default
        reason_changed = obj.rejection_reason != original_obj.rejection_reason
        is_default_email = body_text == obj.rejection_reason_email
        if body_text and is_default_email and reason_changed:
            obj.rejection_reason_email = body_text

        return obj

    def _handle_existing_action_needed_reason_email(self, obj, original_obj):
        """
        Changes the action_needed_reason to the default email.
        This occurs if the email changes and if it is empty.
        """

        # Get the default email
        text = self._get_action_needed_reason_default_email(obj, obj.action_needed_reason)
        body_text = text.get("email_body_text")

        # Set the action_needed_reason_email to the default
        reason_changed = obj.action_needed_reason != original_obj.action_needed_reason
        is_default_email = body_text == obj.action_needed_reason_email
        if body_text and is_default_email and reason_changed:
            obj.action_needed_reason_email = body_text

        return obj

    def _handle_status_change(self, request, obj, original_obj):
        """
        Checks for various conditions when a status change is triggered.
        In the event that it is valid, the status will be mapped to
        the appropriate method.

        In the event that we should not status change, an error message
        will be displayed.

        Returns a tuple: (obj: DomainRequest, should_proceed: bool)
        """

        should_proceed = True
        error_message = None

        # Get the method that should be run given the status
        selected_method = self.get_status_method_mapping(obj)
        if selected_method is None:
            logger.warning("Unknown status selected in django admin")

            # If the status is not mapped properly, saving could cause
            # weird issues down the line. Instead, we should block this.
            should_proceed = False
            return should_proceed

        request_is_not_approved = obj.status != models.DomainRequest.DomainRequestStatus.APPROVED
        if request_is_not_approved and not obj.domain_is_not_active():
            # If an admin tried to set an approved domain request to
            # another status and the related domain is already
            # active, shortcut the action and throw a friendly
            # error message. This action would still not go through
            # shortcut or not as the rules are duplicated on the model,
            # but the error would be an ugly Django error screen.
            error_message = "This action is not permitted. The domain is already active."
        elif obj.status == models.DomainRequest.DomainRequestStatus.REJECTED and not obj.rejection_reason:
            # This condition should never be triggered.
            # The opposite of this condition is acceptable (rejected -> other status and rejection_reason)
            # because we clean up the rejection reason in the transition in the model.
            error_message = FSMDomainRequestError.get_error_message(FSMErrorCodes.NO_REJECTION_REASON)
        elif obj.status == models.DomainRequest.DomainRequestStatus.ACTION_NEEDED and not obj.action_needed_reason:
            error_message = FSMDomainRequestError.get_error_message(FSMErrorCodes.NO_ACTION_NEEDED_REASON)
        else:
            # This is an fsm in model which will throw an error if the
            # transition condition is violated, so we roll back the
            # status to what it was before the admin user changed it and
            # let the fsm method set it.
            obj.status = original_obj.status

            # Try to perform the status change.
            # Catch FSMDomainRequestError's and return the message,
            # as these are typically user errors.
            try:
                selected_method()
            except FSMDomainRequestError as err:
                logger.warning(f"An error encountered when trying to change status: {err}")
                error_message = err.message

        if error_message is not None:
            # Clear the success message
            messages.set_level(request, messages.ERROR)
            # Display the error
            messages.error(
                request,
                error_message,
            )

            # If an error message exists, we shouldn't proceed
            should_proceed = False

        return (obj, should_proceed)

    def get_status_method_mapping(self, domain_request):
        """Returns what method should be ran given an domain request object"""
        # Define a per-object mapping
        status_method_mapping = {
            models.DomainRequest.DomainRequestStatus.STARTED: None,
            models.DomainRequest.DomainRequestStatus.SUBMITTED: domain_request.submit,
            models.DomainRequest.DomainRequestStatus.IN_REVIEW: domain_request.in_review,
            models.DomainRequest.DomainRequestStatus.ACTION_NEEDED: domain_request.action_needed,
            models.DomainRequest.DomainRequestStatus.APPROVED: domain_request.approve,
            models.DomainRequest.DomainRequestStatus.WITHDRAWN: domain_request.withdraw,
            models.DomainRequest.DomainRequestStatus.REJECTED: domain_request.reject,
            models.DomainRequest.DomainRequestStatus.INELIGIBLE: (domain_request.reject_with_prejudice),
        }

        # Grab the method
        return status_method_mapping.get(domain_request.status, None)

    def get_readonly_fields(self, request, obj=None):
        """Set the read-only state on form elements.
        We have 2 conditions that determine which fields are read-only:
        admin user permissions and the domain request creator's status, so
        we'll use the baseline readonly_fields and extend it as needed.
        """
        readonly_fields = list(self.readonly_fields)

        # Check if the creator is restricted
        if obj and obj.creator.status == models.User.RESTRICTED:
            # For fields like CharField, IntegerField, etc., the widget used is
            # straightforward and the readonly_fields list can control their behavior
            readonly_fields.extend([field.name for field in self.model._meta.fields])
            # Add the multi-select fields to readonly_fields:
            # Complex fields like ManyToManyField require special handling
            readonly_fields.extend(["alternative_domains"])

        if request.user.has_perm("registrar.full_access_permission"):
            return readonly_fields
        # Return restrictive Read-only fields for analysts and
        # users who might not belong to groups
        readonly_fields.extend([field for field in self.analyst_readonly_fields])
        return readonly_fields

    def display_restricted_warning(self, request, obj):
        if obj and obj.creator.status == models.User.RESTRICTED:
            messages.warning(
                request,
                "Cannot edit a domain request with a restricted creator.",
            )

    def changelist_view(self, request, extra_context=None):
        """
        Override changelist_view to set the selected value of status filter.
        """
        # there are two conditions which should set the default selected filter:
        # 1 - there are no query parameters in the request and the request is the
        #     initial request for this view
        # 2 - there are no query parameters in the request and the referring url is
        #     the change view for a domain request
        should_apply_default_filter = False
        # use http_referer in order to distinguish between request as a link from another page
        # and request as a removal of all filters
        http_referer = request.META.get("HTTP_REFERER", "")
        # if there are no query parameters in the request
        if not bool(request.GET):
            # if the request is the initial request for this view
            if request.path not in http_referer:
                should_apply_default_filter = True
            # elif the request is a referral from changelist view or from
            # domain request change view
            elif request.path in http_referer:
                # find the index to determine the referring url after the path
                index = http_referer.find(request.path)
                # Check if there is a character following the path in http_referer
                next_char_index = index + len(request.path)
                if index + next_char_index < len(http_referer):
                    next_char = http_referer[next_char_index]

                    # Check if the next character is a digit, if so, this indicates
                    # a change view for domain request
                    if next_char.isdigit():
                        should_apply_default_filter = True

        # Select domain request to change -> Domain requests
        if extra_context is None:
            extra_context = {}
            extra_context["tabtitle"] = "Domain requests"

        if should_apply_default_filter:
            # modify the GET of the request to set the selected filter
            modified_get = copy.deepcopy(request.GET)
            modified_get["status__in"] = "submitted,in review,action needed"
            request.GET = modified_get

        response = super().changelist_view(request, extra_context=extra_context)
        return response

    def change_view(self, request, object_id, form_url="", extra_context=None):
        """Display restricted warning,
        Setup the auditlog trail and pass it in extra context."""
        obj = self.get_object(request, object_id)
        self.display_restricted_warning(request, obj)

        # Initialize variables for tracking status changes and filtered entries
        filtered_audit_log_entries = []

        try:
            # Retrieve and order audit log entries by timestamp in descending order
            audit_log_entries = LogEntry.objects.filter(object_id=object_id).order_by("-timestamp")

            # Process each log entry to filter based on the change criteria
            for log_entry in audit_log_entries:
                entry = self.process_log_entry(log_entry)
                if entry:
                    filtered_audit_log_entries.append(entry)

        except ObjectDoesNotExist as e:
            logger.error(f"Object with object_id {object_id} does not exist: {e}")
        except Exception as e:
            logger.error(f"An error occurred during change_view: {e}")

        # Initialize extra_context and add filtered entries
        extra_context = extra_context or {}
        extra_context["filtered_audit_log_entries"] = filtered_audit_log_entries
        extra_context["action_needed_reason_emails"] = self.get_all_action_needed_reason_emails_as_json(obj)
        extra_context["has_profile_feature_flag"] = flag_is_active(request, "profile_feature")

        # Call the superclass method with updated extra_context
        return super().change_view(request, object_id, form_url, extra_context)

    def get_all_action_needed_reason_emails_as_json(self, domain_request):
        """Returns a json dictionary of every action needed reason and its associated email
        for this particular domain request."""
        emails = {}
        for action_needed_reason in domain_request.ActionNeededReasons:
            enum_value = action_needed_reason.value
            custom_text = None
            if domain_request.action_needed_reason == enum_value and domain_request.action_needed_reason_email:
                custom_text = domain_request.action_needed_reason_email

            emails[enum_value] = self._get_action_needed_reason_default_email(domain_request, enum_value, custom_text)
        return json.dumps(emails)

    def _get_action_needed_reason_default_email(self, domain_request, action_needed_reason: str, custom_text=None):
        """Returns the default email associated with the given action needed reason"""
        if action_needed_reason is None or action_needed_reason == domain_request.ActionNeededReasons.OTHER:
            return {
                "subject_text": None,
                "email_body_text": None,
            }

        if flag_is_active(None, "profile_feature"):  # type: ignore
            recipient = domain_request.creator
        else:
            recipient = domain_request.submitter

        # Return the context of the rendered views
        context = {"domain_request": domain_request, "recipient": recipient}

        # Get the email subject
        template_subject_path = f"emails/action_needed_reasons/{action_needed_reason}_subject.txt"
        subject_text = get_template(template_subject_path).render(context=context)

        # Get the email body
        if not custom_text:
            template_path = f"emails/action_needed_reasons/{action_needed_reason}.txt"
        else:
            template_path = "emails/action_needed_reasons/custom_email.txt"
            context["custom_email_content"] = custom_text

        email_body_text = get_template(template_path).render(context=context)

        email_body_text_cleaned = None
        if email_body_text:
            email_body_text_cleaned = email_body_text.strip().lstrip("\n")

        return {
            "subject_text": subject_text,
            "email_body_text": email_body_text_cleaned,
        }

    def _get_rejection_reason_default_email(self, domain_request, rejection_reason: str, custom_text=None):
        """Returns the default email associated with the given rejection reason"""
        if rejection_reason is None:
            return {
                "subject_text": None,
                "email_body_text": None,
            }

        if flag_is_active(None, "profile_feature"):  # type: ignore
            recipient = domain_request.creator
        else:
            recipient = domain_request.submitter

        # Return the context of the rendered views
        context = {"domain_request": domain_request, "recipient": recipient}

        # Get the email subject
        template_subject_path = f"emails/status_change_rejected_subject.txt"
        subject_text = get_template(template_subject_path).render(context=context)

        # Get the email body
        template_path = f"emails/status_change_rejected.txt"
        if custom_text:
            context["custom_email_content"] = custom_text
        else:
            # Returns the content of a given rejection reason
            reason_context_name = f"get_{rejection_reason}"
            context[reason_context_name] = True

        email_body_text = get_template(template_path).render(context=context)

        email_body_text_cleaned = None
        if email_body_text:
            email_body_text_cleaned = email_body_text.strip().lstrip("\n")

        return {
            "subject_text": subject_text,
            "email_body_text": email_body_text_cleaned,
        }

    def process_log_entry(self, log_entry):
        """Process a log entry and return filtered entry dictionary if applicable."""
        changes = log_entry.changes
        status_changed = "status" in changes
        rejection_reason_changed = "rejection_reason" in changes
        action_needed_reason_changed = "action_needed_reason" in changes

        # Check if the log entry meets the filtering criteria
        if status_changed or (not status_changed and (rejection_reason_changed or action_needed_reason_changed)):
            entry = {}

            # Handle status change
            if status_changed:
                _, status_value = changes.get("status")
                if status_value:
                    entry["status"] = DomainRequest.DomainRequestStatus.get_status_label(status_value)

            # Handle rejection reason change
            if rejection_reason_changed:
                _, rejection_reason_value = changes.get("rejection_reason")
                if rejection_reason_value:
                    entry["rejection_reason"] = (
                        ""
                        if rejection_reason_value == "None"
                        else DomainRequest.RejectionReasons.get_rejection_reason_label(rejection_reason_value)
                    )
                    # Handle case where rejection reason changed but not status
                    if not status_changed:
                        entry["status"] = DomainRequest.DomainRequestStatus.get_status_label(
                            DomainRequest.DomainRequestStatus.REJECTED
                        )

            # Handle action needed reason change
            if action_needed_reason_changed:
                _, action_needed_reason_value = changes.get("action_needed_reason")
                if action_needed_reason_value:
                    entry["action_needed_reason"] = (
                        ""
                        if action_needed_reason_value == "None"
                        else DomainRequest.ActionNeededReasons.get_action_needed_reason_label(
                            action_needed_reason_value
                        )
                    )
                    # Handle case where action needed reason changed but not status
                    if not status_changed:
                        entry["status"] = DomainRequest.DomainRequestStatus.get_status_label(
                            DomainRequest.DomainRequestStatus.ACTION_NEEDED
                        )

            # Add actor and timestamp information
            entry["actor"] = log_entry.actor
            entry["timestamp"] = log_entry.timestamp

            return entry

        return None


class TransitionDomainAdmin(ListHeaderAdmin):
    """Custom transition domain admin class."""

    # Columns
    list_display = [
        "username",
        "domain_name",
        "status",
        "email_sent",
        "processed",
    ]

    search_fields = ["username", "domain_name"]
    search_help_text = "Search by user or domain name."

    change_form_template = "django/admin/email_clipboard_change_form.html"


class DomainInformationInline(admin.StackedInline):
    """Edit a domain information on the domain page.
    We had issues inheriting from both StackedInline
    and the source DomainInformationAdmin since these
    classes conflict, so we'll just pull what we need
    from DomainInformationAdmin
    """

    form = DomainInformationInlineForm
    template = "django/admin/includes/domain_info_inline_stacked.html"
    model = models.DomainInformation

    fieldsets = DomainInformationAdmin.fieldsets
    readonly_fields = DomainInformationAdmin.readonly_fields
    analyst_readonly_fields = DomainInformationAdmin.analyst_readonly_fields
    autocomplete_fields = DomainInformationAdmin.autocomplete_fields

    def has_change_permission(self, request, obj=None):
        """Custom has_change_permission override so that we can specify that
        analysts can edit this through this inline, but not through the model normally"""

        superuser_perm = request.user.has_perm("registrar.full_access_permission")
        analyst_perm = request.user.has_perm("registrar.analyst_access_permission")
        if analyst_perm and not superuser_perm:
            return True
        return super().has_change_permission(request, obj)

    def formfield_for_manytomany(self, db_field, request, **kwargs):
        """customize the behavior of formfields with manytomany relationships.  the customized
        behavior includes sorting of objects in lists as well as customizing helper text"""
        queryset = AdminSortFields.get_queryset(db_field)
        if queryset:
            kwargs["queryset"] = queryset
        formfield = super().formfield_for_manytomany(db_field, request, **kwargs)
        # customize the help text for all formfields for manytomany
        formfield.help_text = (
            formfield.help_text
            + " If more than one value is selected, the change/delete/view actions will be disabled."
        )
        return formfield

    def formfield_for_foreignkey(self, db_field, request, **kwargs):
        """Customize the behavior of formfields with foreign key relationships. This will customize
        the behavior of selects. Customized behavior includes sorting of objects in list."""
        queryset = AdminSortFields.get_queryset(db_field)
        if queryset:
            kwargs["queryset"] = queryset
        return super().formfield_for_foreignkey(db_field, request, **kwargs)

    def get_readonly_fields(self, request, obj=None):
        return DomainInformationAdmin.get_readonly_fields(self, request, obj=None)

    # Re-route the get_fieldsets method to utilize DomainInformationAdmin.get_fieldsets
    # since that has all the logic for excluding certain fields according to user permissions.
    # Then modify the remaining fields to further trim out any we don't want for this inline
    # form
    def get_fieldsets(self, request, obj=None):
        # Grab fieldsets from DomainInformationAdmin so that it handles all logic
        # for permission-based field visibility.
        modified_fieldsets = DomainInformationAdmin.get_fieldsets(self, request, obj=None)

        # remove .gov domain from fieldset
        for index, (title, f) in enumerate(modified_fieldsets):
            if title == ".gov domain":
                del modified_fieldsets[index]
                break

        return modified_fieldsets


class DomainResource(FsmModelResource):
    """defines how each field in the referenced model should be mapped to the corresponding fields in the
    import/export file"""

    class Meta:
        model = models.Domain


class DomainAdmin(ListHeaderAdmin, ImportExportModelAdmin):
    """Custom domain admin class to add extra buttons."""

    resource_classes = [DomainResource]

    class ElectionOfficeFilter(admin.SimpleListFilter):
        """Define a custom filter for is_election_board"""

        title = _("election office")
        parameter_name = "is_election_board"

        def lookups(self, request, model_admin):
            return (
                ("1", _("Yes")),
                ("0", _("No")),
            )

        def queryset(self, request, queryset):
            if self.value() == "1":
                return queryset.filter(domain_info__is_election_board=True)
            if self.value() == "0":
                return queryset.filter(Q(domain_info__is_election_board=False) | Q(domain_info__is_election_board=None))

    inlines = [DomainInformationInline]

    # Columns
    list_display = [
        "name",
        "generic_org_type",
        "federal_type",
        "federal_agency",
        "organization_name",
        "custom_election_board",
        "city",
        "state_territory",
        "state",
        "expiration_date",
        "created_at",
        "first_ready",
        "deleted",
    ]

    fieldsets = (
        (
            None,
            {"fields": ["name", "state", "expiration_date", "first_ready", "deleted"]},
        ),
    )

    # this ordering effects the ordering of results in autocomplete_fields for domain
    ordering = ["name"]

    def generic_org_type(self, obj):
        return obj.domain_info.get_generic_org_type_display()

    generic_org_type.admin_order_field = "domain_info__generic_org_type"  # type: ignore

    def federal_agency(self, obj):
        return obj.domain_info.federal_agency if obj.domain_info else None

    federal_agency.admin_order_field = "domain_info__federal_agency"  # type: ignore

    def federal_type(self, obj):
        return obj.domain_info.federal_type if obj.domain_info else None

    federal_type.admin_order_field = "domain_info__federal_type"  # type: ignore

    def organization_name(self, obj):
        return obj.domain_info.organization_name if obj.domain_info else None

    organization_name.admin_order_field = "domain_info__organization_name"  # type: ignore

    def custom_election_board(self, obj):
        domain_info = getattr(obj, "domain_info", None)
        if domain_info:
            return "Yes" if domain_info.is_election_board else "No"
        return "No"

    custom_election_board.admin_order_field = "domain_info__is_election_board"  # type: ignore
    custom_election_board.short_description = "Election office"  # type: ignore

    def city(self, obj):
        return obj.domain_info.city if obj.domain_info else None

    city.admin_order_field = "domain_info__city"  # type: ignore

    @admin.display(description=_("State / territory"))
    def state_territory(self, obj):
        return obj.domain_info.state_territory if obj.domain_info else None

    state_territory.admin_order_field = "domain_info__state_territory"  # type: ignore

    # Filters
    list_filter = ["domain_info__generic_org_type", "domain_info__federal_type", ElectionOfficeFilter, "state"]

    search_fields = ["name"]
    search_help_text = "Search by domain name."
    change_form_template = "django/admin/domain_change_form.html"
    readonly_fields = ("state", "expiration_date", "first_ready", "deleted", "federal_agency")

    # Table ordering
    ordering = ["name"]

    # Override for the delete confirmation page on the domain table (bulk delete action)
    delete_selected_confirmation_template = "django/admin/domain_delete_selected_confirmation.html"

    def delete_view(self, request, object_id, extra_context=None):
        """
        Custom delete_view to perform additional actions or customize the template.
        """

        # Set the delete template to a custom one
        self.delete_confirmation_template = "django/admin/domain_delete_confirmation.html"
        response = super().delete_view(request, object_id, extra_context=extra_context)

        return response

    def changeform_view(self, request, object_id=None, form_url="", extra_context=None):
        """Custom changeform implementation to pass in context information"""
        if extra_context is None:
            extra_context = {}

        if object_id is not None:
            domain = Domain.objects.get(pk=object_id)

            # Used in the custom contact view
            if domain is not None and hasattr(domain, "domain_info"):
                extra_context["original_object"] = domain.domain_info

            extra_context["state_help_message"] = Domain.State.get_admin_help_text(domain.state)
            extra_context["domain_state"] = domain.get_state_display()
            extra_context["curr_exp_date"] = (
                domain.expiration_date if domain.expiration_date is not None else self._get_current_date()
            )

        return super().changeform_view(request, object_id, form_url, extra_context)

    def response_change(self, request, obj):
        # Create dictionary of action functions
        ACTION_FUNCTIONS = {
            "_place_client_hold": self.do_place_client_hold,
            "_remove_client_hold": self.do_remove_client_hold,
            "_edit_domain": self.do_edit_domain,
            "_delete_domain": self.do_delete_domain,
            "_get_status": self.do_get_status,
            "_extend_expiration_date": self.do_extend_expiration_date,
        }

        # Check which action button was pressed and call the corresponding function
        for action, function in ACTION_FUNCTIONS.items():
            if action in request.POST:
                return function(request, obj)

        # If no matching action button is found, return the super method
        return super().response_change(request, obj)

    def do_extend_expiration_date(self, request, obj):
        """Extends a domains expiration date by one year from the current date"""

        # Make sure we're dealing with a Domain
        if not isinstance(obj, Domain):
            self.message_user(request, "Object is not of type Domain.", messages.ERROR)
            return None

        # Renew the domain.
        try:
            obj.renew_domain()
            self.message_user(
                request,
                "Successfully extended the expiration date.",
            )
        except RegistryError as err:
            if err.is_connection_error():
                error_message = "Error connecting to the registry."
            else:
                error_message = f"Error extending this domain: {err}."
            self.message_user(request, error_message, messages.ERROR)
        except KeyError:
            # In normal code flow, a keyerror can only occur when
            # fresh data can't be pulled from the registry, and thus there is no cache.
            self.message_user(
                request,
                "Error connecting to the registry. No expiration date was found.",
                messages.ERROR,
            )
        except Exception as err:
            logger.error(err, stack_info=True)
            self.message_user(request, "Could not delete: An unspecified error occured", messages.ERROR)

        return HttpResponseRedirect(".")

    # Workaround for unit tests, as we cannot mock date directly.
    # it is immutable. Rather than dealing with a convoluted workaround,
    # lets wrap this in a function.
    def _get_current_date(self):
        """Gets the current date"""
        return date.today()

    def do_delete_domain(self, request, obj):
        if not isinstance(obj, Domain):
            # Could be problematic if the type is similar,
            # but not the same (same field/func names).
            # We do not want to accidentally delete records.
            self.message_user(request, "Object is not of type Domain", messages.ERROR)
            return

        try:
            obj.deletedInEpp()
            obj.save()
        except RegistryError as err:
            # Using variables to get past the linter
            message1 = f"Cannot delete Domain when in state {obj.state}"
            message2 = "This subdomain is being used as a hostname on another domain"
            # Human-readable mappings of ErrorCodes. Can be expanded.
            error_messages = {
                # noqa on these items as black wants to reformat to an invalid length
                ErrorCode.OBJECT_STATUS_PROHIBITS_OPERATION: message1,
                ErrorCode.OBJECT_ASSOCIATION_PROHIBITS_OPERATION: message2,
            }

            message = "Cannot connect to the registry"
            if not err.is_connection_error():
                # If nothing is found, will default to returned err
                message = error_messages.get(err.code, err)
            self.message_user(request, f"Error deleting this Domain: {message}", messages.ERROR)
        except TransitionNotAllowed:
            if obj.state == Domain.State.DELETED:
                self.message_user(
                    request,
                    "This domain is already deleted",
                    messages.INFO,
                )
            else:
                self.message_user(
                    request,
                    (
                        "Error deleting this Domain: "
                        f"Can't switch from state '{obj.state}' to 'deleted'"
                        ", must be either 'dns_needed' or 'on_hold'"
                    ),
                    messages.ERROR,
                )
        except Exception:
            self.message_user(
                request,
                "Could not delete: An unspecified error occured",
                messages.ERROR,
            )
        else:
            self.message_user(
                request,
                "Domain %s has been deleted. Thanks!" % obj.name,
            )

        return HttpResponseRedirect(".")

    def do_get_status(self, request, obj):
        try:
            statuses = obj.statuses
        except Exception as err:
            self.message_user(request, err, messages.ERROR)
        else:
            self.message_user(
                request,
                f"The registry statuses are {statuses}. These statuses are from the provider of the .gov registry.",
            )
        return HttpResponseRedirect(".")

    def do_place_client_hold(self, request, obj):
        try:
            obj.place_client_hold()
            obj.save()
        except Exception as err:
            # if error is an error from the registry, display useful
            # and readable error
            if err.code:
                self.message_user(
                    request,
                    f"Error placing the hold with the registry: {err}",
                    messages.ERROR,
                )
            elif err.is_connection_error():
                self.message_user(
                    request,
                    "Error connecting to the registry",
                    messages.ERROR,
                )
            else:
                # all other type error messages, display the error
                self.message_user(request, err, messages.ERROR)
        else:
            self.message_user(
                request,
                "%s is in client hold. This domain is no longer accessible on the public internet." % obj.name,
            )
        return HttpResponseRedirect(".")

    def do_remove_client_hold(self, request, obj):
        try:
            obj.revert_client_hold()
            obj.save()
        except Exception as err:
            # if error is an error from the registry, display useful
            # and readable error
            if err.code:
                self.message_user(
                    request,
                    f"Error removing the hold in the registry: {err}",
                    messages.ERROR,
                )
            elif err.is_connection_error():
                self.message_user(
                    request,
                    "Error connecting to the registry",
                    messages.ERROR,
                )
            else:
                # all other type error messages, display the error
                self.message_user(request, err, messages.ERROR)
        else:
            self.message_user(
                request,
                "%s is ready. This domain is accessible on the public internet." % obj.name,
            )
        return HttpResponseRedirect(".")

    def do_edit_domain(self, request, obj):
        # We want to know, globally, when an edit action occurs
        request.session["analyst_action"] = "edit"
        # Restricts this action to this domain (pk) only
        request.session["analyst_action_location"] = obj.id
        return HttpResponseRedirect(reverse("domain", args=(obj.id,)))

    def change_view(self, request, object_id):
        # If the analyst was recently editing a domain page,
        # delete any associated session values
        if "analyst_action" in request.session:
            del request.session["analyst_action"]
            del request.session["analyst_action_location"]
        return super().change_view(request, object_id)

    def has_change_permission(self, request, obj=None):
        # Fixes a bug wherein users which are only is_staff
        # can access 'change' when GET,
        # but cannot access this page when it is a request of type POST.
        if request.user.has_perm("registrar.full_access_permission") or request.user.has_perm(
            "registrar.analyst_access_permission"
        ):
            return True
        return super().has_change_permission(request, obj)


class DraftDomainResource(resources.ModelResource):
    """defines how each field in the referenced model should be mapped to the corresponding fields in the
    import/export file"""

    class Meta:
        model = models.DraftDomain


class DraftDomainAdmin(ListHeaderAdmin, ImportExportModelAdmin):
    """Custom draft domain admin class."""

    resource_classes = [DraftDomainResource]

    search_fields = ["name"]
    search_help_text = "Search by draft domain name."

    # this ordering effects the ordering of results
    # in autocomplete_fields for user
    ordering = ["name"]
    list_display = ["name"]

    @admin.display(description=_("Requested domain"))
    def name(self, obj):
        return obj.name

    def get_model_perms(self, request):
        """
        Return empty perms dict thus hiding the model from admin index.
        """
        superuser_perm = request.user.has_perm("registrar.full_access_permission")
        analyst_perm = request.user.has_perm("registrar.analyst_access_permission")
        if analyst_perm and not superuser_perm:
            return {}
        return super().get_model_perms(request)

    def has_change_permission(self, request, obj=None):
        """
        Allow analysts to access the change form directly via URL.
        """
        superuser_perm = request.user.has_perm("registrar.full_access_permission")
        analyst_perm = request.user.has_perm("registrar.analyst_access_permission")
        if analyst_perm and not superuser_perm:
            return True
        return super().has_change_permission(request, obj)

    def response_change(self, request, obj):
        """
        Override to redirect users back to the previous page after saving.
        """
        superuser_perm = request.user.has_perm("registrar.full_access_permission")
        analyst_perm = request.user.has_perm("registrar.analyst_access_permission")
        return_path = request.GET.get("return_path")

        # First, call the super method to perform the standard operations and capture the response
        response = super().response_change(request, obj)

        # Don't redirect to the website page on save if the user is an analyst.
        # Rather, just redirect back to the originating page.
        if (analyst_perm and not superuser_perm) and return_path:
            # Redirect to the return path if it exists
            return HttpResponseRedirect(return_path)

        # If no redirection is needed, return the original response
        return response

    # Select draft domain to change -> Draft domains
    def changelist_view(self, request, extra_context=None):
        if extra_context is None:
            extra_context = {}
        extra_context["tabtitle"] = "Draft domains"
        # Get the filtered values
        return super().changelist_view(request, extra_context=extra_context)


class PublicContactResource(resources.ModelResource):
    """defines how each field in the referenced model should be mapped to the corresponding fields in the
    import/export file"""

    class Meta:
        model = models.PublicContact
        # may want to consider these bulk options in future, so left in as comments
        # use_bulk = True
        # batch_size = 1000
        # force_init_instance = True

    def __init__(self):
        """Sets global variables for code tidyness"""
        super().__init__()
        self.skip_epp_save = False

    def import_data(
        self,
        dataset,
        dry_run=False,
        raise_errors=False,
        use_transactions=None,
        collect_failed_rows=False,
        rollback_on_validation_errors=False,
        **kwargs,
    ):
        """Override import_data to set self.skip_epp_save if in kwargs"""
        self.skip_epp_save = kwargs.get("skip_epp_save", False)
        return super().import_data(
            dataset,
            dry_run,
            raise_errors,
            use_transactions,
            collect_failed_rows,
            rollback_on_validation_errors,
            **kwargs,
        )

    def save_instance(self, instance, is_create, using_transactions=True, dry_run=False):
        """Override save_instance setting skip_epp_save to True"""
        self.before_save_instance(instance, using_transactions, dry_run)
        if self._meta.use_bulk:
            if is_create:
                self.create_instances.append(instance)
            else:
                self.update_instances.append(instance)
        elif not using_transactions and dry_run:
            # we don't have transactions and we want to do a dry_run
            pass
        else:
            instance.save(skip_epp_save=self.skip_epp_save)
        self.after_save_instance(instance, using_transactions, dry_run)


class PublicContactAdmin(ListHeaderAdmin, ImportExportModelAdmin):
    """Custom PublicContact admin class."""

    resource_classes = [PublicContactResource]

    change_form_template = "django/admin/email_clipboard_change_form.html"
    autocomplete_fields = ["domain"]

    def changeform_view(self, request, object_id=None, form_url="", extra_context=None):
        if extra_context is None:
            extra_context = {}

        if object_id:
            obj = self.get_object(request, object_id)
            if obj:
                name = obj.name
                email = obj.email
                registry_id = obj.registry_id
                extra_context["subtitle"] = f"{name} <{email}> id: {registry_id}"

        return super().changeform_view(request, object_id, form_url, extra_context=extra_context)


class VerifiedByStaffAdmin(ListHeaderAdmin):
    list_display = ("email", "requestor", "truncated_notes", "created_at")
    search_fields = ["email"]
    search_help_text = "Search by email."
    readonly_fields = [
        "requestor",
    ]

    change_form_template = "django/admin/email_clipboard_change_form.html"

    def truncated_notes(self, obj):
        # Truncate the 'notes' field to 50 characters
        return str(obj.notes)[:50]

    truncated_notes.short_description = "Notes (Truncated)"  # type: ignore

    def save_model(self, request, obj, form, change):
        # Set the user field to the current admin user
        obj.requestor = request.user if request.user.is_authenticated else None
        super().save_model(request, obj, form, change)


class PortfolioAdmin(ListHeaderAdmin):
    # NOTE: these are just placeholders.  Not part of ACs (haven't been defined yet).  Update in future tickets.
    list_display = ("organization_name", "federal_agency", "creator")
    search_fields = ["organization_name"]
    search_help_text = "Search by organization name."
    # readonly_fields = [
    #     "requestor",
    # ]
    # Creates select2 fields (with search bars)
    autocomplete_fields = [
        "creator",
        "federal_agency",
    ]

    def save_model(self, request, obj, form, change):

        if obj.creator is not None:
            # ---- update creator ----
            # Set the creator field to the current admin user
            obj.creator = request.user if request.user.is_authenticated else None

        # ---- update organization name ----
        # org name will be the same as federal agency, if it is federal,
        # otherwise it will be the actual org name. If nothing is entered for
        # org name and it is a federal organization, have this field fill with
        # the federal agency text name.
        is_federal = obj.organization_type == DomainRequest.OrganizationChoices.FEDERAL
        if is_federal and obj.organization_name is None:
            obj.organization_name = obj.federal_agency.agency

        super().save_model(request, obj, form, change)


class FederalAgencyResource(resources.ModelResource):
    """defines how each field in the referenced model should be mapped to the corresponding fields in the
    import/export file"""

    class Meta:
        model = models.FederalAgency


class FederalAgencyAdmin(ListHeaderAdmin, ImportExportModelAdmin):
    list_display = ["agency"]
    search_fields = ["agency"]
    search_help_text = "Search by agency name."
    ordering = ["agency"]
    resource_classes = [FederalAgencyResource]


class UserGroupAdmin(AuditedAdmin):
    """Overwrite the generated UserGroup admin class"""

    list_display = ["user_group"]

    fieldsets = ((None, {"fields": ("name", "permissions")}),)

    def formfield_for_dbfield(self, dbfield, **kwargs):
        field = super().formfield_for_dbfield(dbfield, **kwargs)
        if dbfield.name == "name":
            field.label = "Group name"
        if dbfield.name == "permissions":
            field.label = "User permissions"
        return field

    # We name the custom prop 'Group' because linter
    # is not allowing a short_description attr on it
    # This gets around the linter limitation, for now.
    @admin.display(description=_("Group"))
    def user_group(self, obj):
        return obj.name

    # Select user groups to change -> User groups
    def changelist_view(self, request, extra_context=None):
        if extra_context is None:
            extra_context = {}
        extra_context["tabtitle"] = "User groups"
        # Get the filtered values
        return super().changelist_view(request, extra_context=extra_context)


class WaffleFlagAdmin(FlagAdmin):
    """Custom admin implementation of django-waffle's Flag class"""

    class Meta:
        """Contains meta information about this class"""

        model = models.WaffleFlag
        fields = "__all__"


class DomainGroupAdmin(ListHeaderAdmin, ImportExportModelAdmin):
    list_display = ["name", "portfolio"]


class SuborganizationAdmin(ListHeaderAdmin, ImportExportModelAdmin):
    list_display = ["name", "portfolio"]
    autocomplete_fields = [
        "portfolio",
    ]
    search_fields = ["name"]


admin.site.unregister(LogEntry)  # Unregister the default registration

admin.site.register(LogEntry, CustomLogEntryAdmin)
admin.site.register(models.User, MyUserAdmin)
# Unregister the built-in Group model
admin.site.unregister(Group)
# Register UserGroup
admin.site.register(models.UserGroup, UserGroupAdmin)
admin.site.register(models.UserDomainRole, UserDomainRoleAdmin)
admin.site.register(models.Contact, ContactAdmin)
admin.site.register(models.DomainInvitation, DomainInvitationAdmin)
admin.site.register(models.DomainInformation, DomainInformationAdmin)
admin.site.register(models.Domain, DomainAdmin)
admin.site.register(models.DraftDomain, DraftDomainAdmin)
admin.site.register(models.FederalAgency, FederalAgencyAdmin)
admin.site.register(models.Host, MyHostAdmin)
admin.site.register(models.HostIP, HostIpAdmin)
admin.site.register(models.Website, WebsiteAdmin)
admin.site.register(models.PublicContact, PublicContactAdmin)
admin.site.register(models.DomainRequest, DomainRequestAdmin)
admin.site.register(models.TransitionDomain, TransitionDomainAdmin)
admin.site.register(models.VerifiedByStaff, VerifiedByStaffAdmin)
admin.site.register(models.Portfolio, PortfolioAdmin)
admin.site.register(models.DomainGroup, DomainGroupAdmin)
admin.site.register(models.Suborganization, SuborganizationAdmin)
admin.site.register(models.SeniorOfficial, SeniorOfficialAdmin)

# Register our custom waffle implementations
admin.site.register(models.WaffleFlag, WaffleFlagAdmin)

# Unregister Switch and Sample from the waffle library
admin.site.unregister(Switch)
admin.site.unregister(Sample)<|MERGE_RESOLUTION|>--- conflicted
+++ resolved
@@ -449,10 +449,6 @@
     sort_mapping = {
         # == Contact == #
         "other_contacts": (Contact, _name_sort),
-<<<<<<< HEAD
-        "senior_official": (SeniorOfficial, _name_sort),
-=======
->>>>>>> 5c49156e
         "submitter": (Contact, _name_sort),
         # == Senior Official == #
         "senior_official": (SeniorOfficial, _name_sort),
