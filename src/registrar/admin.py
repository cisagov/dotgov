from datetime import date
import logging

from django import forms
from django.db.models.functions import Concat, Coalesce
from django.db.models import Value, CharField, Q
from django.http import HttpResponse, HttpResponseRedirect
from django.shortcuts import redirect
from django_fsm import get_available_FIELD_transitions
from django.contrib import admin, messages
from django.contrib.auth.admin import UserAdmin as BaseUserAdmin
from django.contrib.auth.models import Group
from django.contrib.contenttypes.models import ContentType
from django.urls import reverse
from dateutil.relativedelta import relativedelta  # type: ignore
from epplibwrapper.errors import ErrorCode, RegistryError
from registrar.models import Contact, Domain, DomainApplication, DraftDomain, User, Website
from registrar.utility import csv_export
from registrar.views.utility.mixins import OrderableFieldsMixin
from django.contrib.admin.views.main import ORDER_VAR
from registrar.widgets import NoAutocompleteFilteredSelectMultiple
from . import models
from auditlog.models import LogEntry  # type: ignore
from auditlog.admin import LogEntryAdmin  # type: ignore
from django_fsm import TransitionNotAllowed  # type: ignore
from django.utils.safestring import mark_safe
from django.utils.html import escape
<<<<<<< HEAD
from django.contrib.auth.forms import UserChangeForm, UsernameField

=======
from django.utils.translation import gettext_lazy as _
>>>>>>> 093af611

logger = logging.getLogger(__name__)


class MyUserAdminForm(UserChangeForm):
    """This form utilizes the custom widget for its class's ManyToMany UIs.

    It inherits from UserChangeForm which has special handling for the password and username fields."""

    class Meta:
        model = models.User
        fields = "__all__"
        field_classes = {"username": UsernameField}
        widgets = {
            "groups": NoAutocompleteFilteredSelectMultiple("groups", False),
            "user_permissions": NoAutocompleteFilteredSelectMultiple("user_permissions", False),
        }


class DomainInformationAdminForm(forms.ModelForm):
    """This form utilizes the custom widget for its class's ManyToMany UIs."""

    class Meta:
        model = models.DomainInformation
        fields = "__all__"
        widgets = {
            "other_contacts": NoAutocompleteFilteredSelectMultiple("other_contacts", False),
        }


class DomainInformationInlineForm(forms.ModelForm):
    """This form utilizes the custom widget for its class's ManyToMany UIs."""

    class Meta:
        model = models.DomainInformation
        fields = "__all__"
        widgets = {
            "other_contacts": NoAutocompleteFilteredSelectMultiple("other_contacts", False),
        }


class DomainApplicationAdminForm(forms.ModelForm):
    """Custom form to limit transitions to available transitions.
    This form utilizes the custom widget for its class's ManyToMany UIs."""

    class Meta:
        model = models.DomainApplication
        fields = "__all__"
        widgets = {
            "current_websites": NoAutocompleteFilteredSelectMultiple("current_websites", False),
            "alternative_domains": NoAutocompleteFilteredSelectMultiple("alternative_domains", False),
            "other_contacts": NoAutocompleteFilteredSelectMultiple("other_contacts", False),
        }

    def __init__(self, *args, **kwargs):
        super().__init__(*args, **kwargs)

        application = kwargs.get("instance")
        if application and application.pk:
            current_state = application.status

            # first option in status transitions is current state
            available_transitions = [(current_state, application.get_status_display())]

            transitions = get_available_FIELD_transitions(
                application, models.DomainApplication._meta.get_field("status")
            )

            for transition in transitions:
                available_transitions.append((transition.target, transition.target.label))

            # only set the available transitions if the user is not restricted
            # from editing the domain application; otherwise, the form will be
            # readonly and the status field will not have a widget
            if not application.creator.is_restricted():
                self.fields["status"].widget.choices = available_transitions


# Based off of this excellent example: https://djangosnippets.org/snippets/10471/
class MultiFieldSortableChangeList(admin.views.main.ChangeList):
    """
    This class overrides the behavior of column sorting in django admin tables in order
    to allow for multi field sorting on admin_order_field


    Usage:

    class MyCustomAdmin(admin.ModelAdmin):

        ...

        def get_changelist(self, request, **kwargs):
            return MultiFieldSortableChangeList

        ...

    """

    def get_ordering(self, request, queryset):
        """
        Returns the list of ordering fields for the change list.

        Mostly identical to the base implementation, except that now it can return
        a list of order_field objects rather than just one.
        """
        params = self.params
        ordering = list(self.model_admin.get_ordering(request) or self._get_default_ordering())

        if ORDER_VAR in params:
            # Clear ordering and used params
            ordering = []

            order_params = params[ORDER_VAR].split(".")
            for p in order_params:
                try:
                    none, pfx, idx = p.rpartition("-")
                    field_name = self.list_display[int(idx)]

                    order_fields = self.get_ordering_field(field_name)

                    if isinstance(order_fields, list):
                        for order_field in order_fields:
                            if order_field:
                                ordering.append(pfx + order_field)
                    else:
                        ordering.append(pfx + order_fields)

                except (IndexError, ValueError):
                    continue  # Invalid ordering specified, skip it.

        # Add the given query's ordering fields, if any.
        ordering.extend(queryset.query.order_by)

        # Ensure that the primary key is systematically present in the list of
        # ordering fields so we can guarantee a deterministic order across all
        # database backends.
        pk_name = self.lookup_opts.pk.name
        if not (set(ordering) & set(["pk", "-pk", pk_name, "-" + pk_name])):
            # The two sets do not intersect, meaning the pk isn't present. So
            # we add it.
            ordering.append("-pk")

        return ordering


class CustomLogEntryAdmin(LogEntryAdmin):
    """Overwrite the generated LogEntry admin class"""

    list_display = [
        "created",
        "resource",
        "action",
        "msg_short",
        "user_url",
    ]

    # We name the custom prop 'resource' because linter
    # is not allowing a short_description attr on it
    # This gets around the linter limitation, for now.
    def resource(self, obj):
        # Return the field value without a link
        return f"{obj.content_type} - {obj.object_repr}"

    search_help_text = "Search by resource, changes, or user."

    change_form_template = "admin/change_form_no_submit.html"
    add_form_template = "admin/change_form_no_submit.html"


class AdminSortFields:
    _name_sort = ["first_name", "last_name", "email"]

    # Define a mapping of field names to model querysets and sort expressions.
    # A dictionary is used for specificity, but the downside is some degree of repetition.
    # To eliminate this, this list can be generated dynamically but the readability of that
    # is impacted.
    sort_mapping = {
        # == Contact == #
        "other_contacts": (Contact, _name_sort),
        "authorizing_official": (Contact, _name_sort),
        "submitter": (Contact, _name_sort),
        # == User == #
        "creator": (User, _name_sort),
        "user": (User, _name_sort),
        "investigator": (User, _name_sort),
        # == Website == #
        "current_websites": (Website, "website"),
        "alternative_domains": (Website, "website"),
        # == DraftDomain == #
        "requested_domain": (DraftDomain, "name"),
        # == DomainApplication == #
        "domain_application": (DomainApplication, "requested_domain__name"),
        # == Domain == #
        "domain": (Domain, "name"),
        "approved_domain": (Domain, "name"),
    }

    @classmethod
    def get_queryset(cls, db_field):
        """This is a helper function for formfield_for_manytomany and formfield_for_foreignkey"""
        queryset_info = cls.sort_mapping.get(db_field.name, None)
        if queryset_info is None:
            return None

        # Grab the model we want to order, and grab how we want to order it
        model, order_by = queryset_info
        match db_field.name:
            case "investigator":
                # We should only return users who are staff.
                return model.objects.filter(is_staff=True).order_by(*order_by)
            case _:
                if isinstance(order_by, list) or isinstance(order_by, tuple):
                    return model.objects.order_by(*order_by)
                else:
                    return model.objects.order_by(order_by)


class AuditedAdmin(admin.ModelAdmin):
    """Custom admin to make auditing easier."""

    def history_view(self, request, object_id, extra_context=None):
        """On clicking 'History', take admin to the auditlog view for an object."""
        return HttpResponseRedirect(
            "{url}?resource_type={content_type}&object_id={object_id}".format(
                url=reverse("admin:auditlog_logentry_changelist", args=()),
                content_type=ContentType.objects.get_for_model(self.model).pk,
                object_id=object_id,
            )
        )

    def formfield_for_manytomany(self, db_field, request, **kwargs):
        """customize the behavior of formfields with manytomany relationships.  the customized
        behavior includes sorting of objects in lists as well as customizing helper text"""

        # Define a queryset. Note that in the super of this,
        # a new queryset will only be generated if one does not exist.
        # Thus, the order in which we define queryset matters.
        queryset = AdminSortFields.get_queryset(db_field)
        if queryset:
            kwargs["queryset"] = queryset

        formfield = super().formfield_for_manytomany(db_field, request, **kwargs)
        # customize the help text for all formfields for manytomany
        formfield.help_text = (
            formfield.help_text
            + " If more than one value is selected, the change/delete/view actions will be disabled."
        )
        return formfield

    def formfield_for_foreignkey(self, db_field, request, **kwargs):
        """Customize the behavior of formfields with foreign key relationships. This will customize
        the behavior of selects. Customized behavior includes sorting of objects in list."""

        # Define a queryset. Note that in the super of this,
        # a new queryset will only be generated if one does not exist.
        # Thus, the order in which we define queryset matters.
        queryset = AdminSortFields.get_queryset(db_field)
        if queryset:
            kwargs["queryset"] = queryset

        return super().formfield_for_foreignkey(db_field, request, **kwargs)


class ListHeaderAdmin(AuditedAdmin, OrderableFieldsMixin):
    """Custom admin to add a descriptive subheader to list views
    and custom table sort behaviour"""

    def get_changelist(self, request, **kwargs):
        """Returns a custom ChangeList class, as opposed to the default.
        This is so we can override the behaviour of the `admin_order_field` field.
        By default, django does not support ordering by multiple fields for this
        particular field (i.e. self.admin_order_field=["first_name", "last_name"] is invalid).

        Reference: https://code.djangoproject.com/ticket/31975
        """
        return MultiFieldSortableChangeList

    def changelist_view(self, request, extra_context=None):
        if extra_context is None:
            extra_context = {}
        # Get the filtered values
        filters = self.get_filters(request)
        # Pass the filtered values to the template context
        extra_context["filters"] = filters
        extra_context["search_query"] = request.GET.get("q", "")  # Assuming the search query parameter is 'q'
        return super().changelist_view(request, extra_context=extra_context)

    def get_filters(self, request):
        """Retrieve the current set of parameters being used to filter the table
        Returns:
            dictionary objects in the format {parameter_name: string,
            parameter_value: string}
        TODO: convert investigator id to investigator username
        """
        filters = []
        # Retrieve the filter parameters
        for param in request.GET.keys():
            # Exclude the default search parameter 'q'
            if param != "q" and param != "o":
                parameter_name = param.replace("__exact", "").replace("_type", "").replace("__id", " id")

                if parameter_name == "investigator id":
                    # Retrieves the corresponding contact from Users
                    id_value = request.GET.get(param)
                    try:
                        contact = models.User.objects.get(id=id_value)
                        investigator_name = contact.first_name + " " + contact.last_name

                        filters.append(
                            {
                                "parameter_name": "investigator",
                                "parameter_value": investigator_name,
                            }
                        )
                    except models.User.DoesNotExist:
                        pass
                else:
                    # For other parameter names, append a dictionary with the original
                    # parameter_name and the corresponding parameter_value
                    filters.append(
                        {
                            "parameter_name": parameter_name,
                            "parameter_value": request.GET.get(param),
                        }
                    )
        return filters


class UserContactInline(admin.StackedInline):
    """Edit a user's profile on the user page."""

    model = models.Contact


class MyUserAdmin(BaseUserAdmin):
    """Custom user admin class to use our inlines."""

    form = MyUserAdminForm

    class Meta:
        """Contains meta information about this class"""

        model = models.User
        fields = "__all__"

    _meta = Meta()

    inlines = [UserContactInline]

    list_display = (
        "username",
        "email",
        "first_name",
        "last_name",
        # Group is a custom property defined within this file,
        # rather than in a model like the other properties
        "group",
        "status",
    )

    fieldsets = (
        (
            None,
            {"fields": ("username", "password", "status")},
        ),
        ("Personal Info", {"fields": ("first_name", "last_name", "email")}),
        (
            "Permissions",
            {
                "fields": (
                    "is_active",
                    "is_staff",
                    "is_superuser",
                    "groups",
                    "user_permissions",
                )
            },
        ),
        ("Important dates", {"fields": ("last_login", "date_joined")}),
    )

    # Hide Username (uuid), Groups and Permissions
    # Q: Now that we're using Groups and Permissions,
    # do we expose those to analysts to view?
    analyst_fieldsets = (
        (
            None,
            {"fields": ("password", "status")},
        ),
        ("Personal Info", {"fields": ("first_name", "last_name", "email")}),
        (
            "Permissions",
            {
                "fields": (
                    "is_active",
                    "groups",
                )
            },
        ),
        ("Important dates", {"fields": ("last_login", "date_joined")}),
    )

    analyst_list_display = [
        "email",
        "first_name",
        "last_name",
        "group",
        "status",
    ]

    # NOT all fields are readonly for admin, otherwise we would have
    # set this at the permissions level. The exception is 'status'
    analyst_readonly_fields = [
        "password",
        "Personal Info",
        "first_name",
        "last_name",
        "email",
        "Permissions",
        "is_active",
        "groups",
        "Important dates",
        "last_login",
        "date_joined",
    ]

    list_filter = (
        "is_active",
        "groups",
    )

    # this ordering effects the ordering of results
    # in autocomplete_fields for user
    ordering = ["first_name", "last_name", "email"]

    def get_search_results(self, request, queryset, search_term):
        """
        Override for get_search_results. This affects any upstream model using autocomplete_fields,
        such as DomainApplication. This is because autocomplete_fields uses an API call to fetch data,
        and this fetch comes from this method.
        """
        # Custom filtering logic
        queryset, use_distinct = super().get_search_results(request, queryset, search_term)

        # If we aren't given a request to modify, we shouldn't try to
        if request is None or not hasattr(request, "GET"):
            return queryset, use_distinct

        # Otherwise, lets modify it!
        request_get = request.GET

        # The request defines model name and field name.
        # For instance, model_name could be "DomainApplication"
        # and field_name could be "investigator".
        model_name = request_get.get("model_name", None)
        field_name = request_get.get("field_name", None)

        # Make sure we're only modifying requests from these models.
        models_to_target = {"domainapplication"}
        if model_name in models_to_target:
            # Define rules per field
            match field_name:
                case "investigator":
                    # We should not display investigators who don't have a staff role
                    queryset = queryset.filter(is_staff=True)
                case _:
                    # In the default case, do nothing
                    pass

        return queryset, use_distinct

    # Let's define First group
    # (which should in theory be the ONLY group)
    def group(self, obj):
        if obj.groups.filter(name="full_access_group").exists():
            return "full_access_group"
        elif obj.groups.filter(name="cisa_analysts_group").exists():
            return "cisa_analysts_group"
        return ""

    def get_list_display(self, request):
        # The full_access_permission perm will load onto the full_access_group
        # which is equivalent to superuser. The other group we use to manage
        # perms is cisa_analysts_group. cisa_analysts_group will never contain
        # full_access_permission
        if request.user.has_perm("registrar.full_access_permission"):
            # Use the default list display for all access users
            return super().get_list_display(request)

        # Customize the list display for analysts
        return self.analyst_list_display

    def get_fieldsets(self, request, obj=None):
        if request.user.has_perm("registrar.full_access_permission"):
            # Show all fields for all access users
            return super().get_fieldsets(request, obj)
        elif request.user.has_perm("registrar.analyst_access_permission"):
            # show analyst_fieldsets for analysts
            return self.analyst_fieldsets
        else:
            # any admin user should belong to either full_access_group
            # or cisa_analyst_group
            return []

    def get_readonly_fields(self, request, obj=None):
        if request.user.has_perm("registrar.full_access_permission"):
            return ()  # No read-only fields for all access users
        # Return restrictive Read-only fields for analysts and
        # users who might not belong to groups
        return self.analyst_readonly_fields


class HostIPInline(admin.StackedInline):
    """Edit an ip address on the host page."""

    model = models.HostIP


class MyHostAdmin(AuditedAdmin):
    """Custom host admin class to use our inlines."""

    search_fields = ["name", "domain__name"]
    search_help_text = "Search by domain or hostname."
    inlines = [HostIPInline]


class ContactAdmin(ListHeaderAdmin):
    """Custom contact admin class to add search."""

    search_fields = ["email", "first_name", "last_name"]
    search_help_text = "Search by firstname, lastname or email."
    list_display = [
        "contact",
        "email",
    ]
    # this ordering effects the ordering of results
    # in autocomplete_fields for user
    ordering = ["first_name", "last_name", "email"]

    # We name the custom prop 'contact' because linter
    # is not allowing a short_description attr on it
    # This gets around the linter limitation, for now.
    def contact(self, obj: models.Contact):
        """Duplicate the contact _str_"""
        if obj.first_name or obj.last_name:
            return obj.get_formatted_name()
        elif obj.email:
            return obj.email
        elif obj.pk:
            return str(obj.pk)
        else:
            return ""

    contact.admin_order_field = "first_name"  # type: ignore

    # Read only that we'll leverage for CISA Analysts
    analyst_readonly_fields = [
        "user",
    ]

    def get_readonly_fields(self, request, obj=None):
        """Set the read-only state on form elements.
        We have 1 conditions that determine which fields are read-only:
        admin user permissions.
        """

        readonly_fields = list(self.readonly_fields)

        if request.user.has_perm("registrar.full_access_permission"):
            return readonly_fields
        # Return restrictive Read-only fields for analysts and
        # users who might not belong to groups
        readonly_fields.extend([field for field in self.analyst_readonly_fields])
        return readonly_fields  # Read-only fields for analysts

    def change_view(self, request, object_id, form_url="", extra_context=None):
        """Extend the change_view for Contact objects in django admin.
        Customize to display related objects to the Contact. These will be passed
        through the messages construct to the template for display to the user."""

        # Fetch the Contact instance
        contact = models.Contact.objects.get(pk=object_id)

        # initialize related_objects array
        related_objects = []
        # for all defined fields in the model
        for related_field in contact._meta.get_fields():
            # if the field is a relation to another object
            if related_field.is_relation:
                # Check if the related field is not None
                related_manager = getattr(contact, related_field.name)
                if related_manager is not None:
                    # Check if it's a ManyToManyField/reverse ForeignKey or a OneToOneField
                    # Do this by checking for get_queryset method on the related_manager
                    if hasattr(related_manager, "get_queryset"):
                        # Handles ManyToManyRel and ManyToOneRel
                        queryset = related_manager.get_queryset()
                    else:
                        # Handles OneToOne rels, ie. User
                        queryset = [related_manager]

                    for obj in queryset:
                        # for each object, build the edit url in this view and add as tuple
                        # to the related_objects array
                        app_label = obj._meta.app_label
                        model_name = obj._meta.model_name
                        obj_id = obj.id
                        change_url = reverse("admin:%s_%s_change" % (app_label, model_name), args=[obj_id])
                        related_objects.append((change_url, obj))

        if related_objects:
            message = "<ul class='messagelist_content-list--unstyled'>"
            for i, (url, obj) in enumerate(related_objects):
                if i < 5:
                    escaped_obj = escape(obj)
                    message += f"<li>Joined to {obj.__class__.__name__}: <a href='{url}'>{escaped_obj}</a></li>"
            message += "</ul>"
            if len(related_objects) > 5:
                related_objects_over_five = len(related_objects) - 5
                message += f"<p class='font-sans-3xs'>And {related_objects_over_five} more...</p>"

            message_html = mark_safe(message)  # nosec
            messages.warning(
                request,
                message_html,
            )

        return super().change_view(request, object_id, form_url, extra_context=extra_context)


class WebsiteAdmin(ListHeaderAdmin):
    """Custom website admin class."""

    # Search
    search_fields = [
        "website",
    ]
    search_help_text = "Search by website."


class UserDomainRoleAdmin(ListHeaderAdmin):
    """Custom user domain role admin class."""

    class Meta:
        """Contains meta information about this class"""

        model = models.UserDomainRole
        fields = "__all__"

    _meta = Meta()

    # Columns
    list_display = [
        "user",
        "domain",
        "role",
    ]

    orderable_fk_fields = [
        ("domain", "name"),
        ("user", ["first_name", "last_name", "email"]),
    ]

    # Search
    search_fields = [
        "user__first_name",
        "user__last_name",
        "user__email",
        "domain__name",
        "role",
    ]
    search_help_text = "Search by firstname, lastname, email, domain, or role."

    autocomplete_fields = ["user", "domain"]

    # Fixes a bug where non-superusers are redirected to the main page
    def delete_view(self, request, object_id, extra_context=None):
        """Custom delete_view implementation that specifies redirect behaviour"""
        response = super().delete_view(request, object_id, extra_context)

        if isinstance(response, HttpResponseRedirect) and not request.user.has_perm("registrar.full_access_permission"):
            url = reverse("admin:registrar_userdomainrole_changelist")
            return redirect(url)
        else:
            return response


class DomainInvitationAdmin(ListHeaderAdmin):
    """Custom domain invitation admin class."""

    class Meta:
        model = models.DomainInvitation
        fields = "__all__"

    _meta = Meta()

    # Columns
    list_display = [
        "email",
        "domain",
        "status",
    ]

    # Search
    search_fields = [
        "email",
        "domain__name",
    ]

    # Filters
    list_filter = ("status",)

    search_help_text = "Search by email or domain."

    # Mark the FSM field 'status' as readonly
    # to allow admin users to create Domain Invitations
    # without triggering the FSM Transition Not Allowed
    # error.
    readonly_fields = ["status"]


class DomainInformationAdmin(ListHeaderAdmin):
    """Customize domain information admin class."""

    form = DomainInformationAdminForm

    # Columns
    list_display = [
        "domain",
        "organization_type",
        "created_at",
        "submitter",
    ]

    orderable_fk_fields = [
        ("domain", "name"),
        ("submitter", ["first_name", "last_name"]),
    ]

    # Filters
    list_filter = ["organization_type"]

    # Search
    search_fields = [
        "domain__name",
    ]
    search_help_text = "Search by domain."

    fieldsets = [
        (None, {"fields": ["creator", "domain_application", "notes"]}),
        (
            "Type of organization",
            {
                "fields": [
                    "organization_type",
                    "federally_recognized_tribe",
                    "state_recognized_tribe",
                    "tribe_name",
                    "federal_agency",
                    "federal_type",
                    "is_election_board",
                    "about_your_organization",
                ]
            },
        ),
        (
            "Organization name and mailing address",
            {
                "fields": [
                    "organization_name",
                    "address_line1",
                    "address_line2",
                    "city",
                    "state_territory",
                    "zipcode",
                    "urbanization",
                ]
            },
        ),
        ("Authorizing official", {"fields": ["authorizing_official"]}),
        (".gov domain", {"fields": ["domain"]}),
        ("Your contact information", {"fields": ["submitter"]}),
        ("Other employees from your organization?", {"fields": ["other_contacts"]}),
        (
            "No other employees from your organization?",
            {"fields": ["no_other_contacts_rationale"]},
        ),
        ("Anything else?", {"fields": ["anything_else"]}),
        (
            "Requirements for operating a .gov domain",
            {"fields": ["is_policy_acknowledged"]},
        ),
    ]

    # Read only that we'll leverage for CISA Analysts
    analyst_readonly_fields = [
        "creator",
        "type_of_work",
        "more_organization_information",
        "domain",
        "domain_application",
        "submitter",
        "no_other_contacts_rationale",
        "anything_else",
        "is_policy_acknowledged",
    ]

    # For each filter_horizontal, init in admin js extendFilterHorizontalWidgets
    # to activate the edit/delete/view buttons
    filter_horizontal = ("other_contacts",)

    autocomplete_fields = [
        "creator",
        "domain_application",
        "authorizing_official",
        "domain",
        "submitter",
    ]

    # Table ordering
    ordering = ["domain__name"]

    def get_readonly_fields(self, request, obj=None):
        """Set the read-only state on form elements.
        We have 1 conditions that determine which fields are read-only:
        admin user permissions.
        """

        readonly_fields = list(self.readonly_fields)

        if request.user.has_perm("registrar.full_access_permission"):
            return readonly_fields
        # Return restrictive Read-only fields for analysts and
        # users who might not belong to groups
        readonly_fields.extend([field for field in self.analyst_readonly_fields])
        return readonly_fields  # Read-only fields for analysts


class DomainApplicationAdmin(ListHeaderAdmin):
    """Custom domain applications admin class."""

    form = DomainApplicationAdminForm

    class InvestigatorFilter(admin.SimpleListFilter):
        """Custom investigator filter that only displays users with the manager role"""

        title = "investigator"
        # Match the old param name to avoid unnecessary refactoring
        parameter_name = "investigator__id__exact"

        def lookups(self, request, model_admin):
            """Lookup reimplementation, gets users of is_staff.
            Returns a list of tuples consisting of (user.id, user)
            """
            # Select all investigators that are staff, then order by name and email
            privileged_users = (
                DomainApplication.objects.select_related("investigator")
                .filter(investigator__is_staff=True)
                .order_by("investigator__first_name", "investigator__last_name", "investigator__email")
            )

            # Annotate the full name and return a values list that lookups can use
            privileged_users_annotated = (
                privileged_users.annotate(
                    full_name=Coalesce(
                        Concat(
                            "investigator__first_name", Value(" "), "investigator__last_name", output_field=CharField()
                        ),
                        "investigator__email",
                        output_field=CharField(),
                    )
                )
                .values_list("investigator__id", "full_name")
                .distinct()
            )

            return privileged_users_annotated

        def queryset(self, request, queryset):
            """Custom queryset implementation, filters by investigator"""
            if self.value() is None:
                return queryset
            else:
                return queryset.filter(investigator__id__exact=self.value())

    class ElectionOfficeFilter(admin.SimpleListFilter):
        """Define a custom filter for is_election_board"""

        title = _("election office")
        parameter_name = "is_election_board"

        def lookups(self, request, model_admin):
            return (
                ("1", _("Yes")),
                ("0", _("No")),
            )

        def queryset(self, request, queryset):
            if self.value() == "1":
                return queryset.filter(is_election_board=True)
            if self.value() == "0":
                return queryset.filter(Q(is_election_board=False) | Q(is_election_board=None))

    # Columns
    list_display = [
        "requested_domain",
        "status",
        "organization_type",
        "federal_type",
        "federal_agency",
        "organization_name",
        "custom_election_board",
        "city",
        "state_territory",
        "created_at",
        "submitter",
        "investigator",
    ]

    orderable_fk_fields = [
        ("requested_domain", "name"),
        ("submitter", ["first_name", "last_name"]),
        ("investigator", ["first_name", "last_name"]),
    ]

    def custom_election_board(self, obj):
        return "Yes" if obj.is_election_board else "No"

    custom_election_board.admin_order_field = "is_election_board"  # type: ignore
    custom_election_board.short_description = "Election office"  # type: ignore

    # Filters
    list_filter = (
        "status",
        "organization_type",
        "federal_type",
        ElectionOfficeFilter,
        "rejection_reason",
        InvestigatorFilter,
    )

    # Search
    search_fields = [
        "requested_domain__name",
        "submitter__email",
        "submitter__first_name",
        "submitter__last_name",
    ]
    search_help_text = "Search by domain or submitter."

    fieldsets = [
        (None, {"fields": ["status", "rejection_reason", "investigator", "creator", "approved_domain", "notes"]}),
        (
            "Type of organization",
            {
                "fields": [
                    "organization_type",
                    "federally_recognized_tribe",
                    "state_recognized_tribe",
                    "tribe_name",
                    "federal_agency",
                    "federal_type",
                    "is_election_board",
                    "about_your_organization",
                ]
            },
        ),
        (
            "Organization name and mailing address",
            {
                "fields": [
                    "organization_name",
                    "address_line1",
                    "address_line2",
                    "city",
                    "state_territory",
                    "zipcode",
                    "urbanization",
                ]
            },
        ),
        ("Authorizing official", {"fields": ["authorizing_official"]}),
        ("Current websites", {"fields": ["current_websites"]}),
        (".gov domain", {"fields": ["requested_domain", "alternative_domains"]}),
        ("Purpose of your domain", {"fields": ["purpose"]}),
        ("Your contact information", {"fields": ["submitter"]}),
        ("Other employees from your organization?", {"fields": ["other_contacts"]}),
        (
            "No other employees from your organization?",
            {"fields": ["no_other_contacts_rationale"]},
        ),
        ("Anything else?", {"fields": ["anything_else"]}),
        (
            "Requirements for operating a .gov domain",
            {"fields": ["is_policy_acknowledged"]},
        ),
    ]

    # Read only that we'll leverage for CISA Analysts
    analyst_readonly_fields = [
        "creator",
        "about_your_organization",
        "requested_domain",
        "approved_domain",
        "alternative_domains",
        "purpose",
        "submitter",
        "no_other_contacts_rationale",
        "anything_else",
        "is_policy_acknowledged",
    ]
    autocomplete_fields = [
        "approved_domain",
        "requested_domain",
        "submitter",
        "creator",
        "authorizing_official",
        "investigator",
    ]
    filter_horizontal = ("current_websites", "alternative_domains", "other_contacts")

    # Table ordering
    ordering = ["requested_domain__name"]

    # Trigger action when a fieldset is changed
    def save_model(self, request, obj, form, change):
        if obj and obj.creator.status != models.User.RESTRICTED:
            if change:  # Check if the application is being edited
                # Get the original application from the database
                original_obj = models.DomainApplication.objects.get(pk=obj.pk)

                if (
                    obj
                    and original_obj.status == models.DomainApplication.ApplicationStatus.APPROVED
                    and obj.status != models.DomainApplication.ApplicationStatus.APPROVED
                    and not obj.domain_is_not_active()
                ):
                    # If an admin tried to set an approved application to
                    # another status and the related domain is already
                    # active, shortcut the action and throw a friendly
                    # error message. This action would still not go through
                    # shortcut or not as the rules are duplicated on the model,
                    # but the error would be an ugly Django error screen.

                    # Clear the success message
                    messages.set_level(request, messages.ERROR)

                    messages.error(
                        request,
                        "This action is not permitted. The domain is already active.",
                    )

                elif (
                    obj
                    and obj.status == models.DomainApplication.ApplicationStatus.REJECTED
                    and not obj.rejection_reason
                ):
                    # This condition should never be triggered.
                    # The opposite of this condition is acceptable (rejected -> other status and rejection_reason)
                    # because we clean up the rejection reason in the transition in the model.

                    # Clear the success message
                    messages.set_level(request, messages.ERROR)

                    messages.error(
                        request,
                        "A rejection reason is required.",
                    )

                else:
                    if obj.status != original_obj.status:
                        status_method_mapping = {
                            models.DomainApplication.ApplicationStatus.STARTED: None,
                            models.DomainApplication.ApplicationStatus.SUBMITTED: obj.submit,
                            models.DomainApplication.ApplicationStatus.IN_REVIEW: obj.in_review,
                            models.DomainApplication.ApplicationStatus.ACTION_NEEDED: obj.action_needed,
                            models.DomainApplication.ApplicationStatus.APPROVED: obj.approve,
                            models.DomainApplication.ApplicationStatus.WITHDRAWN: obj.withdraw,
                            models.DomainApplication.ApplicationStatus.REJECTED: obj.reject,
                            models.DomainApplication.ApplicationStatus.INELIGIBLE: (obj.reject_with_prejudice),
                        }
                        selected_method = status_method_mapping.get(obj.status)
                        if selected_method is None:
                            logger.warning("Unknown status selected in django admin")
                        else:
                            # This is an fsm in model which will throw an error if the
                            # transition condition is violated, so we roll back the
                            # status to what it was before the admin user changed it and
                            # let the fsm method set it.
                            obj.status = original_obj.status
                            selected_method()

                    super().save_model(request, obj, form, change)
        else:
            # Clear the success message
            messages.set_level(request, messages.ERROR)

            messages.error(
                request,
                "This action is not permitted for applications with a restricted creator.",
            )

    def get_readonly_fields(self, request, obj=None):
        """Set the read-only state on form elements.
        We have 2 conditions that determine which fields are read-only:
        admin user permissions and the application creator's status, so
        we'll use the baseline readonly_fields and extend it as needed.
        """
        readonly_fields = list(self.readonly_fields)

        # Check if the creator is restricted
        if obj and obj.creator.status == models.User.RESTRICTED:
            # For fields like CharField, IntegerField, etc., the widget used is
            # straightforward and the readonly_fields list can control their behavior
            readonly_fields.extend([field.name for field in self.model._meta.fields])
            # Add the multi-select fields to readonly_fields:
            # Complex fields like ManyToManyField require special handling
            readonly_fields.extend(["current_websites", "other_contacts", "alternative_domains"])

        if request.user.has_perm("registrar.full_access_permission"):
            return readonly_fields
        # Return restrictive Read-only fields for analysts and
        # users who might not belong to groups
        readonly_fields.extend([field for field in self.analyst_readonly_fields])
        return readonly_fields

    def display_restricted_warning(self, request, obj):
        if obj and obj.creator.status == models.User.RESTRICTED:
            messages.warning(
                request,
                "Cannot edit an application with a restricted creator.",
            )

    def change_view(self, request, object_id, form_url="", extra_context=None):
        obj = self.get_object(request, object_id)
        self.display_restricted_warning(request, obj)
        return super().change_view(request, object_id, form_url, extra_context)


class TransitionDomainAdmin(ListHeaderAdmin):
    """Custom transition domain admin class."""

    # Columns
    list_display = [
        "username",
        "domain_name",
        "status",
        "email_sent",
        "processed",
    ]

    search_fields = ["username", "domain_name"]
    search_help_text = "Search by user or domain name."


class DomainInformationInline(admin.StackedInline):
    """Edit a domain information on the domain page.
    We had issues inheriting from both StackedInline
    and the source DomainInformationAdmin since these
    classes conflict, so we'll just pull what we need
    from DomainInformationAdmin"""

    form = DomainInformationInlineForm

    model = models.DomainInformation

    fieldsets = DomainInformationAdmin.fieldsets
    analyst_readonly_fields = DomainInformationAdmin.analyst_readonly_fields
    # For each filter_horizontal, init in admin js extendFilterHorizontalWidgets
    # to activate the edit/delete/view buttons
    filter_horizontal = ("other_contacts",)

    autocomplete_fields = [
        "creator",
        "domain_application",
        "authorizing_official",
        "domain",
        "submitter",
    ]

    def formfield_for_manytomany(self, db_field, request, **kwargs):
        """customize the behavior of formfields with manytomany relationships.  the customized
        behavior includes sorting of objects in lists as well as customizing helper text"""
        queryset = AdminSortFields.get_queryset(db_field)
        if queryset:
            kwargs["queryset"] = queryset
        formfield = super().formfield_for_manytomany(db_field, request, **kwargs)
        # customize the help text for all formfields for manytomany
        formfield.help_text = (
            formfield.help_text
            + " If more than one value is selected, the change/delete/view actions will be disabled."
        )
        return formfield

    def formfield_for_foreignkey(self, db_field, request, **kwargs):
        """Customize the behavior of formfields with foreign key relationships. This will customize
        the behavior of selects. Customized behavior includes sorting of objects in list."""
        queryset = AdminSortFields.get_queryset(db_field)
        if queryset:
            kwargs["queryset"] = queryset
        return super().formfield_for_foreignkey(db_field, request, **kwargs)

    def get_readonly_fields(self, request, obj=None):
        return DomainInformationAdmin.get_readonly_fields(self, request, obj=None)


class DomainAdmin(ListHeaderAdmin):
    """Custom domain admin class to add extra buttons."""

    class ElectionOfficeFilter(admin.SimpleListFilter):
        """Define a custom filter for is_election_board"""

        title = _("election office")
        parameter_name = "is_election_board"

        def lookups(self, request, model_admin):
            return (
                ("1", _("Yes")),
                ("0", _("No")),
            )

        def queryset(self, request, queryset):
            logger.debug(self.value())
            if self.value() == "1":
                return queryset.filter(domain_info__is_election_board=True)
            if self.value() == "0":
                return queryset.filter(Q(domain_info__is_election_board=False) | Q(domain_info__is_election_board=None))

    inlines = [DomainInformationInline]

    # Columns
    list_display = [
        "name",
        "organization_type",
        "federal_type",
        "federal_agency",
        "organization_name",
        "custom_election_board",
        "city",
        "state_territory",
        "state",
        "expiration_date",
        "created_at",
        "first_ready",
        "deleted",
    ]

    fieldsets = (
        (
            None,
            {"fields": ["name", "state", "expiration_date", "first_ready", "deleted"]},
        ),
    )

    # this ordering effects the ordering of results
    # in autocomplete_fields for domain
    ordering = ["name"]

    def organization_type(self, obj):
        return obj.domain_info.get_organization_type_display()

    organization_type.admin_order_field = "domain_info__organization_type"  # type: ignore

    def federal_agency(self, obj):
        return obj.domain_info.federal_agency if obj.domain_info else None

    federal_agency.admin_order_field = "domain_info__federal_agency"  # type: ignore

    def federal_type(self, obj):
        return obj.domain_info.federal_type if obj.domain_info else None

    federal_type.admin_order_field = "domain_info__federal_type"  # type: ignore

    def organization_name(self, obj):
        return obj.domain_info.organization_name if obj.domain_info else None

    organization_name.admin_order_field = "domain_info__organization_name"  # type: ignore

    def custom_election_board(self, obj):
        domain_info = getattr(obj, "domain_info", None)
        if domain_info:
            return "Yes" if domain_info.is_election_board else "No"
        return "No"

    custom_election_board.admin_order_field = "domain_info__is_election_board"  # type: ignore
    custom_election_board.short_description = "Election office"  # type: ignore

    def city(self, obj):
        return obj.domain_info.city if obj.domain_info else None

    city.admin_order_field = "domain_info__city"  # type: ignore

    def state_territory(self, obj):
        return obj.domain_info.state_territory if obj.domain_info else None

    state_territory.admin_order_field = "domain_info__state_territory"  # type: ignore

    # Filters
    list_filter = ["domain_info__organization_type", "domain_info__federal_type", ElectionOfficeFilter, "state"]

    search_fields = ["name"]
    search_help_text = "Search by domain name."
    change_form_template = "django/admin/domain_change_form.html"
    change_list_template = "django/admin/domain_change_list.html"
    readonly_fields = ["state", "expiration_date", "first_ready", "deleted"]

    # Table ordering
    ordering = ["name"]

    def changeform_view(self, request, object_id=None, form_url="", extra_context=None):
        """Custom changeform implementation to pass in context information"""
        if extra_context is None:
            extra_context = {}

        # Pass in what the an extended expiration date would be for the expiration date modal
        if object_id is not None:
            domain = Domain.objects.get(pk=object_id)
            years_to_extend_by = self._get_calculated_years_for_exp_date(domain)

            try:
                curr_exp_date = domain.registry_expiration_date
            except KeyError:
                # No expiration date was found. Return none.
                extra_context["extended_expiration_date"] = None
                return super().changeform_view(request, object_id, form_url, extra_context)

            if curr_exp_date < date.today():
                extra_context["extended_expiration_date"] = date.today() + relativedelta(years=years_to_extend_by)
            else:
                new_date = domain.registry_expiration_date + relativedelta(years=years_to_extend_by)
                extra_context["extended_expiration_date"] = new_date
        else:
            extra_context["extended_expiration_date"] = None

        return super().changeform_view(request, object_id, form_url, extra_context)

    def export_data_type(self, request):
        # match the CSV example with all the fields
        response = HttpResponse(content_type="text/csv")
        response["Content-Disposition"] = 'attachment; filename="domains-by-type.csv"'
        csv_export.export_data_type_to_csv(response)
        return response

    def export_data_full(self, request):
        # Smaller export based on 1
        response = HttpResponse(content_type="text/csv")
        response["Content-Disposition"] = 'attachment; filename="current-full.csv"'
        csv_export.export_data_full_to_csv(response)
        return response

    def export_data_federal(self, request):
        # Federal only
        response = HttpResponse(content_type="text/csv")
        response["Content-Disposition"] = 'attachment; filename="current-federal.csv"'
        csv_export.export_data_federal_to_csv(response)
        return response

    def get_urls(self):
        from django.urls import path

        urlpatterns = super().get_urls()

        # Used to extrapolate a path name, for instance
        # name="{app_label}_{model_name}_export_data_type"
        info = self.model._meta.app_label, self.model._meta.model_name

        my_url = [
            path(
                "export_data_type/",
                self.export_data_type,
                name="%s_%s_export_data_type" % info,
            ),
            path(
                "export_data_full/",
                self.export_data_full,
                name="%s_%s_export_data_full" % info,
            ),
            path(
                "export_data_federal/",
                self.export_data_federal,
                name="%s_%s_export_data_federal" % info,
            ),
        ]

        return my_url + urlpatterns

    def response_change(self, request, obj):
        # Create dictionary of action functions
        ACTION_FUNCTIONS = {
            "_place_client_hold": self.do_place_client_hold,
            "_remove_client_hold": self.do_remove_client_hold,
            "_edit_domain": self.do_edit_domain,
            "_delete_domain": self.do_delete_domain,
            "_get_status": self.do_get_status,
            "_extend_expiration_date": self.do_extend_expiration_date,
        }

        # Check which action button was pressed and call the corresponding function
        for action, function in ACTION_FUNCTIONS.items():
            if action in request.POST:
                return function(request, obj)

        # If no matching action button is found, return the super method
        return super().response_change(request, obj)

    def do_extend_expiration_date(self, request, obj):
        """Extends a domains expiration date by one year from the current date"""

        # Make sure we're dealing with a Domain
        if not isinstance(obj, Domain):
            self.message_user(request, "Object is not of type Domain.", messages.ERROR)
            return None

        years = self._get_calculated_years_for_exp_date(obj)

        # Renew the domain.
        try:
            obj.renew_domain(length=years)
            self.message_user(
                request,
                "Successfully extended the expiration date.",
            )
        except RegistryError as err:
            if err.is_connection_error():
                error_message = "Error connecting to the registry."
            else:
                error_message = f"Error extending this domain: {err}."
            self.message_user(request, error_message, messages.ERROR)
        except KeyError:
            # In normal code flow, a keyerror can only occur when
            # fresh data can't be pulled from the registry, and thus there is no cache.
            self.message_user(
                request,
                "Error connecting to the registry. No expiration date was found.",
                messages.ERROR,
            )
        except Exception as err:
            logger.error(err, stack_info=True)
            self.message_user(request, "Could not delete: An unspecified error occured", messages.ERROR)

        return HttpResponseRedirect(".")

    def _get_calculated_years_for_exp_date(self, obj, extension_period: int = 1):
        """Given the current date, an extension period, and a registry_expiration_date
        on the domain object, calculate the number of years needed to extend the
        current expiration date by the extension period.
        """
        # Get the date we want to update to
        desired_date = self._get_current_date() + relativedelta(years=extension_period)

        # Grab the current expiration date
        try:
            exp_date = obj.registry_expiration_date
        except KeyError:
            # if no expiration date from registry, set it to today
            logger.warning("current expiration date not set; setting to today")
            exp_date = self._get_current_date()

        # If the expiration date is super old (2020, for example), we need to
        # "catch up" to the current year, so we add the difference.
        # If both years match, then lets just proceed as normal.
        calculated_exp_date = exp_date + relativedelta(years=extension_period)

        year_difference = desired_date.year - exp_date.year

        years = extension_period
        if desired_date > calculated_exp_date:
            # Max probably isn't needed here (no code flow), but it guards against negative and 0.
            # In both of those cases, we just want to extend by the extension_period.
            years = max(extension_period, year_difference)

        return years

    # Workaround for unit tests, as we cannot mock date directly.
    # it is immutable. Rather than dealing with a convoluted workaround,
    # lets wrap this in a function.
    def _get_current_date(self):
        """Gets the current date"""
        return date.today()

    def do_delete_domain(self, request, obj):
        if not isinstance(obj, Domain):
            # Could be problematic if the type is similar,
            # but not the same (same field/func names).
            # We do not want to accidentally delete records.
            self.message_user(request, "Object is not of type Domain", messages.ERROR)
            return

        try:
            obj.deletedInEpp()
            obj.save()
        except RegistryError as err:
            # Using variables to get past the linter
            message1 = f"Cannot delete Domain when in state {obj.state}"
            message2 = "This subdomain is being used as a hostname on another domain"
            # Human-readable mappings of ErrorCodes. Can be expanded.
            error_messages = {
                # noqa on these items as black wants to reformat to an invalid length
                ErrorCode.OBJECT_STATUS_PROHIBITS_OPERATION: message1,
                ErrorCode.OBJECT_ASSOCIATION_PROHIBITS_OPERATION: message2,
            }

            message = "Cannot connect to the registry"
            if not err.is_connection_error():
                # If nothing is found, will default to returned err
                message = error_messages.get(err.code, err)
            self.message_user(request, f"Error deleting this Domain: {message}", messages.ERROR)
        except TransitionNotAllowed:
            if obj.state == Domain.State.DELETED:
                self.message_user(
                    request,
                    "This domain is already deleted",
                    messages.INFO,
                )
            else:
                self.message_user(
                    request,
                    "Error deleting this Domain: "
                    f"Can't switch from state '{obj.state}' to 'deleted'"
                    ", must be either 'dns_needed' or 'on_hold'",
                    messages.ERROR,
                )
        except Exception:
            self.message_user(
                request,
                "Could not delete: An unspecified error occured",
                messages.ERROR,
            )
        else:
            self.message_user(
                request,
                ("Domain %s has been deleted. Thanks!") % obj.name,
            )

        return HttpResponseRedirect(".")

    def do_get_status(self, request, obj):
        try:
            statuses = obj.statuses
        except Exception as err:
            self.message_user(request, err, messages.ERROR)
        else:
            self.message_user(
                request,
                f"The registry statuses are {statuses}. These statuses are from the provider of the .gov registry.",
            )
        return HttpResponseRedirect(".")

    def do_place_client_hold(self, request, obj):
        try:
            obj.place_client_hold()
            obj.save()
        except Exception as err:
            # if error is an error from the registry, display useful
            # and readable error
            if err.code:
                self.message_user(
                    request,
                    f"Error placing the hold with the registry: {err}",
                    messages.ERROR,
                )
            elif err.is_connection_error():
                self.message_user(
                    request,
                    "Error connecting to the registry",
                    messages.ERROR,
                )
            else:
                # all other type error messages, display the error
                self.message_user(request, err, messages.ERROR)
        else:
            self.message_user(
                request,
                ("%s is in client hold. This domain is no longer accessible on the public internet.") % obj.name,
            )
        return HttpResponseRedirect(".")

    def do_remove_client_hold(self, request, obj):
        try:
            obj.revert_client_hold()
            obj.save()
        except Exception as err:
            # if error is an error from the registry, display useful
            # and readable error
            if err.code:
                self.message_user(
                    request,
                    f"Error removing the hold in the registry: {err}",
                    messages.ERROR,
                )
            elif err.is_connection_error():
                self.message_user(
                    request,
                    "Error connecting to the registry",
                    messages.ERROR,
                )
            else:
                # all other type error messages, display the error
                self.message_user(request, err, messages.ERROR)
        else:
            self.message_user(
                request,
                ("%s is ready. This domain is accessible on the public internet.") % obj.name,
            )
        return HttpResponseRedirect(".")

    def do_edit_domain(self, request, obj):
        # We want to know, globally, when an edit action occurs
        request.session["analyst_action"] = "edit"
        # Restricts this action to this domain (pk) only
        request.session["analyst_action_location"] = obj.id
        return HttpResponseRedirect(reverse("domain", args=(obj.id,)))

    def change_view(self, request, object_id):
        # If the analyst was recently editing a domain page,
        # delete any associated session values
        if "analyst_action" in request.session:
            del request.session["analyst_action"]
            del request.session["analyst_action_location"]
        return super().change_view(request, object_id)

    def has_change_permission(self, request, obj=None):
        # Fixes a bug wherein users which are only is_staff
        # can access 'change' when GET,
        # but cannot access this page when it is a request of type POST.
        if request.user.has_perm("registrar.full_access_permission") or request.user.has_perm(
            "registrar.analyst_access_permission"
        ):
            return True
        return super().has_change_permission(request, obj)


class DraftDomainAdmin(ListHeaderAdmin):
    """Custom draft domain admin class."""

    search_fields = ["name"]
    search_help_text = "Search by draft domain name."

    # this ordering effects the ordering of results
    # in autocomplete_fields for user
    ordering = ["name"]


class VerifiedByStaffAdmin(ListHeaderAdmin):
    list_display = ("email", "requestor", "truncated_notes", "created_at")
    search_fields = ["email"]
    search_help_text = "Search by email."
    list_filter = [
        "requestor",
    ]
    readonly_fields = [
        "requestor",
    ]

    def truncated_notes(self, obj):
        # Truncate the 'notes' field to 50 characters
        return str(obj.notes)[:50]

    truncated_notes.short_description = "Notes (Truncated)"  # type: ignore

    def save_model(self, request, obj, form, change):
        # Set the user field to the current admin user
        obj.requestor = request.user if request.user.is_authenticated else None
        super().save_model(request, obj, form, change)


admin.site.unregister(LogEntry)  # Unregister the default registration
admin.site.register(LogEntry, CustomLogEntryAdmin)
admin.site.register(models.User, MyUserAdmin)
# Unregister the built-in Group model
admin.site.unregister(Group)
# Register UserGroup
admin.site.register(models.UserGroup)
admin.site.register(models.UserDomainRole, UserDomainRoleAdmin)
admin.site.register(models.Contact, ContactAdmin)
admin.site.register(models.DomainInvitation, DomainInvitationAdmin)
admin.site.register(models.DomainInformation, DomainInformationAdmin)
admin.site.register(models.Domain, DomainAdmin)
admin.site.register(models.DraftDomain, DraftDomainAdmin)
# Host and HostIP removed from django admin because changes in admin
# do not propagate to registry and logic not applied
admin.site.register(models.Host, MyHostAdmin)
admin.site.register(models.Website, WebsiteAdmin)
admin.site.register(models.PublicContact, AuditedAdmin)
admin.site.register(models.DomainApplication, DomainApplicationAdmin)
admin.site.register(models.TransitionDomain, TransitionDomainAdmin)
admin.site.register(models.VerifiedByStaff, VerifiedByStaffAdmin)<|MERGE_RESOLUTION|>--- conflicted
+++ resolved
@@ -25,12 +25,9 @@
 from django_fsm import TransitionNotAllowed  # type: ignore
 from django.utils.safestring import mark_safe
 from django.utils.html import escape
-<<<<<<< HEAD
 from django.contrib.auth.forms import UserChangeForm, UsernameField
 
-=======
 from django.utils.translation import gettext_lazy as _
->>>>>>> 093af611
 
 logger = logging.getLogger(__name__)
 
