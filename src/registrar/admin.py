from datetime import date
import logging
<<<<<<< HEAD
import datetime

from django import forms
from django.db.models import Avg, F
from django.db.models.functions import Concat
from django.http import HttpResponse
from django.shortcuts import redirect, render
=======

from django import forms
from django.db.models.functions import Concat, Coalesce
from django.db.models import Value, CharField, Q
from django.http import HttpResponse, HttpResponseRedirect
from django.shortcuts import redirect
>>>>>>> dc34ee6e
from django_fsm import get_available_FIELD_transitions
from django.contrib import admin, messages
from django.contrib.auth.admin import UserAdmin as BaseUserAdmin
from django.contrib.auth.models import Group
from django.contrib.contenttypes.models import ContentType
<<<<<<< HEAD
from django.http.response import HttpResponse, HttpResponseRedirect
from django.urls import path, reverse
=======
from django.urls import reverse
from dateutil.relativedelta import relativedelta  # type: ignore
>>>>>>> dc34ee6e
from epplibwrapper.errors import ErrorCode, RegistryError
from registrar.models import Contact, Domain, DomainApplication, DraftDomain, User, Website
from registrar.utility import csv_export
from registrar.views.utility.mixins import OrderableFieldsMixin
from django.contrib.admin.views.main import ORDER_VAR
from registrar.widgets import NoAutocompleteFilteredSelectMultiple
from . import models
from auditlog.models import LogEntry  # type: ignore
from auditlog.admin import LogEntryAdmin  # type: ignore
from django_fsm import TransitionNotAllowed  # type: ignore
from django.utils.safestring import mark_safe
from django.utils.html import escape
from django.contrib.auth.forms import UserChangeForm, UsernameField

from django.utils.translation import gettext_lazy as _

logger = logging.getLogger(__name__)


class MyUserAdminForm(UserChangeForm):
    """This form utilizes the custom widget for its class's ManyToMany UIs.

    It inherits from UserChangeForm which has special handling for the password and username fields."""

    class Meta:
        model = models.User
        fields = "__all__"
        field_classes = {"username": UsernameField}
        widgets = {
            "groups": NoAutocompleteFilteredSelectMultiple("groups", False),
            "user_permissions": NoAutocompleteFilteredSelectMultiple("user_permissions", False),
        }


class DomainInformationAdminForm(forms.ModelForm):
    """This form utilizes the custom widget for its class's ManyToMany UIs."""

    class Meta:
        model = models.DomainInformation
        fields = "__all__"
        widgets = {
            "other_contacts": NoAutocompleteFilteredSelectMultiple("other_contacts", False),
        }


class DomainInformationInlineForm(forms.ModelForm):
    """This form utilizes the custom widget for its class's ManyToMany UIs."""

    class Meta:
        model = models.DomainInformation
        fields = "__all__"
        widgets = {
            "other_contacts": NoAutocompleteFilteredSelectMultiple("other_contacts", False),
        }


class DomainApplicationAdminForm(forms.ModelForm):
    """Custom form to limit transitions to available transitions.
    This form utilizes the custom widget for its class's ManyToMany UIs."""

    class Meta:
        model = models.DomainApplication
        fields = "__all__"
        widgets = {
            "current_websites": NoAutocompleteFilteredSelectMultiple("current_websites", False),
            "alternative_domains": NoAutocompleteFilteredSelectMultiple("alternative_domains", False),
            "other_contacts": NoAutocompleteFilteredSelectMultiple("other_contacts", False),
        }

    def __init__(self, *args, **kwargs):
        super().__init__(*args, **kwargs)

        application = kwargs.get("instance")
        if application and application.pk:
            current_state = application.status

            # first option in status transitions is current state
            available_transitions = [(current_state, application.get_status_display())]

            transitions = get_available_FIELD_transitions(
                application, models.DomainApplication._meta.get_field("status")
            )

            for transition in transitions:
                available_transitions.append((transition.target, transition.target.label))

            # only set the available transitions if the user is not restricted
            # from editing the domain application; otherwise, the form will be
            # readonly and the status field will not have a widget
            if not application.creator.is_restricted():
                self.fields["status"].widget.choices = available_transitions


# Based off of this excellent example: https://djangosnippets.org/snippets/10471/
class MultiFieldSortableChangeList(admin.views.main.ChangeList):
    """
    This class overrides the behavior of column sorting in django admin tables in order
    to allow for multi field sorting on admin_order_field


    Usage:

    class MyCustomAdmin(admin.ModelAdmin):

        ...

        def get_changelist(self, request, **kwargs):
            return MultiFieldSortableChangeList

        ...

    """

    def get_ordering(self, request, queryset):
        """
        Returns the list of ordering fields for the change list.

        Mostly identical to the base implementation, except that now it can return
        a list of order_field objects rather than just one.
        """
        params = self.params
        ordering = list(self.model_admin.get_ordering(request) or self._get_default_ordering())

        if ORDER_VAR in params:
            # Clear ordering and used params
            ordering = []

            order_params = params[ORDER_VAR].split(".")
            for p in order_params:
                try:
                    none, pfx, idx = p.rpartition("-")
                    field_name = self.list_display[int(idx)]

                    order_fields = self.get_ordering_field(field_name)

                    if isinstance(order_fields, list):
                        for order_field in order_fields:
                            if order_field:
                                ordering.append(pfx + order_field)
                    else:
                        ordering.append(pfx + order_fields)

                except (IndexError, ValueError):
                    continue  # Invalid ordering specified, skip it.

        # Add the given query's ordering fields, if any.
        ordering.extend(queryset.query.order_by)

        # Ensure that the primary key is systematically present in the list of
        # ordering fields so we can guarantee a deterministic order across all
        # database backends.
        pk_name = self.lookup_opts.pk.name
        if not (set(ordering) & set(["pk", "-pk", pk_name, "-" + pk_name])):
            # The two sets do not intersect, meaning the pk isn't present. So
            # we add it.
            ordering.append("-pk")

        return ordering


class CustomLogEntryAdmin(LogEntryAdmin):
    """Overwrite the generated LogEntry admin class"""

    list_display = [
        "created",
        "resource",
        "action",
        "msg_short",
        "user_url",
    ]

    # We name the custom prop 'resource' because linter
    # is not allowing a short_description attr on it
    # This gets around the linter limitation, for now.
    def resource(self, obj):
        # Return the field value without a link
        return f"{obj.content_type} - {obj.object_repr}"

    search_help_text = "Search by resource, changes, or user."

    change_form_template = "admin/change_form_no_submit.html"
    add_form_template = "admin/change_form_no_submit.html"


class AdminSortFields:
    _name_sort = ["first_name", "last_name", "email"]

    # Define a mapping of field names to model querysets and sort expressions.
    # A dictionary is used for specificity, but the downside is some degree of repetition.
    # To eliminate this, this list can be generated dynamically but the readability of that
    # is impacted.
    sort_mapping = {
        # == Contact == #
        "other_contacts": (Contact, _name_sort),
        "authorizing_official": (Contact, _name_sort),
        "submitter": (Contact, _name_sort),
        # == User == #
        "creator": (User, _name_sort),
        "user": (User, _name_sort),
        "investigator": (User, _name_sort),
        # == Website == #
        "current_websites": (Website, "website"),
        "alternative_domains": (Website, "website"),
        # == DraftDomain == #
        "requested_domain": (DraftDomain, "name"),
        # == DomainApplication == #
        "domain_application": (DomainApplication, "requested_domain__name"),
        # == Domain == #
        "domain": (Domain, "name"),
        "approved_domain": (Domain, "name"),
    }

    @classmethod
    def get_queryset(cls, db_field):
        """This is a helper function for formfield_for_manytomany and formfield_for_foreignkey"""
        queryset_info = cls.sort_mapping.get(db_field.name, None)
        if queryset_info is None:
            return None

        # Grab the model we want to order, and grab how we want to order it
        model, order_by = queryset_info
        match db_field.name:
            case "investigator":
                # We should only return users who are staff.
                return model.objects.filter(is_staff=True).order_by(*order_by)
            case _:
                if isinstance(order_by, list) or isinstance(order_by, tuple):
                    return model.objects.order_by(*order_by)
                else:
                    return model.objects.order_by(order_by)


class AuditedAdmin(admin.ModelAdmin):
    """Custom admin to make auditing easier."""

    def history_view(self, request, object_id, extra_context=None):
        """On clicking 'History', take admin to the auditlog view for an object."""
        return HttpResponseRedirect(
            "{url}?resource_type={content_type}&object_id={object_id}".format(
                url=reverse("admin:auditlog_logentry_changelist", args=()),
                content_type=ContentType.objects.get_for_model(self.model).pk,
                object_id=object_id,
            )
        )

    def formfield_for_manytomany(self, db_field, request, **kwargs):
        """customize the behavior of formfields with manytomany relationships.  the customized
        behavior includes sorting of objects in lists as well as customizing helper text"""

        # Define a queryset. Note that in the super of this,
        # a new queryset will only be generated if one does not exist.
        # Thus, the order in which we define queryset matters.
        queryset = AdminSortFields.get_queryset(db_field)
        if queryset:
            kwargs["queryset"] = queryset

        formfield = super().formfield_for_manytomany(db_field, request, **kwargs)
        # customize the help text for all formfields for manytomany
        formfield.help_text = (
            formfield.help_text
            + " If more than one value is selected, the change/delete/view actions will be disabled."
        )
        return formfield

    def formfield_for_foreignkey(self, db_field, request, **kwargs):
        """Customize the behavior of formfields with foreign key relationships. This will customize
        the behavior of selects. Customized behavior includes sorting of objects in list."""

        # Define a queryset. Note that in the super of this,
        # a new queryset will only be generated if one does not exist.
        # Thus, the order in which we define queryset matters.
        queryset = AdminSortFields.get_queryset(db_field)
        if queryset:
            kwargs["queryset"] = queryset

        return super().formfield_for_foreignkey(db_field, request, **kwargs)


class ListHeaderAdmin(AuditedAdmin, OrderableFieldsMixin):
    """Custom admin to add a descriptive subheader to list views
    and custom table sort behaviour"""

    def get_changelist(self, request, **kwargs):
        """Returns a custom ChangeList class, as opposed to the default.
        This is so we can override the behaviour of the `admin_order_field` field.
        By default, django does not support ordering by multiple fields for this
        particular field (i.e. self.admin_order_field=["first_name", "last_name"] is invalid).

        Reference: https://code.djangoproject.com/ticket/31975
        """
        return MultiFieldSortableChangeList

    def changelist_view(self, request, extra_context=None):
        if extra_context is None:
            extra_context = {}
        # Get the filtered values
        filters = self.get_filters(request)
        # Pass the filtered values to the template context
        extra_context["filters"] = filters
        extra_context["search_query"] = request.GET.get("q", "")  # Assuming the search query parameter is 'q'
        return super().changelist_view(request, extra_context=extra_context)

    def get_filters(self, request):
        """Retrieve the current set of parameters being used to filter the table
        Returns:
            dictionary objects in the format {parameter_name: string,
            parameter_value: string}
        TODO: convert investigator id to investigator username
        """
        filters = []
        # Retrieve the filter parameters
        for param in request.GET.keys():
            # Exclude the default search parameter 'q'
            if param != "q" and param != "o":
                parameter_name = param.replace("__exact", "").replace("_type", "").replace("__id", " id")

                if parameter_name == "investigator id":
                    # Retrieves the corresponding contact from Users
                    id_value = request.GET.get(param)
                    try:
                        contact = models.User.objects.get(id=id_value)
                        investigator_name = contact.first_name + " " + contact.last_name

                        filters.append(
                            {
                                "parameter_name": "investigator",
                                "parameter_value": investigator_name,
                            }
                        )
                    except models.User.DoesNotExist:
                        pass
                else:
                    # For other parameter names, append a dictionary with the original
                    # parameter_name and the corresponding parameter_value
                    filters.append(
                        {
                            "parameter_name": parameter_name,
                            "parameter_value": request.GET.get(param),
                        }
                    )
        return filters


class UserContactInline(admin.StackedInline):
    """Edit a user's profile on the user page."""

    model = models.Contact


class MyUserAdmin(BaseUserAdmin):
    """Custom user admin class to use our inlines."""

    form = MyUserAdminForm

    class Meta:
        """Contains meta information about this class"""

        model = models.User
        fields = "__all__"

    _meta = Meta()

    inlines = [UserContactInline]

    list_display = (
        "username",
        "email",
        "first_name",
        "last_name",
        # Group is a custom property defined within this file,
        # rather than in a model like the other properties
        "group",
        "status",
    )

    fieldsets = (
        (
            None,
            {"fields": ("username", "password", "status")},
        ),
        ("Personal Info", {"fields": ("first_name", "last_name", "email")}),
        (
            "Permissions",
            {
                "fields": (
                    "is_active",
                    "is_staff",
                    "is_superuser",
                    "groups",
                    "user_permissions",
                )
            },
        ),
        ("Important dates", {"fields": ("last_login", "date_joined")}),
    )

    # Hide Username (uuid), Groups and Permissions
    # Q: Now that we're using Groups and Permissions,
    # do we expose those to analysts to view?
    analyst_fieldsets = (
        (
            None,
            {"fields": ("password", "status")},
        ),
        ("Personal Info", {"fields": ("first_name", "last_name", "email")}),
        (
            "Permissions",
            {
                "fields": (
                    "is_active",
                    "groups",
                )
            },
        ),
        ("Important dates", {"fields": ("last_login", "date_joined")}),
    )

    analyst_list_display = [
        "email",
        "first_name",
        "last_name",
        "group",
        "status",
    ]

    # NOT all fields are readonly for admin, otherwise we would have
    # set this at the permissions level. The exception is 'status'
    analyst_readonly_fields = [
        "password",
        "Personal Info",
        "first_name",
        "last_name",
        "email",
        "Permissions",
        "is_active",
        "groups",
        "Important dates",
        "last_login",
        "date_joined",
    ]

    list_filter = (
        "is_active",
        "groups",
    )

    # this ordering effects the ordering of results
    # in autocomplete_fields for user
    ordering = ["first_name", "last_name", "email"]

<<<<<<< HEAD
    def get_urls(self):
        """Map a new page in admin for analytics."""
        urlpatterns = super().get_urls()

        # Used to extrapolate a path name, for instance
        # name="{app_label}_{model_name}_export_data_type"
        domain_path_meta = self.model._meta.app_label, models.Domain._meta.model_name

        my_urls = [
            path(
                "analytics/",
                self.admin_site.admin_view(self.user_analytics),
                name="user_analytics",
            ),
            path(
                "export_data_type/",
                self.export_data_type,
                name="%s_%s_export_data_type" % domain_path_meta,
            ),
            path(
                "export_data_full/",
                self.export_data_full,
                name="%s_%s_export_data_full" % domain_path_meta,
            ),
            path(
                "export_data_federal/",
                self.export_data_federal,
                name="%s_%s_export_data_federal" % domain_path_meta,
            ),
        ]

        return my_urls + urlpatterns
    
    def export_data_type(self, request):
        # match the CSV example with all the fields
        response = HttpResponse(content_type="text/csv")
        response["Content-Disposition"] = 'attachment; filename="domains-by-type.csv"'
        csv_export.export_data_type_to_csv(response)
        return response

    def export_data_full(self, request):
        # Smaller export based on 1
        response = HttpResponse(content_type="text/csv")
        response["Content-Disposition"] = 'attachment; filename="current-full.csv"'
        csv_export.export_data_full_to_csv(response)
        return response

    def export_data_federal(self, request):
        # Federal only
        response = HttpResponse(content_type="text/csv")
        response["Content-Disposition"] = 'attachment; filename="current-federal.csv"'
        csv_export.export_data_federal_to_csv(response)
        return response

    def user_analytics(self, request):
        last_30_days_applications = models.DomainApplication.objects.filter(
            created_at__gt=datetime.datetime.today() - datetime.timedelta(days=30)
        )
        avg_approval_time = last_30_days_applications.annotate(
            approval_time=F("approved_domain__created_at") - F("created_at")
        ).aggregate(Avg("approval_time"))["approval_time__avg"]
        # format the timedelta?
        avg_approval_time = str(avg_approval_time)
        context = dict(
            **self.admin_site.each_context(request),
            data=dict(
                user_count=models.User.objects.all().count(),
                domain_count=models.Domain.objects.all().count(),
                applications_last_30_days=last_30_days_applications.count(),
                average_application_approval_time_last_30_days=avg_approval_time,
            ),
        )
        return render(request, "admin/analytics.html", context)
=======
    def get_search_results(self, request, queryset, search_term):
        """
        Override for get_search_results. This affects any upstream model using autocomplete_fields,
        such as DomainApplication. This is because autocomplete_fields uses an API call to fetch data,
        and this fetch comes from this method.
        """
        # Custom filtering logic
        queryset, use_distinct = super().get_search_results(request, queryset, search_term)

        # If we aren't given a request to modify, we shouldn't try to
        if request is None or not hasattr(request, "GET"):
            return queryset, use_distinct

        # Otherwise, lets modify it!
        request_get = request.GET

        # The request defines model name and field name.
        # For instance, model_name could be "DomainApplication"
        # and field_name could be "investigator".
        model_name = request_get.get("model_name", None)
        field_name = request_get.get("field_name", None)

        # Make sure we're only modifying requests from these models.
        models_to_target = {"domainapplication"}
        if model_name in models_to_target:
            # Define rules per field
            match field_name:
                case "investigator":
                    # We should not display investigators who don't have a staff role
                    queryset = queryset.filter(is_staff=True)
                case _:
                    # In the default case, do nothing
                    pass

        return queryset, use_distinct
>>>>>>> dc34ee6e

    # Let's define First group
    # (which should in theory be the ONLY group)
    def group(self, obj):
        if obj.groups.filter(name="full_access_group").exists():
            return "full_access_group"
        elif obj.groups.filter(name="cisa_analysts_group").exists():
            return "cisa_analysts_group"
        return ""

    def get_list_display(self, request):
        # The full_access_permission perm will load onto the full_access_group
        # which is equivalent to superuser. The other group we use to manage
        # perms is cisa_analysts_group. cisa_analysts_group will never contain
        # full_access_permission
        if request.user.has_perm("registrar.full_access_permission"):
            # Use the default list display for all access users
            return super().get_list_display(request)

        # Customize the list display for analysts
        return self.analyst_list_display

    def get_fieldsets(self, request, obj=None):
        if request.user.has_perm("registrar.full_access_permission"):
            # Show all fields for all access users
            return super().get_fieldsets(request, obj)
        elif request.user.has_perm("registrar.analyst_access_permission"):
            # show analyst_fieldsets for analysts
            return self.analyst_fieldsets
        else:
            # any admin user should belong to either full_access_group
            # or cisa_analyst_group
            return []

    def get_readonly_fields(self, request, obj=None):
        if request.user.has_perm("registrar.full_access_permission"):
            return ()  # No read-only fields for all access users
        # Return restrictive Read-only fields for analysts and
        # users who might not belong to groups
        return self.analyst_readonly_fields


class HostIPInline(admin.StackedInline):
    """Edit an ip address on the host page."""

    model = models.HostIP


class MyHostAdmin(AuditedAdmin):
    """Custom host admin class to use our inlines."""

    search_fields = ["name", "domain__name"]
    search_help_text = "Search by domain or hostname."
    inlines = [HostIPInline]


class ContactAdmin(ListHeaderAdmin):
    """Custom contact admin class to add search."""

    search_fields = ["email", "first_name", "last_name"]
    search_help_text = "Search by firstname, lastname or email."
    list_display = [
        "contact",
        "email",
    ]
    # this ordering effects the ordering of results
    # in autocomplete_fields for user
    ordering = ["first_name", "last_name", "email"]

    # We name the custom prop 'contact' because linter
    # is not allowing a short_description attr on it
    # This gets around the linter limitation, for now.
    def contact(self, obj: models.Contact):
        """Duplicate the contact _str_"""
        if obj.first_name or obj.last_name:
            return obj.get_formatted_name()
        elif obj.email:
            return obj.email
        elif obj.pk:
            return str(obj.pk)
        else:
            return ""

    contact.admin_order_field = "first_name"  # type: ignore

    # Read only that we'll leverage for CISA Analysts
    analyst_readonly_fields = [
        "user",
    ]

    def get_readonly_fields(self, request, obj=None):
        """Set the read-only state on form elements.
        We have 1 conditions that determine which fields are read-only:
        admin user permissions.
        """

        readonly_fields = list(self.readonly_fields)

        if request.user.has_perm("registrar.full_access_permission"):
            return readonly_fields
        # Return restrictive Read-only fields for analysts and
        # users who might not belong to groups
        readonly_fields.extend([field for field in self.analyst_readonly_fields])
        return readonly_fields  # Read-only fields for analysts

    def change_view(self, request, object_id, form_url="", extra_context=None):
        """Extend the change_view for Contact objects in django admin.
        Customize to display related objects to the Contact. These will be passed
        through the messages construct to the template for display to the user."""

        # Fetch the Contact instance
        contact = models.Contact.objects.get(pk=object_id)

        # initialize related_objects array
        related_objects = []
        # for all defined fields in the model
        for related_field in contact._meta.get_fields():
            # if the field is a relation to another object
            if related_field.is_relation:
                # Check if the related field is not None
                related_manager = getattr(contact, related_field.name)
                if related_manager is not None:
                    # Check if it's a ManyToManyField/reverse ForeignKey or a OneToOneField
                    # Do this by checking for get_queryset method on the related_manager
                    if hasattr(related_manager, "get_queryset"):
                        # Handles ManyToManyRel and ManyToOneRel
                        queryset = related_manager.get_queryset()
                    else:
                        # Handles OneToOne rels, ie. User
                        queryset = [related_manager]

                    for obj in queryset:
                        # for each object, build the edit url in this view and add as tuple
                        # to the related_objects array
                        app_label = obj._meta.app_label
                        model_name = obj._meta.model_name
                        obj_id = obj.id
                        change_url = reverse("admin:%s_%s_change" % (app_label, model_name), args=[obj_id])
                        related_objects.append((change_url, obj))

        if related_objects:
            message = "<ul class='messagelist_content-list--unstyled'>"
            for i, (url, obj) in enumerate(related_objects):
                if i < 5:
                    escaped_obj = escape(obj)
                    message += f"<li>Joined to {obj.__class__.__name__}: <a href='{url}'>{escaped_obj}</a></li>"
            message += "</ul>"
            if len(related_objects) > 5:
                related_objects_over_five = len(related_objects) - 5
                message += f"<p class='font-sans-3xs'>And {related_objects_over_five} more...</p>"

            message_html = mark_safe(message)  # nosec
            messages.warning(
                request,
                message_html,
            )

        return super().change_view(request, object_id, form_url, extra_context=extra_context)


class WebsiteAdmin(ListHeaderAdmin):
    """Custom website admin class."""

    # Search
    search_fields = [
        "website",
    ]
    search_help_text = "Search by website."


class UserDomainRoleAdmin(ListHeaderAdmin):
    """Custom user domain role admin class."""

    class Meta:
        """Contains meta information about this class"""

        model = models.UserDomainRole
        fields = "__all__"

    _meta = Meta()

    # Columns
    list_display = [
        "user",
        "domain",
        "role",
    ]

    orderable_fk_fields = [
        ("domain", "name"),
        ("user", ["first_name", "last_name", "email"]),
    ]

    # Search
    search_fields = [
        "user__first_name",
        "user__last_name",
        "user__email",
        "domain__name",
        "role",
    ]
    search_help_text = "Search by firstname, lastname, email, domain, or role."

    autocomplete_fields = ["user", "domain"]

    # Fixes a bug where non-superusers are redirected to the main page
    def delete_view(self, request, object_id, extra_context=None):
        """Custom delete_view implementation that specifies redirect behaviour"""
        response = super().delete_view(request, object_id, extra_context)

        if isinstance(response, HttpResponseRedirect) and not request.user.has_perm("registrar.full_access_permission"):
            url = reverse("admin:registrar_userdomainrole_changelist")
            return redirect(url)
        else:
            return response


class DomainInvitationAdmin(ListHeaderAdmin):
    """Custom domain invitation admin class."""

    class Meta:
        model = models.DomainInvitation
        fields = "__all__"

    _meta = Meta()

    # Columns
    list_display = [
        "email",
        "domain",
        "status",
    ]

    # Search
    search_fields = [
        "email",
        "domain__name",
    ]

    # Filters
    list_filter = ("status",)

    search_help_text = "Search by email or domain."

    # Mark the FSM field 'status' as readonly
    # to allow admin users to create Domain Invitations
    # without triggering the FSM Transition Not Allowed
    # error.
    readonly_fields = ["status"]


class DomainInformationAdmin(ListHeaderAdmin):
    """Customize domain information admin class."""

    form = DomainInformationAdminForm

    # Columns
    list_display = [
        "domain",
        "organization_type",
        "created_at",
        "submitter",
    ]

    orderable_fk_fields = [
        ("domain", "name"),
        ("submitter", ["first_name", "last_name"]),
    ]

    # Filters
    list_filter = ["organization_type"]

    # Search
    search_fields = [
        "domain__name",
    ]
    search_help_text = "Search by domain."

    fieldsets = [
        (None, {"fields": ["creator", "domain_application", "notes"]}),
        (
            "Type of organization",
            {
                "fields": [
                    "organization_type",
                    "federally_recognized_tribe",
                    "state_recognized_tribe",
                    "tribe_name",
                    "federal_agency",
                    "federal_type",
                    "is_election_board",
                    "about_your_organization",
                ]
            },
        ),
        (
            "Organization name and mailing address",
            {
                "fields": [
                    "organization_name",
                    "address_line1",
                    "address_line2",
                    "city",
                    "state_territory",
                    "zipcode",
                    "urbanization",
                ]
            },
        ),
        ("Authorizing official", {"fields": ["authorizing_official"]}),
        (".gov domain", {"fields": ["domain"]}),
        ("Your contact information", {"fields": ["submitter"]}),
        ("Other employees from your organization?", {"fields": ["other_contacts"]}),
        (
            "No other employees from your organization?",
            {"fields": ["no_other_contacts_rationale"]},
        ),
        ("Anything else?", {"fields": ["anything_else"]}),
        (
            "Requirements for operating a .gov domain",
            {"fields": ["is_policy_acknowledged"]},
        ),
    ]

    # Read only that we'll leverage for CISA Analysts
    analyst_readonly_fields = [
        "creator",
        "type_of_work",
        "more_organization_information",
        "domain",
        "domain_application",
        "submitter",
        "no_other_contacts_rationale",
        "anything_else",
        "is_policy_acknowledged",
    ]

    # For each filter_horizontal, init in admin js extendFilterHorizontalWidgets
    # to activate the edit/delete/view buttons
    filter_horizontal = ("other_contacts",)

    autocomplete_fields = [
        "creator",
        "domain_application",
        "authorizing_official",
        "domain",
        "submitter",
    ]

    # Table ordering
    ordering = ["domain__name"]

    def get_readonly_fields(self, request, obj=None):
        """Set the read-only state on form elements.
        We have 1 conditions that determine which fields are read-only:
        admin user permissions.
        """

        readonly_fields = list(self.readonly_fields)

        if request.user.has_perm("registrar.full_access_permission"):
            return readonly_fields
        # Return restrictive Read-only fields for analysts and
        # users who might not belong to groups
        readonly_fields.extend([field for field in self.analyst_readonly_fields])
        return readonly_fields  # Read-only fields for analysts


class DomainApplicationAdmin(ListHeaderAdmin):
    """Custom domain applications admin class."""

    form = DomainApplicationAdminForm

    class InvestigatorFilter(admin.SimpleListFilter):
        """Custom investigator filter that only displays users with the manager role"""

        title = "investigator"
        # Match the old param name to avoid unnecessary refactoring
        parameter_name = "investigator__id__exact"

        def lookups(self, request, model_admin):
            """Lookup reimplementation, gets users of is_staff.
            Returns a list of tuples consisting of (user.id, user)
            """
            # Select all investigators that are staff, then order by name and email
            privileged_users = (
                DomainApplication.objects.select_related("investigator")
                .filter(investigator__is_staff=True)
                .order_by("investigator__first_name", "investigator__last_name", "investigator__email")
            )

            # Annotate the full name and return a values list that lookups can use
            privileged_users_annotated = (
                privileged_users.annotate(
                    full_name=Coalesce(
                        Concat(
                            "investigator__first_name", Value(" "), "investigator__last_name", output_field=CharField()
                        ),
                        "investigator__email",
                        output_field=CharField(),
                    )
                )
                .values_list("investigator__id", "full_name")
                .distinct()
            )

            return privileged_users_annotated

        def queryset(self, request, queryset):
            """Custom queryset implementation, filters by investigator"""
            if self.value() is None:
                return queryset
            else:
                return queryset.filter(investigator__id__exact=self.value())

    class ElectionOfficeFilter(admin.SimpleListFilter):
        """Define a custom filter for is_election_board"""

        title = _("election office")
        parameter_name = "is_election_board"

        def lookups(self, request, model_admin):
            return (
                ("1", _("Yes")),
                ("0", _("No")),
            )

        def queryset(self, request, queryset):
            if self.value() == "1":
                return queryset.filter(is_election_board=True)
            if self.value() == "0":
                return queryset.filter(Q(is_election_board=False) | Q(is_election_board=None))

    # Columns
    list_display = [
        "requested_domain",
        "status",
        "organization_type",
        "federal_type",
        "federal_agency",
        "organization_name",
        "custom_election_board",
        "city",
        "state_territory",
        "created_at",
        "submitter",
        "investigator",
    ]

    orderable_fk_fields = [
        ("requested_domain", "name"),
        ("submitter", ["first_name", "last_name"]),
        ("investigator", ["first_name", "last_name"]),
    ]

    def custom_election_board(self, obj):
        return "Yes" if obj.is_election_board else "No"

    custom_election_board.admin_order_field = "is_election_board"  # type: ignore
    custom_election_board.short_description = "Election office"  # type: ignore

    # Filters
    list_filter = (
        "status",
        "organization_type",
        "federal_type",
        ElectionOfficeFilter,
        "rejection_reason",
        InvestigatorFilter,
    )

    # Search
    search_fields = [
        "requested_domain__name",
        "submitter__email",
        "submitter__first_name",
        "submitter__last_name",
    ]
    search_help_text = "Search by domain or submitter."

    fieldsets = [
        (None, {"fields": ["status", "rejection_reason", "investigator", "creator", "approved_domain", "notes"]}),
        (
            "Type of organization",
            {
                "fields": [
                    "organization_type",
                    "federally_recognized_tribe",
                    "state_recognized_tribe",
                    "tribe_name",
                    "federal_agency",
                    "federal_type",
                    "is_election_board",
                    "about_your_organization",
                ]
            },
        ),
        (
            "Organization name and mailing address",
            {
                "fields": [
                    "organization_name",
                    "address_line1",
                    "address_line2",
                    "city",
                    "state_territory",
                    "zipcode",
                    "urbanization",
                ]
            },
        ),
        ("Authorizing official", {"fields": ["authorizing_official"]}),
        ("Current websites", {"fields": ["current_websites"]}),
        (".gov domain", {"fields": ["requested_domain", "alternative_domains"]}),
        ("Purpose of your domain", {"fields": ["purpose"]}),
        ("Your contact information", {"fields": ["submitter"]}),
        ("Other employees from your organization?", {"fields": ["other_contacts"]}),
        (
            "No other employees from your organization?",
            {"fields": ["no_other_contacts_rationale"]},
        ),
        ("Anything else?", {"fields": ["anything_else"]}),
        (
            "Requirements for operating a .gov domain",
            {"fields": ["is_policy_acknowledged"]},
        ),
    ]

    # Read only that we'll leverage for CISA Analysts
    analyst_readonly_fields = [
        "creator",
        "about_your_organization",
        "requested_domain",
        "approved_domain",
        "alternative_domains",
        "purpose",
        "submitter",
        "no_other_contacts_rationale",
        "anything_else",
        "is_policy_acknowledged",
    ]
    autocomplete_fields = [
        "approved_domain",
        "requested_domain",
        "submitter",
        "creator",
        "authorizing_official",
        "investigator",
    ]
    filter_horizontal = ("current_websites", "alternative_domains", "other_contacts")

    # Table ordering
    ordering = ["requested_domain__name"]

    # Trigger action when a fieldset is changed
    def save_model(self, request, obj, form, change):
        if obj and obj.creator.status != models.User.RESTRICTED:
            if change:  # Check if the application is being edited
                # Get the original application from the database
                original_obj = models.DomainApplication.objects.get(pk=obj.pk)

                if (
                    obj
                    and original_obj.status == models.DomainApplication.ApplicationStatus.APPROVED
                    and obj.status != models.DomainApplication.ApplicationStatus.APPROVED
                    and not obj.domain_is_not_active()
                ):
                    # If an admin tried to set an approved application to
                    # another status and the related domain is already
                    # active, shortcut the action and throw a friendly
                    # error message. This action would still not go through
                    # shortcut or not as the rules are duplicated on the model,
                    # but the error would be an ugly Django error screen.

                    # Clear the success message
                    messages.set_level(request, messages.ERROR)

                    messages.error(
                        request,
                        "This action is not permitted. The domain is already active.",
                    )

                elif (
                    obj
                    and obj.status == models.DomainApplication.ApplicationStatus.REJECTED
                    and not obj.rejection_reason
                ):
                    # This condition should never be triggered.
                    # The opposite of this condition is acceptable (rejected -> other status and rejection_reason)
                    # because we clean up the rejection reason in the transition in the model.

                    # Clear the success message
                    messages.set_level(request, messages.ERROR)

                    messages.error(
                        request,
                        "A rejection reason is required.",
                    )

                else:
                    if obj.status != original_obj.status:
                        status_method_mapping = {
                            models.DomainApplication.ApplicationStatus.STARTED: None,
                            models.DomainApplication.ApplicationStatus.SUBMITTED: obj.submit,
                            models.DomainApplication.ApplicationStatus.IN_REVIEW: obj.in_review,
                            models.DomainApplication.ApplicationStatus.ACTION_NEEDED: obj.action_needed,
                            models.DomainApplication.ApplicationStatus.APPROVED: obj.approve,
                            models.DomainApplication.ApplicationStatus.WITHDRAWN: obj.withdraw,
                            models.DomainApplication.ApplicationStatus.REJECTED: obj.reject,
                            models.DomainApplication.ApplicationStatus.INELIGIBLE: (obj.reject_with_prejudice),
                        }
                        selected_method = status_method_mapping.get(obj.status)
                        if selected_method is None:
                            logger.warning("Unknown status selected in django admin")
                        else:
                            # This is an fsm in model which will throw an error if the
                            # transition condition is violated, so we roll back the
                            # status to what it was before the admin user changed it and
                            # let the fsm method set it.
                            obj.status = original_obj.status
                            selected_method()

                    super().save_model(request, obj, form, change)
        else:
            # Clear the success message
            messages.set_level(request, messages.ERROR)

            messages.error(
                request,
                "This action is not permitted for applications with a restricted creator.",
            )

    def get_readonly_fields(self, request, obj=None):
        """Set the read-only state on form elements.
        We have 2 conditions that determine which fields are read-only:
        admin user permissions and the application creator's status, so
        we'll use the baseline readonly_fields and extend it as needed.
        """
        readonly_fields = list(self.readonly_fields)

        # Check if the creator is restricted
        if obj and obj.creator.status == models.User.RESTRICTED:
            # For fields like CharField, IntegerField, etc., the widget used is
            # straightforward and the readonly_fields list can control their behavior
            readonly_fields.extend([field.name for field in self.model._meta.fields])
            # Add the multi-select fields to readonly_fields:
            # Complex fields like ManyToManyField require special handling
            readonly_fields.extend(["current_websites", "other_contacts", "alternative_domains"])

        if request.user.has_perm("registrar.full_access_permission"):
            return readonly_fields
        # Return restrictive Read-only fields for analysts and
        # users who might not belong to groups
        readonly_fields.extend([field for field in self.analyst_readonly_fields])
        return readonly_fields

    def display_restricted_warning(self, request, obj):
        if obj and obj.creator.status == models.User.RESTRICTED:
            messages.warning(
                request,
                "Cannot edit an application with a restricted creator.",
            )

    def change_view(self, request, object_id, form_url="", extra_context=None):
        obj = self.get_object(request, object_id)
        self.display_restricted_warning(request, obj)
        return super().change_view(request, object_id, form_url, extra_context)


class TransitionDomainAdmin(ListHeaderAdmin):
    """Custom transition domain admin class."""

    # Columns
    list_display = [
        "username",
        "domain_name",
        "status",
        "email_sent",
        "processed",
    ]

    search_fields = ["username", "domain_name"]
    search_help_text = "Search by user or domain name."


class DomainInformationInline(admin.StackedInline):
    """Edit a domain information on the domain page.
    We had issues inheriting from both StackedInline
    and the source DomainInformationAdmin since these
    classes conflict, so we'll just pull what we need
    from DomainInformationAdmin"""

    form = DomainInformationInlineForm

    model = models.DomainInformation

    fieldsets = DomainInformationAdmin.fieldsets
    analyst_readonly_fields = DomainInformationAdmin.analyst_readonly_fields
    # For each filter_horizontal, init in admin js extendFilterHorizontalWidgets
    # to activate the edit/delete/view buttons
    filter_horizontal = ("other_contacts",)

    autocomplete_fields = [
        "creator",
        "domain_application",
        "authorizing_official",
        "domain",
        "submitter",
    ]

    def formfield_for_manytomany(self, db_field, request, **kwargs):
        """customize the behavior of formfields with manytomany relationships.  the customized
        behavior includes sorting of objects in lists as well as customizing helper text"""
        queryset = AdminSortFields.get_queryset(db_field)
        if queryset:
            kwargs["queryset"] = queryset
        formfield = super().formfield_for_manytomany(db_field, request, **kwargs)
        # customize the help text for all formfields for manytomany
        formfield.help_text = (
            formfield.help_text
            + " If more than one value is selected, the change/delete/view actions will be disabled."
        )
        return formfield

    def formfield_for_foreignkey(self, db_field, request, **kwargs):
        """Customize the behavior of formfields with foreign key relationships. This will customize
        the behavior of selects. Customized behavior includes sorting of objects in list."""
        queryset = AdminSortFields.get_queryset(db_field)
        if queryset:
            kwargs["queryset"] = queryset
        return super().formfield_for_foreignkey(db_field, request, **kwargs)

    def get_readonly_fields(self, request, obj=None):
        return DomainInformationAdmin.get_readonly_fields(self, request, obj=None)


class DomainAdmin(ListHeaderAdmin):
    """Custom domain admin class to add extra buttons."""

    class ElectionOfficeFilter(admin.SimpleListFilter):
        """Define a custom filter for is_election_board"""

        title = _("election office")
        parameter_name = "is_election_board"

        def lookups(self, request, model_admin):
            return (
                ("1", _("Yes")),
                ("0", _("No")),
            )

        def queryset(self, request, queryset):
            logger.debug(self.value())
            if self.value() == "1":
                return queryset.filter(domain_info__is_election_board=True)
            if self.value() == "0":
                return queryset.filter(Q(domain_info__is_election_board=False) | Q(domain_info__is_election_board=None))

    inlines = [DomainInformationInline]

    # Columns
    list_display = [
        "name",
        "organization_type",
        "federal_type",
        "federal_agency",
        "organization_name",
        "custom_election_board",
        "city",
        "state_territory",
        "state",
        "expiration_date",
        "created_at",
        "first_ready",
        "deleted",
    ]

    fieldsets = (
        (
            None,
            {"fields": ["name", "state", "expiration_date", "first_ready", "deleted"]},
        ),
    )

    # this ordering effects the ordering of results
    # in autocomplete_fields for domain
    ordering = ["name"]

    def organization_type(self, obj):
        return obj.domain_info.get_organization_type_display()

    organization_type.admin_order_field = "domain_info__organization_type"  # type: ignore

    def federal_agency(self, obj):
        return obj.domain_info.federal_agency if obj.domain_info else None

    federal_agency.admin_order_field = "domain_info__federal_agency"  # type: ignore

    def federal_type(self, obj):
        return obj.domain_info.federal_type if obj.domain_info else None

    federal_type.admin_order_field = "domain_info__federal_type"  # type: ignore

    def organization_name(self, obj):
        return obj.domain_info.organization_name if obj.domain_info else None

    organization_name.admin_order_field = "domain_info__organization_name"  # type: ignore

    def custom_election_board(self, obj):
        domain_info = getattr(obj, "domain_info", None)
        if domain_info:
            return "Yes" if domain_info.is_election_board else "No"
        return "No"

    custom_election_board.admin_order_field = "domain_info__is_election_board"  # type: ignore
    custom_election_board.short_description = "Election office"  # type: ignore

    def city(self, obj):
        return obj.domain_info.city if obj.domain_info else None

    city.admin_order_field = "domain_info__city"  # type: ignore

    def state_territory(self, obj):
        return obj.domain_info.state_territory if obj.domain_info else None

    state_territory.admin_order_field = "domain_info__state_territory"  # type: ignore

    # Filters
    list_filter = ["domain_info__organization_type", "domain_info__federal_type", ElectionOfficeFilter, "state"]

    search_fields = ["name"]
    search_help_text = "Search by domain name."
    change_form_template = "django/admin/domain_change_form.html"
    readonly_fields = ["state", "expiration_date", "first_ready", "deleted"]

    # Table ordering
    ordering = ["name"]

<<<<<<< HEAD
=======
    def changeform_view(self, request, object_id=None, form_url="", extra_context=None):
        """Custom changeform implementation to pass in context information"""
        if extra_context is None:
            extra_context = {}

        # Pass in what the an extended expiration date would be for the expiration date modal
        if object_id is not None:
            domain = Domain.objects.get(pk=object_id)
            years_to_extend_by = self._get_calculated_years_for_exp_date(domain)

            try:
                curr_exp_date = domain.registry_expiration_date
            except KeyError:
                # No expiration date was found. Return none.
                extra_context["extended_expiration_date"] = None
                return super().changeform_view(request, object_id, form_url, extra_context)

            if curr_exp_date < date.today():
                extra_context["extended_expiration_date"] = date.today() + relativedelta(years=years_to_extend_by)
            else:
                new_date = domain.registry_expiration_date + relativedelta(years=years_to_extend_by)
                extra_context["extended_expiration_date"] = new_date
        else:
            extra_context["extended_expiration_date"] = None

        return super().changeform_view(request, object_id, form_url, extra_context)

    def export_data_type(self, request):
        # match the CSV example with all the fields
        response = HttpResponse(content_type="text/csv")
        response["Content-Disposition"] = 'attachment; filename="domains-by-type.csv"'
        csv_export.export_data_type_to_csv(response)
        return response

    def export_data_full(self, request):
        # Smaller export based on 1
        response = HttpResponse(content_type="text/csv")
        response["Content-Disposition"] = 'attachment; filename="current-full.csv"'
        csv_export.export_data_full_to_csv(response)
        return response

    def export_data_federal(self, request):
        # Federal only
        response = HttpResponse(content_type="text/csv")
        response["Content-Disposition"] = 'attachment; filename="current-federal.csv"'
        csv_export.export_data_federal_to_csv(response)
        return response

    def get_urls(self):
        from django.urls import path

        urlpatterns = super().get_urls()

        # Used to extrapolate a path name, for instance
        # name="{app_label}_{model_name}_export_data_type"
        info = self.model._meta.app_label, self.model._meta.model_name

        my_url = [
            path(
                "export_data_type/",
                self.export_data_type,
                name="%s_%s_export_data_type" % info,
            ),
            path(
                "export_data_full/",
                self.export_data_full,
                name="%s_%s_export_data_full" % info,
            ),
            path(
                "export_data_federal/",
                self.export_data_federal,
                name="%s_%s_export_data_federal" % info,
            ),
        ]

        return my_url + urlpatterns

>>>>>>> dc34ee6e
    def response_change(self, request, obj):
        # Create dictionary of action functions
        ACTION_FUNCTIONS = {
            "_place_client_hold": self.do_place_client_hold,
            "_remove_client_hold": self.do_remove_client_hold,
            "_edit_domain": self.do_edit_domain,
            "_delete_domain": self.do_delete_domain,
            "_get_status": self.do_get_status,
            "_extend_expiration_date": self.do_extend_expiration_date,
        }

        # Check which action button was pressed and call the corresponding function
        for action, function in ACTION_FUNCTIONS.items():
            if action in request.POST:
                return function(request, obj)

        # If no matching action button is found, return the super method
        return super().response_change(request, obj)

    def do_extend_expiration_date(self, request, obj):
        """Extends a domains expiration date by one year from the current date"""

        # Make sure we're dealing with a Domain
        if not isinstance(obj, Domain):
            self.message_user(request, "Object is not of type Domain.", messages.ERROR)
            return None

        years = self._get_calculated_years_for_exp_date(obj)

        # Renew the domain.
        try:
            obj.renew_domain(length=years)
            self.message_user(
                request,
                "Successfully extended the expiration date.",
            )
        except RegistryError as err:
            if err.is_connection_error():
                error_message = "Error connecting to the registry."
            else:
                error_message = f"Error extending this domain: {err}."
            self.message_user(request, error_message, messages.ERROR)
        except KeyError:
            # In normal code flow, a keyerror can only occur when
            # fresh data can't be pulled from the registry, and thus there is no cache.
            self.message_user(
                request,
                "Error connecting to the registry. No expiration date was found.",
                messages.ERROR,
            )
        except Exception as err:
            logger.error(err, stack_info=True)
            self.message_user(request, "Could not delete: An unspecified error occured", messages.ERROR)

        return HttpResponseRedirect(".")

    def _get_calculated_years_for_exp_date(self, obj, extension_period: int = 1):
        """Given the current date, an extension period, and a registry_expiration_date
        on the domain object, calculate the number of years needed to extend the
        current expiration date by the extension period.
        """
        # Get the date we want to update to
        desired_date = self._get_current_date() + relativedelta(years=extension_period)

        # Grab the current expiration date
        try:
            exp_date = obj.registry_expiration_date
        except KeyError:
            # if no expiration date from registry, set it to today
            logger.warning("current expiration date not set; setting to today")
            exp_date = self._get_current_date()

        # If the expiration date is super old (2020, for example), we need to
        # "catch up" to the current year, so we add the difference.
        # If both years match, then lets just proceed as normal.
        calculated_exp_date = exp_date + relativedelta(years=extension_period)

        year_difference = desired_date.year - exp_date.year

        years = extension_period
        if desired_date > calculated_exp_date:
            # Max probably isn't needed here (no code flow), but it guards against negative and 0.
            # In both of those cases, we just want to extend by the extension_period.
            years = max(extension_period, year_difference)

        return years

    # Workaround for unit tests, as we cannot mock date directly.
    # it is immutable. Rather than dealing with a convoluted workaround,
    # lets wrap this in a function.
    def _get_current_date(self):
        """Gets the current date"""
        return date.today()

    def do_delete_domain(self, request, obj):
        if not isinstance(obj, Domain):
            # Could be problematic if the type is similar,
            # but not the same (same field/func names).
            # We do not want to accidentally delete records.
            self.message_user(request, "Object is not of type Domain", messages.ERROR)
            return

        try:
            obj.deletedInEpp()
            obj.save()
        except RegistryError as err:
            # Using variables to get past the linter
            message1 = f"Cannot delete Domain when in state {obj.state}"
            message2 = "This subdomain is being used as a hostname on another domain"
            # Human-readable mappings of ErrorCodes. Can be expanded.
            error_messages = {
                # noqa on these items as black wants to reformat to an invalid length
                ErrorCode.OBJECT_STATUS_PROHIBITS_OPERATION: message1,
                ErrorCode.OBJECT_ASSOCIATION_PROHIBITS_OPERATION: message2,
            }

            message = "Cannot connect to the registry"
            if not err.is_connection_error():
                # If nothing is found, will default to returned err
                message = error_messages.get(err.code, err)
            self.message_user(request, f"Error deleting this Domain: {message}", messages.ERROR)
        except TransitionNotAllowed:
            if obj.state == Domain.State.DELETED:
                self.message_user(
                    request,
                    "This domain is already deleted",
                    messages.INFO,
                )
            else:
                self.message_user(
                    request,
                    (
                        "Error deleting this Domain: "
                        f"Can't switch from state '{obj.state}' to 'deleted'"
                        ", must be either 'dns_needed' or 'on_hold'"
                    ),
                    messages.ERROR,
                )
        except Exception:
            self.message_user(
                request,
                "Could not delete: An unspecified error occured",
                messages.ERROR,
            )
        else:
            self.message_user(
                request,
                "Domain %s has been deleted. Thanks!" % obj.name,
            )

        return HttpResponseRedirect(".")

    def do_get_status(self, request, obj):
        try:
            statuses = obj.statuses
        except Exception as err:
            self.message_user(request, err, messages.ERROR)
        else:
            self.message_user(
                request,
                f"The registry statuses are {statuses}. These statuses are from the provider of the .gov registry.",
            )
        return HttpResponseRedirect(".")

    def do_place_client_hold(self, request, obj):
        try:
            obj.place_client_hold()
            obj.save()
        except Exception as err:
            # if error is an error from the registry, display useful
            # and readable error
            if err.code:
                self.message_user(
                    request,
                    f"Error placing the hold with the registry: {err}",
                    messages.ERROR,
                )
            elif err.is_connection_error():
                self.message_user(
                    request,
                    "Error connecting to the registry",
                    messages.ERROR,
                )
            else:
                # all other type error messages, display the error
                self.message_user(request, err, messages.ERROR)
        else:
            self.message_user(
                request,
                "%s is in client hold. This domain is no longer accessible on the public internet." % obj.name,
            )
        return HttpResponseRedirect(".")

    def do_remove_client_hold(self, request, obj):
        try:
            obj.revert_client_hold()
            obj.save()
        except Exception as err:
            # if error is an error from the registry, display useful
            # and readable error
            if err.code:
                self.message_user(
                    request,
                    f"Error removing the hold in the registry: {err}",
                    messages.ERROR,
                )
            elif err.is_connection_error():
                self.message_user(
                    request,
                    "Error connecting to the registry",
                    messages.ERROR,
                )
            else:
                # all other type error messages, display the error
                self.message_user(request, err, messages.ERROR)
        else:
            self.message_user(
                request,
                "%s is ready. This domain is accessible on the public internet." % obj.name,
            )
        return HttpResponseRedirect(".")

    def do_edit_domain(self, request, obj):
        # We want to know, globally, when an edit action occurs
        request.session["analyst_action"] = "edit"
        # Restricts this action to this domain (pk) only
        request.session["analyst_action_location"] = obj.id
        return HttpResponseRedirect(reverse("domain", args=(obj.id,)))

    def change_view(self, request, object_id):
        # If the analyst was recently editing a domain page,
        # delete any associated session values
        if "analyst_action" in request.session:
            del request.session["analyst_action"]
            del request.session["analyst_action_location"]
        return super().change_view(request, object_id)

    def has_change_permission(self, request, obj=None):
        # Fixes a bug wherein users which are only is_staff
        # can access 'change' when GET,
        # but cannot access this page when it is a request of type POST.
        if request.user.has_perm("registrar.full_access_permission") or request.user.has_perm(
            "registrar.analyst_access_permission"
        ):
            return True
        return super().has_change_permission(request, obj)


class DraftDomainAdmin(ListHeaderAdmin):
    """Custom draft domain admin class."""

    search_fields = ["name"]
    search_help_text = "Search by draft domain name."

    # this ordering effects the ordering of results
    # in autocomplete_fields for user
    ordering = ["name"]


class VerifiedByStaffAdmin(ListHeaderAdmin):
    list_display = ("email", "requestor", "truncated_notes", "created_at")
    search_fields = ["email"]
    search_help_text = "Search by email."
    list_filter = [
        "requestor",
    ]
    readonly_fields = [
        "requestor",
    ]

    def truncated_notes(self, obj):
        # Truncate the 'notes' field to 50 characters
        return str(obj.notes)[:50]

    truncated_notes.short_description = "Notes (Truncated)"  # type: ignore

    def save_model(self, request, obj, form, change):
        # Set the user field to the current admin user
        obj.requestor = request.user if request.user.is_authenticated else None
        super().save_model(request, obj, form, change)


admin.site.unregister(LogEntry)  # Unregister the default registration
admin.site.register(LogEntry, CustomLogEntryAdmin)
admin.site.register(models.User, MyUserAdmin)
# Unregister the built-in Group model
admin.site.unregister(Group)
# Register UserGroup
admin.site.register(models.UserGroup)
admin.site.register(models.UserDomainRole, UserDomainRoleAdmin)
admin.site.register(models.Contact, ContactAdmin)
admin.site.register(models.DomainInvitation, DomainInvitationAdmin)
admin.site.register(models.DomainInformation, DomainInformationAdmin)
admin.site.register(models.Domain, DomainAdmin)
admin.site.register(models.DraftDomain, DraftDomainAdmin)
# Host and HostIP removed from django admin because changes in admin
# do not propagate to registry and logic not applied
admin.site.register(models.Host, MyHostAdmin)
admin.site.register(models.Website, WebsiteAdmin)
admin.site.register(models.PublicContact, AuditedAdmin)
admin.site.register(models.DomainApplication, DomainApplicationAdmin)
admin.site.register(models.TransitionDomain, TransitionDomainAdmin)
admin.site.register(models.VerifiedByStaff, VerifiedByStaffAdmin)<|MERGE_RESOLUTION|>--- conflicted
+++ resolved
@@ -1,33 +1,19 @@
 from datetime import date
 import logging
-<<<<<<< HEAD
 import datetime
 
 from django import forms
-from django.db.models import Avg, F
-from django.db.models.functions import Concat
-from django.http import HttpResponse
+from django.db.models import Avg, F, Value, CharField, Q
+from django.db.models.functions import Concat, Coalesce
+from django.http import HttpResponse, HttpResponseRedirect
 from django.shortcuts import redirect, render
-=======
-
-from django import forms
-from django.db.models.functions import Concat, Coalesce
-from django.db.models import Value, CharField, Q
-from django.http import HttpResponse, HttpResponseRedirect
-from django.shortcuts import redirect
->>>>>>> dc34ee6e
 from django_fsm import get_available_FIELD_transitions
 from django.contrib import admin, messages
 from django.contrib.auth.admin import UserAdmin as BaseUserAdmin
 from django.contrib.auth.models import Group
 from django.contrib.contenttypes.models import ContentType
-<<<<<<< HEAD
-from django.http.response import HttpResponse, HttpResponseRedirect
 from django.urls import path, reverse
-=======
-from django.urls import reverse
 from dateutil.relativedelta import relativedelta  # type: ignore
->>>>>>> dc34ee6e
 from epplibwrapper.errors import ErrorCode, RegistryError
 from registrar.models import Contact, Domain, DomainApplication, DraftDomain, User, Website
 from registrar.utility import csv_export
@@ -478,7 +464,6 @@
     # in autocomplete_fields for user
     ordering = ["first_name", "last_name", "email"]
 
-<<<<<<< HEAD
     def get_urls(self):
         """Map a new page in admin for analytics."""
         urlpatterns = super().get_urls()
@@ -552,7 +537,6 @@
             ),
         )
         return render(request, "admin/analytics.html", context)
-=======
     def get_search_results(self, request, queryset, search_term):
         """
         Override for get_search_results. This affects any upstream model using autocomplete_fields,
@@ -588,7 +572,6 @@
                     pass
 
         return queryset, use_distinct
->>>>>>> dc34ee6e
 
     # Let's define First group
     # (which should in theory be the ONLY group)
@@ -1427,8 +1410,6 @@
     # Table ordering
     ordering = ["name"]
 
-<<<<<<< HEAD
-=======
     def changeform_view(self, request, object_id=None, form_url="", extra_context=None):
         """Custom changeform implementation to pass in context information"""
         if extra_context is None:
@@ -1456,57 +1437,6 @@
 
         return super().changeform_view(request, object_id, form_url, extra_context)
 
-    def export_data_type(self, request):
-        # match the CSV example with all the fields
-        response = HttpResponse(content_type="text/csv")
-        response["Content-Disposition"] = 'attachment; filename="domains-by-type.csv"'
-        csv_export.export_data_type_to_csv(response)
-        return response
-
-    def export_data_full(self, request):
-        # Smaller export based on 1
-        response = HttpResponse(content_type="text/csv")
-        response["Content-Disposition"] = 'attachment; filename="current-full.csv"'
-        csv_export.export_data_full_to_csv(response)
-        return response
-
-    def export_data_federal(self, request):
-        # Federal only
-        response = HttpResponse(content_type="text/csv")
-        response["Content-Disposition"] = 'attachment; filename="current-federal.csv"'
-        csv_export.export_data_federal_to_csv(response)
-        return response
-
-    def get_urls(self):
-        from django.urls import path
-
-        urlpatterns = super().get_urls()
-
-        # Used to extrapolate a path name, for instance
-        # name="{app_label}_{model_name}_export_data_type"
-        info = self.model._meta.app_label, self.model._meta.model_name
-
-        my_url = [
-            path(
-                "export_data_type/",
-                self.export_data_type,
-                name="%s_%s_export_data_type" % info,
-            ),
-            path(
-                "export_data_full/",
-                self.export_data_full,
-                name="%s_%s_export_data_full" % info,
-            ),
-            path(
-                "export_data_federal/",
-                self.export_data_federal,
-                name="%s_%s_export_data_federal" % info,
-            ),
-        ]
-
-        return my_url + urlpatterns
-
->>>>>>> dc34ee6e
     def response_change(self, request, obj):
         # Create dictionary of action functions
         ACTION_FUNCTIONS = {
