import logging
from django.contrib import admin, messages
from django.contrib.auth.admin import UserAdmin as BaseUserAdmin
from django.contrib.contenttypes.models import ContentType
from django.http.response import HttpResponseRedirect
from django.urls import reverse
from registrar.models.public_contact import PublicContact
from registrar.models.utility.admin_sort_fields import AdminSortFields
from . import models

logger = logging.getLogger(__name__)


class AuditedAdmin(admin.ModelAdmin, AdminSortFields):
    """Custom admin to make auditing easier."""

    def history_view(self, request, object_id, extra_context=None):
        """On clicking 'History', take admin to the auditlog view for an object."""
        return HttpResponseRedirect(
            "{url}?resource_type={content_type}&object_id={object_id}".format(
                url=reverse("admin:auditlog_logentry_changelist", args=()),
                content_type=ContentType.objects.get_for_model(self.model).pk,
                object_id=object_id,
            )
        )

    def formfield_for_foreignkey(self, db_field, request, **kwargs):
        """Used to sort dropdown fields alphabetically but can be expanded upon"""
        form_field = super().formfield_for_foreignkey(db_field, request, **kwargs)
        return self.form_field_order_helper(form_field, db_field)


class ListHeaderAdmin(AuditedAdmin):
    """Custom admin to add a descriptive subheader to list views."""

    def changelist_view(self, request, extra_context=None):
        if extra_context is None:
            extra_context = {}
        # Get the filtered values
        filters = self.get_filters(request)
        # Pass the filtered values to the template context
        extra_context["filters"] = filters
        extra_context["search_query"] = request.GET.get(
            "q", ""
        )  # Assuming the search query parameter is 'q'
        return super().changelist_view(request, extra_context=extra_context)

    def get_filters(self, request):
        """Retrieve the current set of parameters being used to filter the table
        Returns:
            dictionary objects in the format {parameter_name: string,
            parameter_value: string}
        TODO: convert investigator id to investigator username
        """

        filters = []
        # Retrieve the filter parameters
        for param in request.GET.keys():
            # Exclude the default search parameter 'q'
            if param != "q" and param != "o":
                parameter_name = (
                    param.replace("__exact", "")
                    .replace("_type", "")
                    .replace("__id", " id")
                )

                if parameter_name == "investigator id":
                    # Retrieves the corresponding contact from Users
                    id_value = request.GET.get(param)
                    try:
                        contact = models.User.objects.get(id=id_value)
                        investigator_name = contact.first_name + " " + contact.last_name

                        filters.append(
                            {
                                "parameter_name": "investigator",
                                "parameter_value": investigator_name,
                            }
                        )
                    except models.User.DoesNotExist:
                        pass
                else:
                    # For other parameter names, append a dictionary with the original
                    # parameter_name and the corresponding parameter_value
                    filters.append(
                        {
                            "parameter_name": parameter_name,
                            "parameter_value": request.GET.get(param),
                        }
                    )
        return filters


class UserContactInline(admin.StackedInline):

    """Edit a user's profile on the user page."""

    model = models.Contact


class MyUserAdmin(BaseUserAdmin):

    """Custom user admin class to use our inlines."""

    inlines = [UserContactInline]

    list_display = (
        "email",
        "first_name",
        "last_name",
        "is_staff",
        "is_superuser",
        "status",
    )

    fieldsets = (
        (
            None,
            {"fields": ("username", "password", "status")},
        ),
        ("Personal Info", {"fields": ("first_name", "last_name", "email")}),
        (
            "Permissions",
            {
                "fields": (
                    "is_active",
                    "is_staff",
                    "is_superuser",
                    "groups",
                    "user_permissions",
                )
            },
        ),
        ("Important dates", {"fields": ("last_login", "date_joined")}),
    )

    def get_list_display(self, request):
        if not request.user.is_superuser:
            # Customize the list display for staff users
            return ("email", "first_name", "last_name", "is_staff", "is_superuser")

        # Use the default list display for non-staff users
        return super().get_list_display(request)

    def get_fieldsets(self, request, obj=None):
        if not request.user.is_superuser:
            # If the user doesn't have permission to change the model,
            # show a read-only fieldset
            return ((None, {"fields": []}),)

        # If the user has permission to change the model, show all fields
        return super().get_fieldsets(request, obj)


class HostIPInline(admin.StackedInline):

    """Edit an ip address on the host page."""

    model = models.HostIP


class MyHostAdmin(AuditedAdmin):

    """Custom host admin class to use our inlines."""

    inlines = [HostIPInline]


class DomainAdmin(ListHeaderAdmin):

    """Custom domain admin class to add extra buttons."""

    search_fields = ["name"]
    search_help_text = "Search by domain name."
    change_form_template = "django/admin/domain_change_form.html"
    readonly_fields = ["state"]

<<<<<<< HEAD
    def response_change(self, request, obj):  # noqa
        GET_SECURITY_EMAIL = "_get_security_email"
        SET_SECURITY_CONTACT = "_set_security_contact"
        MAKE_DOMAIN = "_make_domain_in_registry"
        MAKE_NAMESERVERS = "_make_nameservers"
        GET_NAMESERVERS = "_get_nameservers"
        GET_STATUS = "_get_status"
        SET_CLIENT_HOLD = "_set_client_hold"
        REMOVE_CLIENT_HOLD = "_rem_client_hold"
        DELETE_DOMAIN = "_delete_domain"

        PLACE_HOLD = "_place_client_hold"
        EDIT_DOMAIN = "_edit_domain"
        if PLACE_HOLD in request.POST:
            try:
                obj.place_client_hold()
            except Exception as err:
                self.message_user(request, err, messages.ERROR)
            else:
                self.message_user(
                    request,
                    (
                        "%s is in client hold. This domain is no longer accessible on"
                        " the public internet."
                    )
                    % obj.name,
                )
            return HttpResponseRedirect(".")

        if GET_SECURITY_EMAIL in request.POST:
            try:
                contacts = obj._get_property("contacts")
                email = None
                for contact in contacts:
                    if ["type", "email"] in contact.keys() and contact[
                        "type"
                    ] == "security":
                        email = contact["email"]
                if email is None:
                    raise ValueError(
                        "Security contact type is not available on this domain"
                    )
            except Exception as err:
                self.message_user(request, err, messages.ERROR)
            else:
                self.message_user(
                    request,
                    ("The security email is %s" ". Thanks!") % email,
                )
            return HttpResponseRedirect(".")

        elif SET_SECURITY_CONTACT in request.POST:
            try:
                fake_email = "manuallyEnteredEmail@test.gov"
                if PublicContact.objects.filter(
                    domain=obj, contact_type="security"
                ).exists():
                    sec_contact = PublicContact.objects.filter(
                        domain=obj, contact_type="security"
                    ).get()
                else:
                    sec_contact = obj.get_default_security_contact()

                sec_contact.email = fake_email
                sec_contact.save()

            except Exception as err:
                self.message_user(request, err, messages.ERROR)
            else:
                self.message_user(
                    request,
                    "The security email is %s. Thanks!" % fake_email,
                )

        elif MAKE_DOMAIN in request.POST:
            try:
                obj._get_or_create_domain()
            except Exception as err:
                self.message_user(request, err, messages.ERROR)
            else:
                self.message_user(
                    request,
                    ("Domain created with %s" ". Thanks!") % obj.name,
                )
            return HttpResponseRedirect(".")

        elif MAKE_NAMESERVERS in request.POST:
            try:
                hosts = [("ns1.example.com", None), ("ns2.example.com", None)]
                obj.nameservers = hosts
            except Exception as err:
                self.message_user(request, err, messages.ERROR)
            else:
                self.message_user(
                    request,
                    ("Hosts set to be %s" ". Thanks!") % hosts,
                )
            return HttpResponseRedirect(".")
        elif GET_NAMESERVERS in request.POST:
            try:
                nameservers = obj.nameservers
            except Exception as err:
                self.message_user(request, err, messages.ERROR)
            else:
                self.message_user(
                    request,
                    ("Nameservers are %s" ". Thanks!") % nameservers,
                )
            return HttpResponseRedirect(".")

        elif GET_STATUS in request.POST:
            try:
                statuses = obj.statuses
            except Exception as err:
                self.message_user(request, err, messages.ERROR)
            else:
                self.message_user(
                    request,
                    ("Domain statuses are %s" ". Thanks!") % statuses,
                )
            return HttpResponseRedirect(".")

        elif SET_CLIENT_HOLD in request.POST:
            try:
                obj.clientHold()
                obj.save()
            except Exception as err:
                self.message_user(request, err, messages.ERROR)
            else:
                self.message_user(
                    request,
                    ("Domain %s is now in clientHold") % obj.name,
                )
            return HttpResponseRedirect(".")

        elif REMOVE_CLIENT_HOLD in request.POST:
            try:
                obj.revertClientHold()
                obj.save()
            except Exception as err:
                self.message_user(request, err, messages.ERROR)
            else:
                self.message_user(
                    request,
                    ("Domain %s will now have client hold removed") % obj.name,
                )
            return HttpResponseRedirect(".")

        elif DELETE_DOMAIN in request.POST:
            try:
                obj.deleted()
                obj.save()
            except Exception as err:
                self.message_user(request, err, messages.ERROR)
            else:
                self.message_user(
                    request,
                    ("Domain %s Should now be deleted " ". Thanks!") % obj.name,
                )
            return HttpResponseRedirect(".")
        elif EDIT_DOMAIN in request.POST:
            # We want to know, globally, when an edit action occurs
            request.session["analyst_action"] = "edit"
            # Restricts this action to this domain (pk) only
            request.session["analyst_action_location"] = obj.id
            return HttpResponseRedirect(reverse("domain", args=(obj.id,)))
=======
    def response_change(self, request, obj):
        # Create dictionary of action functions
        ACTION_FUNCTIONS = {
            "_place_client_hold": self.do_place_client_hold,
            "_remove_client_hold": self.do_remove_client_hold,
            "_edit_domain": self.do_edit_domain,
        }

        # Check which action button was pressed and call the corresponding function
        for action, function in ACTION_FUNCTIONS.items():
            if action in request.POST:
                return function(request, obj)

        # If no matching action button is found, return the super method
>>>>>>> 5e080086
        return super().response_change(request, obj)

    def do_place_client_hold(self, request, obj):
        try:
            obj.place_client_hold()
            obj.save()
        except Exception as err:
            self.message_user(request, err, messages.ERROR)
        else:
            self.message_user(
                request,
                (
                    "%s is in client hold. This domain is no longer accessible on"
                    " the public internet."
                )
                % obj.name,
            )
        return HttpResponseRedirect(".")

    def do_remove_client_hold(self, request, obj):
        try:
            obj.remove_client_hold()
            obj.save()
        except Exception as err:
            self.message_user(request, err, messages.ERROR)
        else:
            self.message_user(
                request,
                ("%s is ready. This domain is accessible on the public internet.")
                % obj.name,
            )
        return HttpResponseRedirect(".")

    def do_edit_domain(self, request, obj):
        # We want to know, globally, when an edit action occurs
        request.session["analyst_action"] = "edit"
        # Restricts this action to this domain (pk) only
        request.session["analyst_action_location"] = obj.id
        return HttpResponseRedirect(reverse("domain", args=(obj.id,)))

    def change_view(self, request, object_id):
        # If the analyst was recently editing a domain page,
        # delete any associated session values
        if "analyst_action" in request.session:
            del request.session["analyst_action"]
            del request.session["analyst_action_location"]
        return super().change_view(request, object_id)

    def has_change_permission(self, request, obj=None):
        # Fixes a bug wherein users which are only is_staff
        # can access 'change' when GET,
        # but cannot access this page when it is a request of type POST.
        if request.user.is_staff:
            return True
        return super().has_change_permission(request, obj)


class ContactAdmin(ListHeaderAdmin):
    """Custom contact admin class to add search."""

    search_fields = ["email", "first_name", "last_name"]
    search_help_text = "Search by firstname, lastname or email."


class DomainApplicationAdmin(ListHeaderAdmin):

    """Customize the applications listing view."""

    # Set multi-selects 'read-only' (hide selects and show data)
    # based on user perms and application creator's status
    # form = DomainApplicationForm

    # Columns
    list_display = [
        "requested_domain",
        "status",
        "organization_type",
        "created_at",
        "submitter",
        "investigator",
    ]

    # Filters
    list_filter = ("status", "organization_type", "investigator")

    # Search
    search_fields = [
        "requested_domain__name",
        "submitter__email",
        "submitter__first_name",
        "submitter__last_name",
    ]
    search_help_text = "Search by domain or submitter."

    # Detail view
    fieldsets = [
        (None, {"fields": ["status", "investigator", "creator"]}),
        (
            "Type of organization",
            {
                "fields": [
                    "organization_type",
                    "federally_recognized_tribe",
                    "state_recognized_tribe",
                    "tribe_name",
                    "federal_agency",
                    "federal_type",
                    "is_election_board",
                    "type_of_work",
                    "more_organization_information",
                ]
            },
        ),
        (
            "Organization name and mailing address",
            {
                "fields": [
                    "organization_name",
                    "address_line1",
                    "address_line2",
                    "city",
                    "state_territory",
                    "zipcode",
                    "urbanization",
                ]
            },
        ),
        ("Authorizing official", {"fields": ["authorizing_official"]}),
        ("Current websites", {"fields": ["current_websites"]}),
        (".gov domain", {"fields": ["requested_domain", "alternative_domains"]}),
        ("Purpose of your domain", {"fields": ["purpose"]}),
        ("Your contact information", {"fields": ["submitter"]}),
        ("Other employees from your organization?", {"fields": ["other_contacts"]}),
        (
            "No other employees from your organization?",
            {"fields": ["no_other_contacts_rationale"]},
        ),
        ("Anything else we should know?", {"fields": ["anything_else"]}),
        (
            "Requirements for operating .gov domains",
            {"fields": ["is_policy_acknowledged"]},
        ),
    ]

    # Read only that we'll leverage for CISA Analysts
    analyst_readonly_fields = [
        "creator",
        "type_of_work",
        "more_organization_information",
        "address_line1",
        "address_line2",
        "zipcode",
        "requested_domain",
        "alternative_domains",
        "purpose",
        "submitter",
        "no_other_contacts_rationale",
        "anything_else",
        "is_policy_acknowledged",
    ]

    # Trigger action when a fieldset is changed
    def save_model(self, request, obj, form, change):
        if obj and obj.creator.status != models.User.RESTRICTED:
            if change:  # Check if the application is being edited
                # Get the original application from the database
                original_obj = models.DomainApplication.objects.get(pk=obj.pk)

                if obj.status != original_obj.status:
                    status_method_mapping = {
                        models.DomainApplication.STARTED: None,
                        models.DomainApplication.SUBMITTED: obj.submit,
                        models.DomainApplication.IN_REVIEW: obj.in_review,
                        models.DomainApplication.ACTION_NEEDED: obj.action_needed,
                        models.DomainApplication.APPROVED: obj.approve,
                        models.DomainApplication.WITHDRAWN: obj.withdraw,
                        models.DomainApplication.REJECTED: obj.reject,
                        models.DomainApplication.INELIGIBLE: obj.reject_with_prejudice,
                    }
                    selected_method = status_method_mapping.get(obj.status)
                    if selected_method is None:
                        logger.warning("Unknown status selected in django admin")
                    else:
                        # This is an fsm in model which will throw an error if the
                        # transition condition is violated, so we roll back the
                        # status to what it was before the admin user changed it and
                        # let the fsm method set it.
                        obj.status = original_obj.status
                        selected_method()

            super().save_model(request, obj, form, change)
        else:
            # Clear the success message
            messages.set_level(request, messages.ERROR)

            messages.error(
                request,
                "This action is not permitted for applications "
                + "with a restricted creator.",
            )

    def get_readonly_fields(self, request, obj=None):
        """Set the read-only state on form elements.
        We have 2 conditions that determine which fields are read-only:
        admin user permissions and the application creator's status, so
        we'll use the baseline readonly_fields and extend it as needed.
        """

        readonly_fields = list(self.readonly_fields)

        # Check if the creator is restricted
        if obj and obj.creator.status == models.User.RESTRICTED:
            # For fields like CharField, IntegerField, etc., the widget used is
            # straightforward and the readonly_fields list can control their behavior
            readonly_fields.extend([field.name for field in self.model._meta.fields])
            # Add the multi-select fields to readonly_fields:
            # Complex fields like ManyToManyField require special handling
            readonly_fields.extend(
                ["current_websites", "other_contacts", "alternative_domains"]
            )

        if request.user.is_superuser:
            return readonly_fields
        else:
            readonly_fields.extend([field for field in self.analyst_readonly_fields])
            return readonly_fields

    def display_restricted_warning(self, request, obj):
        if obj and obj.creator.status == models.User.RESTRICTED:
            messages.warning(
                request,
                "Cannot edit an application with a restricted creator.",
            )

    def change_view(self, request, object_id, form_url="", extra_context=None):
        obj = self.get_object(request, object_id)
        self.display_restricted_warning(request, obj)
        return super().change_view(request, object_id, form_url, extra_context)


admin.site.register(models.User, MyUserAdmin)
admin.site.register(models.UserDomainRole, AuditedAdmin)
admin.site.register(models.Contact, ContactAdmin)
admin.site.register(models.DomainInvitation, AuditedAdmin)
admin.site.register(models.DomainInformation, AuditedAdmin)
admin.site.register(models.Domain, DomainAdmin)
admin.site.register(models.Host, MyHostAdmin)
admin.site.register(models.Nameserver, MyHostAdmin)
admin.site.register(models.Website, AuditedAdmin)
<<<<<<< HEAD
admin.site.register(models.PublicContact, AuditedAdmin)
admin.site.register(models.DomainApplication, DomainApplicationAdmin)
=======
admin.site.register(models.DomainApplication, DomainApplicationAdmin)
admin.site.register(models.TransitionDomain, AuditedAdmin)
>>>>>>> 5e080086
<|MERGE_RESOLUTION|>--- conflicted
+++ resolved
@@ -175,180 +175,14 @@
     change_form_template = "django/admin/domain_change_form.html"
     readonly_fields = ["state"]
 
-<<<<<<< HEAD
-    def response_change(self, request, obj):  # noqa
-        GET_SECURITY_EMAIL = "_get_security_email"
-        SET_SECURITY_CONTACT = "_set_security_contact"
-        MAKE_DOMAIN = "_make_domain_in_registry"
-        MAKE_NAMESERVERS = "_make_nameservers"
-        GET_NAMESERVERS = "_get_nameservers"
-        GET_STATUS = "_get_status"
-        SET_CLIENT_HOLD = "_set_client_hold"
-        REMOVE_CLIENT_HOLD = "_rem_client_hold"
-        DELETE_DOMAIN = "_delete_domain"
-
-        PLACE_HOLD = "_place_client_hold"
-        EDIT_DOMAIN = "_edit_domain"
-        if PLACE_HOLD in request.POST:
-            try:
-                obj.place_client_hold()
-            except Exception as err:
-                self.message_user(request, err, messages.ERROR)
-            else:
-                self.message_user(
-                    request,
-                    (
-                        "%s is in client hold. This domain is no longer accessible on"
-                        " the public internet."
-                    )
-                    % obj.name,
-                )
-            return HttpResponseRedirect(".")
-
-        if GET_SECURITY_EMAIL in request.POST:
-            try:
-                contacts = obj._get_property("contacts")
-                email = None
-                for contact in contacts:
-                    if ["type", "email"] in contact.keys() and contact[
-                        "type"
-                    ] == "security":
-                        email = contact["email"]
-                if email is None:
-                    raise ValueError(
-                        "Security contact type is not available on this domain"
-                    )
-            except Exception as err:
-                self.message_user(request, err, messages.ERROR)
-            else:
-                self.message_user(
-                    request,
-                    ("The security email is %s" ". Thanks!") % email,
-                )
-            return HttpResponseRedirect(".")
-
-        elif SET_SECURITY_CONTACT in request.POST:
-            try:
-                fake_email = "manuallyEnteredEmail@test.gov"
-                if PublicContact.objects.filter(
-                    domain=obj, contact_type="security"
-                ).exists():
-                    sec_contact = PublicContact.objects.filter(
-                        domain=obj, contact_type="security"
-                    ).get()
-                else:
-                    sec_contact = obj.get_default_security_contact()
-
-                sec_contact.email = fake_email
-                sec_contact.save()
-
-            except Exception as err:
-                self.message_user(request, err, messages.ERROR)
-            else:
-                self.message_user(
-                    request,
-                    "The security email is %s. Thanks!" % fake_email,
-                )
-
-        elif MAKE_DOMAIN in request.POST:
-            try:
-                obj._get_or_create_domain()
-            except Exception as err:
-                self.message_user(request, err, messages.ERROR)
-            else:
-                self.message_user(
-                    request,
-                    ("Domain created with %s" ". Thanks!") % obj.name,
-                )
-            return HttpResponseRedirect(".")
-
-        elif MAKE_NAMESERVERS in request.POST:
-            try:
-                hosts = [("ns1.example.com", None), ("ns2.example.com", None)]
-                obj.nameservers = hosts
-            except Exception as err:
-                self.message_user(request, err, messages.ERROR)
-            else:
-                self.message_user(
-                    request,
-                    ("Hosts set to be %s" ". Thanks!") % hosts,
-                )
-            return HttpResponseRedirect(".")
-        elif GET_NAMESERVERS in request.POST:
-            try:
-                nameservers = obj.nameservers
-            except Exception as err:
-                self.message_user(request, err, messages.ERROR)
-            else:
-                self.message_user(
-                    request,
-                    ("Nameservers are %s" ". Thanks!") % nameservers,
-                )
-            return HttpResponseRedirect(".")
-
-        elif GET_STATUS in request.POST:
-            try:
-                statuses = obj.statuses
-            except Exception as err:
-                self.message_user(request, err, messages.ERROR)
-            else:
-                self.message_user(
-                    request,
-                    ("Domain statuses are %s" ". Thanks!") % statuses,
-                )
-            return HttpResponseRedirect(".")
-
-        elif SET_CLIENT_HOLD in request.POST:
-            try:
-                obj.clientHold()
-                obj.save()
-            except Exception as err:
-                self.message_user(request, err, messages.ERROR)
-            else:
-                self.message_user(
-                    request,
-                    ("Domain %s is now in clientHold") % obj.name,
-                )
-            return HttpResponseRedirect(".")
-
-        elif REMOVE_CLIENT_HOLD in request.POST:
-            try:
-                obj.revertClientHold()
-                obj.save()
-            except Exception as err:
-                self.message_user(request, err, messages.ERROR)
-            else:
-                self.message_user(
-                    request,
-                    ("Domain %s will now have client hold removed") % obj.name,
-                )
-            return HttpResponseRedirect(".")
-
-        elif DELETE_DOMAIN in request.POST:
-            try:
-                obj.deleted()
-                obj.save()
-            except Exception as err:
-                self.message_user(request, err, messages.ERROR)
-            else:
-                self.message_user(
-                    request,
-                    ("Domain %s Should now be deleted " ". Thanks!") % obj.name,
-                )
-            return HttpResponseRedirect(".")
-        elif EDIT_DOMAIN in request.POST:
-            # We want to know, globally, when an edit action occurs
-            request.session["analyst_action"] = "edit"
-            # Restricts this action to this domain (pk) only
-            request.session["analyst_action_location"] = obj.id
-            return HttpResponseRedirect(reverse("domain", args=(obj.id,)))
-=======
     def response_change(self, request, obj):
         # Create dictionary of action functions
         ACTION_FUNCTIONS = {
             "_place_client_hold": self.do_place_client_hold,
             "_remove_client_hold": self.do_remove_client_hold,
             "_edit_domain": self.do_edit_domain,
+            "_delete_domain": self.do_delete_domain,
+            "_get_status": self.do_get_status
         }
 
         # Check which action button was pressed and call the corresponding function
@@ -357,7 +191,6 @@
                 return function(request, obj)
 
         # If no matching action button is found, return the super method
->>>>>>> 5e080086
         return super().response_change(request, obj)
 
     def do_place_client_hold(self, request, obj):
@@ -379,7 +212,7 @@
 
     def do_remove_client_hold(self, request, obj):
         try:
-            obj.remove_client_hold()
+            obj.revertClientHold()
             obj.save()
         except Exception as err:
             self.message_user(request, err, messages.ERROR)
@@ -607,10 +440,6 @@
 admin.site.register(models.Host, MyHostAdmin)
 admin.site.register(models.Nameserver, MyHostAdmin)
 admin.site.register(models.Website, AuditedAdmin)
-<<<<<<< HEAD
 admin.site.register(models.PublicContact, AuditedAdmin)
 admin.site.register(models.DomainApplication, DomainApplicationAdmin)
-=======
-admin.site.register(models.DomainApplication, DomainApplicationAdmin)
-admin.site.register(models.TransitionDomain, AuditedAdmin)
->>>>>>> 5e080086
+admin.site.register(models.TransitionDomain, AuditedAdmin)