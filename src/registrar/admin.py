from datetime import date
import logging
import copy

from django import forms
from django.db.models import Value, CharField, Q
from django.db.models.functions import Concat, Coalesce
from django.http import HttpResponseRedirect
from django.shortcuts import redirect
from django_fsm import get_available_FIELD_transitions
from django.contrib import admin, messages
from django.contrib.auth.admin import UserAdmin as BaseUserAdmin
from django.contrib.auth.models import Group
from django.contrib.contenttypes.models import ContentType
from django.urls import reverse
from dateutil.relativedelta import relativedelta  # type: ignore
from epplibwrapper.errors import ErrorCode, RegistryError
from registrar.models import Contact, Domain, DomainRequest, DraftDomain, User, Website
from registrar.utility.errors import FSMDomainRequestError, FSMErrorCodes
from registrar.views.utility.mixins import OrderableFieldsMixin
from django.contrib.admin.views.main import ORDER_VAR
from registrar.widgets import NoAutocompleteFilteredSelectMultiple
from . import models
from auditlog.models import LogEntry  # type: ignore
from auditlog.admin import LogEntryAdmin  # type: ignore
from django_fsm import TransitionNotAllowed  # type: ignore
from django.utils.safestring import mark_safe
from django.utils.html import escape
from django.contrib.auth.forms import UserChangeForm, UsernameField
from django_admin_multiple_choice_list_filter.list_filters import MultipleChoiceListFilter

from django.utils.translation import gettext_lazy as _

logger = logging.getLogger(__name__)


class MyUserAdminForm(UserChangeForm):
    """This form utilizes the custom widget for its class's ManyToMany UIs.

    It inherits from UserChangeForm which has special handling for the password and username fields."""

    class Meta:
        model = models.User
        fields = "__all__"
        field_classes = {"username": UsernameField}
        widgets = {
            "groups": NoAutocompleteFilteredSelectMultiple("groups", False),
            "user_permissions": NoAutocompleteFilteredSelectMultiple("user_permissions", False),
        }

    def __init__(self, *args, **kwargs):
        """Custom init to modify the user form"""
        super(MyUserAdminForm, self).__init__(*args, **kwargs)
        self._override_base_help_texts()

    def _override_base_help_texts(self):
        """
        Used to override pre-existing help texts in AbstractUser.
        This is done to avoid modifying the base AbstractUser class.
        """
        is_superuser = self.fields.get("is_superuser")
        is_staff = self.fields.get("is_staff")
        password = self.fields.get("password")

        if is_superuser is not None:
            is_superuser.help_text = "For development purposes only; provides superuser access on the database level."

        if is_staff is not None:
            is_staff.help_text = "Designates whether the user can log in to this admin site."

        if password is not None:
            # Link is copied from the base implementation of UserChangeForm.
            link = f"../../{self.instance.pk}/password/"
            password.help_text = (
                "Raw passwords are not stored, so they will not display here. "
                f'You can change the password using <a href="{link}">this form</a>.'
            )


class DomainInformationAdminForm(forms.ModelForm):
    """This form utilizes the custom widget for its class's ManyToMany UIs."""

    class Meta:
        model = models.DomainInformation
        fields = "__all__"
        widgets = {
            "other_contacts": NoAutocompleteFilteredSelectMultiple("other_contacts", False),
        }


class DomainInformationInlineForm(forms.ModelForm):
    """This form utilizes the custom widget for its class's ManyToMany UIs."""

    class Meta:
        model = models.DomainInformation
        fields = "__all__"
        widgets = {
            "other_contacts": NoAutocompleteFilteredSelectMultiple("other_contacts", False),
        }


class DomainRequestAdminForm(forms.ModelForm):
    """Custom form to limit transitions to available transitions.
    This form utilizes the custom widget for its class's ManyToMany UIs."""

    class Meta:
        model = models.DomainRequest
        fields = "__all__"
        widgets = {
            "current_websites": NoAutocompleteFilteredSelectMultiple("current_websites", False),
            "alternative_domains": NoAutocompleteFilteredSelectMultiple("alternative_domains", False),
            "other_contacts": NoAutocompleteFilteredSelectMultiple("other_contacts", False),
        }

    def __init__(self, *args, **kwargs):
        super().__init__(*args, **kwargs)

        domain_request = kwargs.get("instance")
        if domain_request and domain_request.pk:
            current_state = domain_request.status

            # first option in status transitions is current state
            available_transitions = [(current_state, domain_request.get_status_display())]

            if domain_request.investigator is not None:
                transitions = get_available_FIELD_transitions(
                    domain_request, models.DomainRequest._meta.get_field("status")
                )
            else:
                transitions = self.get_custom_field_transitions(
                    domain_request, models.DomainRequest._meta.get_field("status")
                )

            for transition in transitions:
                available_transitions.append((transition.target, transition.target.label))

            # only set the available transitions if the user is not restricted
            # from editing the domain request; otherwise, the form will be
            # readonly and the status field will not have a widget
            if not domain_request.creator.is_restricted():
                self.fields["status"].widget.choices = available_transitions

    def get_custom_field_transitions(self, instance, field):
        """Custom implementation of get_available_FIELD_transitions
        in the FSM. Allows us to still display fields filtered out by a condition."""
        curr_state = field.get_state(instance)
        transitions = field.transitions[instance.__class__]

        for name, transition in transitions.items():
            meta = transition._django_fsm
            if meta.has_transition(curr_state):
                yield meta.get_transition(curr_state)

    def clean(self):
        """
        Override of the default clean on the form.
        This is so we can inject custom form-level error messages.
        """
        # clean is called from clean_forms, which is called from is_valid
        # after clean_fields.  it is used to determine form level errors.
        # is_valid is typically called from view during a post
        cleaned_data = super().clean()
        status = cleaned_data.get("status")
        investigator = cleaned_data.get("investigator")
        rejection_reason = cleaned_data.get("rejection_reason")

        # Get the old status
        initial_status = self.initial.get("status", None)

        # We only care about investigator when in these statuses
        checked_statuses = [
            DomainRequest.DomainRequestStatus.APPROVED,
            DomainRequest.DomainRequestStatus.IN_REVIEW,
            DomainRequest.DomainRequestStatus.ACTION_NEEDED,
            DomainRequest.DomainRequestStatus.REJECTED,
            DomainRequest.DomainRequestStatus.INELIGIBLE,
        ]

        # If a status change occured, check for validity
        if status != initial_status and status in checked_statuses:
            # Checks the "investigators" field for validity.
            # That field must obey certain conditions when an domain request is approved.
            # Will call "add_error" if any issues are found.
            self._check_for_valid_investigator(investigator)

        # If the status is rejected, a rejection reason must exist
        if status == DomainRequest.DomainRequestStatus.REJECTED:
            self._check_for_valid_rejection_reason(rejection_reason)

        return cleaned_data

    def _check_for_valid_rejection_reason(self, rejection_reason) -> bool:
        """
        Checks if the rejection_reason field is not none.
        Adds form errors on failure.
        """
        is_valid = False

        # Check if a rejection reason exists. Rejection is not possible without one.
        error_message = None
        if rejection_reason is None or rejection_reason == "":
            # Lets grab the error message from a common location
            error_message = FSMDomainRequestError.get_error_message(FSMErrorCodes.NO_REJECTION_REASON)
        else:
            is_valid = True

        if error_message is not None:
            self.add_error("rejection_reason", error_message)

        return is_valid

    def _check_for_valid_investigator(self, investigator) -> bool:
        """
        Checks if the investigator field is not none, and is staff.
        Adds form errors on failure.
        """

        is_valid = False

        # Check if an investigator is assigned. No approval is possible without one.
        error_message = None
        if investigator is None:
            # Lets grab the error message from a common location
            error_message = FSMDomainRequestError.get_error_message(FSMErrorCodes.NO_INVESTIGATOR)
        elif not investigator.is_staff:
            error_message = FSMDomainRequestError.get_error_message(FSMErrorCodes.INVESTIGATOR_NOT_STAFF)
        else:
            is_valid = True

        if error_message is not None:
            self.add_error("investigator", error_message)

        return is_valid


# Based off of this excellent example: https://djangosnippets.org/snippets/10471/
class MultiFieldSortableChangeList(admin.views.main.ChangeList):
    """
    This class overrides the behavior of column sorting in django admin tables in order
    to allow for multi field sorting on admin_order_field


    Usage:

    class MyCustomAdmin(admin.ModelAdmin):

        ...

        def get_changelist(self, request, **kwargs):
            return MultiFieldSortableChangeList

        ...

    """

    def get_ordering(self, request, queryset):
        """
        Returns the list of ordering fields for the change list.

        Mostly identical to the base implementation, except that now it can return
        a list of order_field objects rather than just one.
        """
        params = self.params
        ordering = list(self.model_admin.get_ordering(request) or self._get_default_ordering())

        if ORDER_VAR in params:
            # Clear ordering and used params
            ordering = []

            order_params = params[ORDER_VAR].split(".")
            for p in order_params:
                try:
                    none, pfx, idx = p.rpartition("-")
                    field_name = self.list_display[int(idx)]

                    order_fields = self.get_ordering_field(field_name)

                    if isinstance(order_fields, list):
                        for order_field in order_fields:
                            if order_field:
                                ordering.append(pfx + order_field)
                    else:
                        ordering.append(pfx + order_fields)

                except (IndexError, ValueError):
                    continue  # Invalid ordering specified, skip it.

        # Add the given query's ordering fields, if any.
        ordering.extend(queryset.query.order_by)

        # Ensure that the primary key is systematically present in the list of
        # ordering fields so we can guarantee a deterministic order across all
        # database backends.
        pk_name = self.lookup_opts.pk.name
        if not (set(ordering) & set(["pk", "-pk", pk_name, "-" + pk_name])):
            # The two sets do not intersect, meaning the pk isn't present. So
            # we add it.
            ordering.append("-pk")

        return ordering


class CustomLogEntryAdmin(LogEntryAdmin):
    """Overwrite the generated LogEntry admin class"""

    list_display = [
        "created",
        "resource",
        "action",
        "msg_short",
        "user_url",
    ]

    # We name the custom prop 'resource' because linter
    # is not allowing a short_description attr on it
    # This gets around the linter limitation, for now.
    def resource(self, obj):
        # Return the field value without a link
        return f"{obj.content_type} - {obj.object_repr}"

    # We name the custom prop 'created_at' because linter
    # is not allowing a short_description attr on it
    # This gets around the linter limitation, for now.
    @admin.display(description=_("Created at"))
    def created(self, obj):
        return obj.timestamp

    search_help_text = "Search by resource, changes, or user."

    change_form_template = "admin/change_form_no_submit.html"
    add_form_template = "admin/change_form_no_submit.html"


class AdminSortFields:
    _name_sort = ["first_name", "last_name", "email"]

    # Define a mapping of field names to model querysets and sort expressions.
    # A dictionary is used for specificity, but the downside is some degree of repetition.
    # To eliminate this, this list can be generated dynamically but the readability of that
    # is impacted.
    sort_mapping = {
        # == Contact == #
        "other_contacts": (Contact, _name_sort),
        "authorizing_official": (Contact, _name_sort),
        "submitter": (Contact, _name_sort),
        # == User == #
        "creator": (User, _name_sort),
        "user": (User, _name_sort),
        "investigator": (User, _name_sort),
        # == Website == #
        "current_websites": (Website, "website"),
        "alternative_domains": (Website, "website"),
        # == DraftDomain == #
        "requested_domain": (DraftDomain, "name"),
        # == DomainRequest == #
        "domain_request": (DomainRequest, "requested_domain__name"),
        # == Domain == #
        "domain": (Domain, "name"),
        "approved_domain": (Domain, "name"),
    }

    @classmethod
    def get_queryset(cls, db_field):
        """This is a helper function for formfield_for_manytomany and formfield_for_foreignkey"""
        queryset_info = cls.sort_mapping.get(db_field.name, None)
        if queryset_info is None:
            return None

        # Grab the model we want to order, and grab how we want to order it
        model, order_by = queryset_info
        match db_field.name:
            case "investigator":
                # We should only return users who are staff.
                return model.objects.filter(is_staff=True).order_by(*order_by)
            case _:
                if isinstance(order_by, list) or isinstance(order_by, tuple):
                    return model.objects.order_by(*order_by)
                else:
                    return model.objects.order_by(order_by)


class AuditedAdmin(admin.ModelAdmin):
    """Custom admin to make auditing easier."""

    def history_view(self, request, object_id, extra_context=None):
        """On clicking 'History', take admin to the auditlog view for an object."""
        return HttpResponseRedirect(
            "{url}?resource_type={content_type}&object_id={object_id}".format(
                url=reverse("admin:auditlog_logentry_changelist", args=()),
                content_type=ContentType.objects.get_for_model(self.model).pk,
                object_id=object_id,
            )
        )

    def formfield_for_manytomany(self, db_field, request, **kwargs):
        """customize the behavior of formfields with manytomany relationships.  the customized
        behavior includes sorting of objects in lists as well as customizing helper text"""

        # Define a queryset. Note that in the super of this,
        # a new queryset will only be generated if one does not exist.
        # Thus, the order in which we define queryset matters.
        queryset = AdminSortFields.get_queryset(db_field)
        if queryset:
            kwargs["queryset"] = queryset

        formfield = super().formfield_for_manytomany(db_field, request, **kwargs)
        # customize the help text for all formfields for manytomany
        formfield.help_text = (
            formfield.help_text
            + " If more than one value is selected, the change/delete/view actions will be disabled."
        )
        return formfield

    def formfield_for_foreignkey(self, db_field, request, **kwargs):
        """Customize the behavior of formfields with foreign key relationships. This will customize
        the behavior of selects. Customized behavior includes sorting of objects in list."""

        # Define a queryset. Note that in the super of this,
        # a new queryset will only be generated if one does not exist.
        # Thus, the order in which we define queryset matters.
        queryset = AdminSortFields.get_queryset(db_field)
        if queryset:
            kwargs["queryset"] = queryset

        return super().formfield_for_foreignkey(db_field, request, **kwargs)


class ListHeaderAdmin(AuditedAdmin, OrderableFieldsMixin):
    """Custom admin to add a descriptive subheader to list views
    and custom table sort behaviour"""

    def get_changelist(self, request, **kwargs):
        """Returns a custom ChangeList class, as opposed to the default.
        This is so we can override the behaviour of the `admin_order_field` field.
        By default, django does not support ordering by multiple fields for this
        particular field (i.e. self.admin_order_field=["first_name", "last_name"] is invalid).

        Reference: https://code.djangoproject.com/ticket/31975
        """
        return MultiFieldSortableChangeList

    def changelist_view(self, request, extra_context=None):
        if extra_context is None:
            extra_context = {}
        # Get the filtered values
        filters = self.get_filters(request)
        # Pass the filtered values to the template context
        extra_context["filters"] = filters
        extra_context["search_query"] = request.GET.get("q", "")  # Assuming the search query parameter is 'q'
        return super().changelist_view(request, extra_context=extra_context)

    def get_filters(self, request):
        """Retrieve the current set of parameters being used to filter the table
        Returns:
            dictionary objects in the format {parameter_name: string,
            parameter_value: string}
        TODO: convert investigator id to investigator username
        """
        filters = []
        # Retrieve the filter parameters
        for param in request.GET.keys():
            # Exclude the default search parameter 'q'
            if param != "q" and param != "o":
                parameter_name = param.replace("__exact", "").replace("_type", "").replace("__id", " id")

                if parameter_name == "investigator id":
                    # Retrieves the corresponding contact from Users
                    id_value = request.GET.get(param)
                    try:
                        contact = models.User.objects.get(id=id_value)
                        investigator_name = contact.first_name + " " + contact.last_name

                        filters.append(
                            {
                                "parameter_name": "investigator",
                                "parameter_value": investigator_name,
                            }
                        )
                    except models.User.DoesNotExist:
                        pass
                else:
                    # For other parameter names, append a dictionary with the original
                    # parameter_name and the corresponding parameter_value
                    filters.append(
                        {
                            "parameter_name": parameter_name,
                            "parameter_value": request.GET.get(param),
                        }
                    )
        return filters


class UserContactInline(admin.StackedInline):
    """Edit a user's profile on the user page."""

    model = models.Contact


class MyUserAdmin(BaseUserAdmin):
    """Custom user admin class to use our inlines."""

    form = MyUserAdminForm

    class Meta:
        """Contains meta information about this class"""

        model = models.User
        fields = "__all__"

    _meta = Meta()

    inlines = [UserContactInline]

    list_display = (
        "username",
        "overridden_email_field",
        "first_name",
        "last_name",
        # Group is a custom property defined within this file,
        # rather than in a model like the other properties
        "group",
        "status",
    )

    # Renames inherited AbstractUser label 'email_address to 'email'
    def formfield_for_dbfield(self, dbfield, **kwargs):
        field = super().formfield_for_dbfield(dbfield, **kwargs)
        if dbfield.name == "email":
            field.label = "Email"
        return field

    # Renames inherited AbstractUser column name 'email_address to 'email'
    @admin.display(description=_("Email"))
    def overridden_email_field(self, obj):
        return obj.email

    fieldsets = (
        (
            None,
            {"fields": ("username", "password", "status")},
        ),
        ("Personal Info", {"fields": ("first_name", "last_name", "email")}),
        (
            "Permissions",
            {
                "fields": (
                    "is_active",
                    "is_staff",
                    "is_superuser",
                    "groups",
                    "user_permissions",
                )
            },
        ),
        ("Important dates", {"fields": ("last_login", "date_joined")}),
    )

    # Hide Username (uuid), Groups and Permissions
    # Q: Now that we're using Groups and Permissions,
    # do we expose those to analysts to view?
    analyst_fieldsets = (
        (
            None,
            {"fields": ("password", "status")},
        ),
        ("Personal Info", {"fields": ("first_name", "last_name", "email")}),
        (
            "Permissions",
            {
                "fields": (
                    "is_active",
                    "groups",
                )
            },
        ),
        ("Important dates", {"fields": ("last_login", "date_joined")}),
    )

    analyst_list_display = [
        "email",
        "first_name",
        "last_name",
        "group",
        "status",
    ]

    # NOT all fields are readonly for admin, otherwise we would have
    # set this at the permissions level. The exception is 'status'
    analyst_readonly_fields = [
        "password",
        "Personal Info",
        "first_name",
        "last_name",
        "email",
        "Permissions",
        "is_active",
        "groups",
        "Important dates",
        "last_login",
        "date_joined",
    ]

    list_filter = (
        "is_active",
        "groups",
    )

    # this ordering effects the ordering of results
    # in autocomplete_fields for user
    ordering = ["first_name", "last_name", "email"]
    search_help_text = "Search by first name, last name, or email."

    change_form_template = "django/admin/email_clipboard_change_form.html"

    def get_search_results(self, request, queryset, search_term):
        """
        Override for get_search_results. This affects any upstream model using autocomplete_fields,
        such as DomainRequest. This is because autocomplete_fields uses an API call to fetch data,
        and this fetch comes from this method.
        """
        # Custom filtering logic
        queryset, use_distinct = super().get_search_results(request, queryset, search_term)

        # If we aren't given a request to modify, we shouldn't try to
        if request is None or not hasattr(request, "GET"):
            return queryset, use_distinct

        # Otherwise, lets modify it!
        request_get = request.GET

        # The request defines model name and field name.
        # For instance, model_name could be "DomainRequest"
        # and field_name could be "investigator".
        model_name = request_get.get("model_name", None)
        field_name = request_get.get("field_name", None)

        # Make sure we're only modifying requests from these models.
        models_to_target = {"domainrequest"}
        if model_name in models_to_target:
            # Define rules per field
            match field_name:
                case "investigator":
                    # We should not display investigators who don't have a staff role
                    queryset = queryset.filter(is_staff=True)
                case _:
                    # In the default case, do nothing
                    pass

        return queryset, use_distinct

    # Let's define First group
    # (which should in theory be the ONLY group)
    def group(self, obj):
        if obj.groups.filter(name="full_access_group").exists():
            return "full_access_group"
        elif obj.groups.filter(name="cisa_analysts_group").exists():
            return "cisa_analysts_group"
        return ""

    def get_list_display(self, request):
        # The full_access_permission perm will load onto the full_access_group
        # which is equivalent to superuser. The other group we use to manage
        # perms is cisa_analysts_group. cisa_analysts_group will never contain
        # full_access_permission
        if request.user.has_perm("registrar.full_access_permission"):
            # Use the default list display for all access users
            return super().get_list_display(request)

        # Customize the list display for analysts
        return self.analyst_list_display

    def get_fieldsets(self, request, obj=None):
        if request.user.has_perm("registrar.full_access_permission"):
            # Show all fields for all access users
            return super().get_fieldsets(request, obj)
        elif request.user.has_perm("registrar.analyst_access_permission"):
            # show analyst_fieldsets for analysts
            return self.analyst_fieldsets
        else:
            # any admin user should belong to either full_access_group
            # or cisa_analyst_group
            return []

    def get_readonly_fields(self, request, obj=None):
        if request.user.has_perm("registrar.full_access_permission"):
            return ()  # No read-only fields for all access users
        # Return restrictive Read-only fields for analysts and
        # users who might not belong to groups
        return self.analyst_readonly_fields


class HostIPInline(admin.StackedInline):
    """Edit an ip address on the host page."""

    model = models.HostIP


class MyHostAdmin(AuditedAdmin):
    """Custom host admin class to use our inlines."""

    search_fields = ["name", "domain__name"]
    search_help_text = "Search by domain or host name."
    inlines = [HostIPInline]


class ContactAdmin(ListHeaderAdmin):
    """Custom contact admin class to add search."""

    search_fields = ["email", "first_name", "last_name"]
    search_help_text = "Search by first name, last name or email."
    list_display = [
        "name",
        "email",
        "user_exists",
    ]
    # this ordering effects the ordering of results
    # in autocomplete_fields for user
    ordering = ["first_name", "last_name", "email"]

    fieldsets = [
        (
            None,
            {"fields": ["user", "first_name", "middle_name", "last_name", "title", "email", "phone"]},
        )
    ]

    autocomplete_fields = ["user"]

    change_form_template = "django/admin/email_clipboard_change_form.html"

    def user_exists(self, obj):
        """Check if the Contact has a related User"""
        return "Yes" if obj.user is not None else "No"

    user_exists.short_description = "Is user"  # type: ignore
    user_exists.admin_order_field = "user"  # type: ignore

    # We name the custom prop 'contact' because linter
    # is not allowing a short_description attr on it
    # This gets around the linter limitation, for now.
    def name(self, obj: models.Contact):
        """Duplicate the contact _str_"""
        if obj.first_name or obj.last_name:
            return obj.get_formatted_name()
        elif obj.email:
            return obj.email
        elif obj.pk:
            return str(obj.pk)
        else:
            return ""

    name.admin_order_field = "first_name"  # type: ignore

    # Read only that we'll leverage for CISA Analysts
    analyst_readonly_fields = [
        "user",
    ]

    def get_readonly_fields(self, request, obj=None):
        """Set the read-only state on form elements.
        We have 1 conditions that determine which fields are read-only:
        admin user permissions.
        """

        readonly_fields = list(self.readonly_fields)

        if request.user.has_perm("registrar.full_access_permission"):
            return readonly_fields
        # Return restrictive Read-only fields for analysts and
        # users who might not belong to groups
        readonly_fields.extend([field for field in self.analyst_readonly_fields])
        return readonly_fields  # Read-only fields for analysts

    def change_view(self, request, object_id, form_url="", extra_context=None):
        """Extend the change_view for Contact objects in django admin.
        Customize to display related objects to the Contact. These will be passed
        through the messages construct to the template for display to the user."""

        # Fetch the Contact instance
        contact = models.Contact.objects.get(pk=object_id)

        # initialize related_objects array
        related_objects = []
        # for all defined fields in the model
        for related_field in contact._meta.get_fields():
            # if the field is a relation to another object
            if related_field.is_relation:
                # Check if the related field is not None
                related_manager = getattr(contact, related_field.name)
                if related_manager is not None:
                    # Check if it's a ManyToManyField/reverse ForeignKey or a OneToOneField
                    # Do this by checking for get_queryset method on the related_manager
                    if hasattr(related_manager, "get_queryset"):
                        # Handles ManyToManyRel and ManyToOneRel
                        queryset = related_manager.get_queryset()
                    else:
                        # Handles OneToOne rels, ie. User
                        queryset = [related_manager]

                    for obj in queryset:
                        # for each object, build the edit url in this view and add as tuple
                        # to the related_objects array
                        app_label = obj._meta.app_label
                        model_name = obj._meta.model_name
                        obj_id = obj.id
                        change_url = reverse("admin:%s_%s_change" % (app_label, model_name), args=[obj_id])
                        related_objects.append((change_url, obj))

        if related_objects:
            message = "<ul class='messagelist_content-list--unstyled'>"
            for i, (url, obj) in enumerate(related_objects):
                if i < 5:
                    escaped_obj = escape(obj)
                    message += f"<li>Joined to {obj.__class__.__name__}: <a href='{url}'>{escaped_obj}</a></li>"
            message += "</ul>"
            if len(related_objects) > 5:
                related_objects_over_five = len(related_objects) - 5
                message += f"<p class='font-sans-3xs'>And {related_objects_over_five} more...</p>"

            message_html = mark_safe(message)  # nosec
            messages.warning(
                request,
                message_html,
            )

        return super().change_view(request, object_id, form_url, extra_context=extra_context)


class WebsiteAdmin(ListHeaderAdmin):
    """Custom website admin class."""

    # Search
    search_fields = [
        "website",
    ]
    search_help_text = "Search by website."

    def get_model_perms(self, request):
        """
        Return empty perms dict thus hiding the model from admin index.
        """
        superuser_perm = request.user.has_perm("registrar.full_access_permission")
        analyst_perm = request.user.has_perm("registrar.analyst_access_permission")
        if analyst_perm and not superuser_perm:
            return {}
        return super().get_model_perms(request)

    def has_change_permission(self, request, obj=None):
        """
        Allow analysts to access the change form directly via URL.
        """
        superuser_perm = request.user.has_perm("registrar.full_access_permission")
        analyst_perm = request.user.has_perm("registrar.analyst_access_permission")
        if analyst_perm and not superuser_perm:
            return True
        return super().has_change_permission(request, obj)

    def response_change(self, request, obj):
        """
        Override to redirect users back to the previous page after saving.
        """
        superuser_perm = request.user.has_perm("registrar.full_access_permission")
        analyst_perm = request.user.has_perm("registrar.analyst_access_permission")
        return_path = request.GET.get("return_path")

        # First, call the super method to perform the standard operations and capture the response
        response = super().response_change(request, obj)

        # Don't redirect to the website page on save if the user is an analyst.
        # Rather, just redirect back to the originating page.
        if (analyst_perm and not superuser_perm) and return_path:
            # Redirect to the return path if it exists
            return HttpResponseRedirect(return_path)

        # If no redirection is needed, return the original response
        return response


class UserDomainRoleAdmin(ListHeaderAdmin):
    """Custom user domain role admin class."""

    class Meta:
        """Contains meta information about this class"""

        model = models.UserDomainRole
        fields = "__all__"

    _meta = Meta()

    # Columns
    list_display = [
        "user",
        "domain",
        "role",
    ]

    orderable_fk_fields = [
        ("domain", "name"),
        ("user", ["first_name", "last_name", "email"]),
    ]

    # Search
    search_fields = [
        "user__first_name",
        "user__last_name",
        "user__email",
        "domain__name",
        "role",
    ]
    search_help_text = "Search by first name, last name, email, or domain."

    autocomplete_fields = ["user", "domain"]

    # Fixes a bug where non-superusers are redirected to the main page
    def delete_view(self, request, object_id, extra_context=None):
        """Custom delete_view implementation that specifies redirect behaviour"""
        response = super().delete_view(request, object_id, extra_context)

        if isinstance(response, HttpResponseRedirect) and not request.user.has_perm("registrar.full_access_permission"):
            url = reverse("admin:registrar_userdomainrole_changelist")
            return redirect(url)
        else:
            return response


class DomainInvitationAdmin(ListHeaderAdmin):
    """Custom domain invitation admin class."""

    class Meta:
        model = models.DomainInvitation
        fields = "__all__"

    _meta = Meta()

    # Columns
    list_display = [
        "email",
        "domain",
        "status",
    ]

    # Search
    search_fields = [
        "email",
        "domain__name",
    ]

    # Filters
    list_filter = ("status",)

    search_help_text = "Search by email or domain."

    # Mark the FSM field 'status' as readonly
    # to allow admin users to create Domain Invitations
    # without triggering the FSM Transition Not Allowed
    # error.
    readonly_fields = ["status"]

    change_form_template = "django/admin/email_clipboard_change_form.html"


class DomainInformationAdmin(ListHeaderAdmin):
    """Customize domain information admin class."""

    form = DomainInformationAdminForm

    # Columns
    list_display = [
        "domain",
        "generic_org_type",
        "created_at",
        "submitter",
    ]

    orderable_fk_fields = [
        ("domain", "name"),
        ("submitter", ["first_name", "last_name"]),
    ]

    # Filters
    list_filter = ["generic_org_type"]

    # Search
    search_fields = [
        "domain__name",
    ]
    search_help_text = "Search by domain."

    fieldsets = [
        (None, {"fields": ["creator", "submitter", "domain_request", "notes"]}),
        (".gov domain", {"fields": ["domain"]}),
        ("Contacts", {"fields": ["authorizing_official", "other_contacts", "no_other_contacts_rationale"]}),
        ("Background info", {"fields": ["anything_else"]}),
        (
            "Type of organization",
            {
                "fields": [
                    "generic_org_type",
                    "is_election_board",
                    "organization_type",
                ]
            },
        ),
        (
            "More details",
            {
                "classes": ["collapse"],
                "fields": [
                    "federal_type",
                    # "updated_federal_agency",
                    # Above field commented out so it won't display
                    "federal_agency",  # TODO: remove later
                    "tribe_name",
                    "federally_recognized_tribe",
                    "state_recognized_tribe",
                    "about_your_organization",
                ],
            },
        ),
        (
            "Organization name and mailing address",
            {
                "fields": [
                    "organization_name",
                    "state_territory",
                ]
            },
        ),
        (
            "More details",
            {
                "classes": ["collapse"],
                "fields": [
                    "address_line1",
                    "address_line2",
                    "city",
                    "zipcode",
                    "urbanization",
                ],
            },
        ),
    ]

    # Readonly fields for analysts and superusers
    readonly_fields = ("other_contacts", "generic_org_type", "is_election_board")

    # Read only that we'll leverage for CISA Analysts
    analyst_readonly_fields = [
        "creator",
        "type_of_work",
        "more_organization_information",
        "domain",
        "domain_request",
        "submitter",
        "no_other_contacts_rationale",
        "anything_else",
        "is_policy_acknowledged",
    ]

    # For each filter_horizontal, init in admin js extendFilterHorizontalWidgets
    # to activate the edit/delete/view buttons
    filter_horizontal = ("other_contacts",)

    autocomplete_fields = [
        "creator",
        "domain_request",
        "authorizing_official",
        "domain",
        "submitter",
    ]

    # Table ordering
    ordering = ["domain__name"]

    change_form_template = "django/admin/domain_information_change_form.html"

    def get_readonly_fields(self, request, obj=None):
        """Set the read-only state on form elements.
        We have 1 conditions that determine which fields are read-only:
        admin user permissions.
        """

        readonly_fields = list(self.readonly_fields)

        if request.user.has_perm("registrar.full_access_permission"):
            return readonly_fields
        # Return restrictive Read-only fields for analysts and
        # users who might not belong to groups
        readonly_fields.extend([field for field in self.analyst_readonly_fields])
        return readonly_fields  # Read-only fields for analysts


class DomainRequestAdmin(ListHeaderAdmin):
    """Custom domain requests admin class."""

    form = DomainRequestAdminForm
    change_form_template = "django/admin/domain_request_change_form.html"

    class StatusListFilter(MultipleChoiceListFilter):
        """Custom status filter which is a multiple choice filter"""

        title = "Status"
        parameter_name = "status__in"

        template = "django/admin/multiple_choice_list_filter.html"

        def lookups(self, request, model_admin):
            return DomainRequest.DomainRequestStatus.choices

    class InvestigatorFilter(admin.SimpleListFilter):
        """Custom investigator filter that only displays users with the manager role"""

        title = "investigator"
        # Match the old param name to avoid unnecessary refactoring
        parameter_name = "investigator__id__exact"

        def lookups(self, request, model_admin):
            """Lookup reimplementation, gets users of is_staff.
            Returns a list of tuples consisting of (user.id, user)
            """
            # Select all investigators that are staff, then order by name and email
            privileged_users = (
                DomainRequest.objects.select_related("investigator")
                .filter(investigator__is_staff=True)
                .order_by("investigator__first_name", "investigator__last_name", "investigator__email")
            )

            # Annotate the full name and return a values list that lookups can use
            privileged_users_annotated = (
                privileged_users.annotate(
                    full_name=Coalesce(
                        Concat(
                            "investigator__first_name", Value(" "), "investigator__last_name", output_field=CharField()
                        ),
                        "investigator__email",
                        output_field=CharField(),
                    )
                )
                .values_list("investigator__id", "full_name")
                .distinct()
            )

            return privileged_users_annotated

        def queryset(self, request, queryset):
            """Custom queryset implementation, filters by investigator"""
            if self.value() is None:
                return queryset
            else:
                return queryset.filter(investigator__id__exact=self.value())

    class ElectionOfficeFilter(admin.SimpleListFilter):
        """Define a custom filter for is_election_board"""

        title = _("election office")
        parameter_name = "is_election_board"

        def lookups(self, request, model_admin):
            return (
                ("1", _("Yes")),
                ("0", _("No")),
            )

        def queryset(self, request, queryset):
            if self.value() == "1":
                return queryset.filter(is_election_board=True)
            if self.value() == "0":
                return queryset.filter(Q(is_election_board=False) | Q(is_election_board=None))

    # Columns
    list_display = [
        "requested_domain",
        "submission_date",
        "status",
        "generic_org_type",
        "federal_type",
        "federal_agency",
        "organization_name",
        "custom_election_board",
        "city",
        "state_territory",
        "submitter",
        "investigator",
    ]

    orderable_fk_fields = [
        ("requested_domain", "name"),
        ("submitter", ["first_name", "last_name"]),
        ("investigator", ["first_name", "last_name"]),
    ]

    def custom_election_board(self, obj):
        return "Yes" if obj.is_election_board else "No"

    custom_election_board.admin_order_field = "is_election_board"  # type: ignore
    custom_election_board.short_description = "Election office"  # type: ignore

    # Filters
    list_filter = (
        StatusListFilter,
        "generic_org_type",
        "federal_type",
        ElectionOfficeFilter,
        "rejection_reason",
        InvestigatorFilter,
    )

    # Search
    search_fields = [
        "requested_domain__name",
        "submitter__email",
        "submitter__first_name",
        "submitter__last_name",
    ]
    search_help_text = "Search by domain or submitter."

    fieldsets = [
        (
            None,
            {
                "fields": [
                    "status",
                    "rejection_reason",
                    "investigator",
                    "creator",
                    "submitter",
                    "approved_domain",
                    "notes",
                ]
            },
        ),
        (".gov domain", {"fields": ["requested_domain", "alternative_domains"]}),
        ("Contacts", {"fields": ["authorizing_official", "other_contacts", "no_other_contacts_rationale"]}),
        ("Background info", {"fields": ["purpose", "anything_else", "current_websites"]}),
        (
            "Type of organization",
            {
                "fields": [
                    "generic_org_type",
                    "is_election_board",
                    "organization_type",
                ]
            },
        ),
        (
            "More details",
            {
                "classes": ["collapse"],
                "fields": [
                    "federal_type",
                    # "updated_federal_agency",
                    # Above field commented out so it won't display
                    "federal_agency",  # TODO: remove later
                    "tribe_name",
                    "federally_recognized_tribe",
                    "state_recognized_tribe",
                    "about_your_organization",
                ],
            },
        ),
        (
            "Organization name and mailing address",
            {
                "fields": [
                    "organization_name",
                    "state_territory",
                ]
            },
        ),
        (
            "More details",
            {
                "classes": ["collapse"],
                "fields": [
                    "address_line1",
                    "address_line2",
                    "city",
                    "zipcode",
                    "urbanization",
                ],
            },
        ),
    ]

    # Readonly fields for analysts and superusers
    readonly_fields = (
        "other_contacts",
        "current_websites",
        "alternative_domains",
        "generic_org_type",
        "is_election_board",
    )

    # Read only that we'll leverage for CISA Analysts
    analyst_readonly_fields = [
        "creator",
        "about_your_organization",
        "requested_domain",
        "approved_domain",
        "alternative_domains",
        "purpose",
        "submitter",
        "no_other_contacts_rationale",
        "anything_else",
        "is_policy_acknowledged",
    ]
    autocomplete_fields = [
        "approved_domain",
        "requested_domain",
        "submitter",
        "creator",
        "authorizing_official",
        "investigator",
    ]
    filter_horizontal = ("current_websites", "alternative_domains", "other_contacts")

    # Table ordering
    # NOTE: This impacts the select2 dropdowns (combobox)
    # Currentl, there's only one for requests on DomainInfo
    ordering = ["-submission_date", "requested_domain__name"]

    change_form_template = "django/admin/domain_request_change_form.html"

    # Trigger action when a fieldset is changed
    def save_model(self, request, obj, form, change):
        """Custom save_model definition that handles edge cases"""

        # == Check that the obj is in a valid state == #

        # If obj is none, something went very wrong.
        # The form should have blocked this, so lets forbid it.
        if not obj:
            logger.error(f"Invalid value for obj ({obj})")
            messages.set_level(request, messages.ERROR)
            messages.error(
                request,
                "Could not save DomainRequest. Something went wrong.",
            )
            return None

        # If the user is restricted or we're saving an invalid model,
        # forbid this action.
        if not obj or obj.creator.status == models.User.RESTRICTED:
            # Clear the success message
            messages.set_level(request, messages.ERROR)

            messages.error(
                request,
                "This action is not permitted for domain requests with a restricted creator.",
            )

            return None

        # == Check if we're making a change or not == #

        # If we're not making a change (adding a record), run save model as we do normally
        if not change:
            return super().save_model(request, obj, form, change)

        # == Handle non-status changes == #

        # Get the original domain request from the database.
        original_obj = models.DomainRequest.objects.get(pk=obj.pk)
        if obj.status == original_obj.status:
            # If the status hasn't changed, let the base function take care of it
            return super().save_model(request, obj, form, change)

        # == Handle status changes == #

        # Run some checks on the current object for invalid status changes
        obj, should_save = self._handle_status_change(request, obj, original_obj)

        # We should only save if we don't display any errors in the step above.
        if should_save:
            return super().save_model(request, obj, form, change)

    def _handle_status_change(self, request, obj, original_obj):
        """
        Checks for various conditions when a status change is triggered.
        In the event that it is valid, the status will be mapped to
        the appropriate method.

        In the event that we should not status change, an error message
        will be displayed.

        Returns a tuple: (obj: DomainRequest, should_proceed: bool)
        """

        should_proceed = True
        error_message = None

        # Get the method that should be run given the status
        selected_method = self.get_status_method_mapping(obj)
        if selected_method is None:
            logger.warning("Unknown status selected in django admin")

            # If the status is not mapped properly, saving could cause
            # weird issues down the line. Instead, we should block this.
            should_proceed = False
            return should_proceed

        request_is_not_approved = obj.status != models.DomainRequest.DomainRequestStatus.APPROVED
        if request_is_not_approved and not obj.domain_is_not_active():
            # If an admin tried to set an approved domain request to
            # another status and the related domain is already
            # active, shortcut the action and throw a friendly
            # error message. This action would still not go through
            # shortcut or not as the rules are duplicated on the model,
            # but the error would be an ugly Django error screen.
            error_message = "This action is not permitted. The domain is already active."
        elif obj.status == models.DomainRequest.DomainRequestStatus.REJECTED and not obj.rejection_reason:
            # This condition should never be triggered.
            # The opposite of this condition is acceptable (rejected -> other status and rejection_reason)
            # because we clean up the rejection reason in the transition in the model.
            error_message = FSMDomainRequestError.get_error_message(FSMErrorCodes.NO_REJECTION_REASON)
        else:
            # This is an fsm in model which will throw an error if the
            # transition condition is violated, so we roll back the
            # status to what it was before the admin user changed it and
            # let the fsm method set it.
            obj.status = original_obj.status

            # Try to perform the status change.
            # Catch FSMDomainRequestError's and return the message,
            # as these are typically user errors.
            try:
                selected_method()
            except FSMDomainRequestError as err:
                logger.warning(f"An error encountered when trying to change status: {err}")
                error_message = err.message

        if error_message is not None:
            # Clear the success message
            messages.set_level(request, messages.ERROR)
            # Display the error
            messages.error(
                request,
                error_message,
            )

            # If an error message exists, we shouldn't proceed
            should_proceed = False

        return (obj, should_proceed)

    def get_status_method_mapping(self, domain_request):
        """Returns what method should be ran given an domain request object"""
        # Define a per-object mapping
        status_method_mapping = {
            models.DomainRequest.DomainRequestStatus.STARTED: None,
            models.DomainRequest.DomainRequestStatus.SUBMITTED: domain_request.submit,
            models.DomainRequest.DomainRequestStatus.IN_REVIEW: domain_request.in_review,
            models.DomainRequest.DomainRequestStatus.ACTION_NEEDED: domain_request.action_needed,
            models.DomainRequest.DomainRequestStatus.APPROVED: domain_request.approve,
            models.DomainRequest.DomainRequestStatus.WITHDRAWN: domain_request.withdraw,
            models.DomainRequest.DomainRequestStatus.REJECTED: domain_request.reject,
            models.DomainRequest.DomainRequestStatus.INELIGIBLE: (domain_request.reject_with_prejudice),
        }

        # Grab the method
        return status_method_mapping.get(domain_request.status, None)

    def get_readonly_fields(self, request, obj=None):
        """Set the read-only state on form elements.
        We have 2 conditions that determine which fields are read-only:
        admin user permissions and the domain request creator's status, so
        we'll use the baseline readonly_fields and extend it as needed.
        """
        readonly_fields = list(self.readonly_fields)

        # Check if the creator is restricted
        if obj and obj.creator.status == models.User.RESTRICTED:
            # For fields like CharField, IntegerField, etc., the widget used is
            # straightforward and the readonly_fields list can control their behavior
            readonly_fields.extend([field.name for field in self.model._meta.fields])
            # Add the multi-select fields to readonly_fields:
            # Complex fields like ManyToManyField require special handling
            readonly_fields.extend(["alternative_domains"])

        if request.user.has_perm("registrar.full_access_permission"):
            return readonly_fields
        # Return restrictive Read-only fields for analysts and
        # users who might not belong to groups
        readonly_fields.extend([field for field in self.analyst_readonly_fields])
        return readonly_fields

    def display_restricted_warning(self, request, obj):
        if obj and obj.creator.status == models.User.RESTRICTED:
            messages.warning(
                request,
                "Cannot edit a domain request with a restricted creator.",
            )

    def changelist_view(self, request, extra_context=None):
        """
        Override changelist_view to set the selected value of status filter.
        """
        # there are two conditions which should set the default selected filter:
        # 1 - there are no query parameters in the request and the request is the
        #     initial request for this view
        # 2 - there are no query parameters in the request and the referring url is
        #     the change view for a domain request
        should_apply_default_filter = False
        # use http_referer in order to distinguish between request as a link from another page
        # and request as a removal of all filters
        http_referer = request.META.get("HTTP_REFERER", "")
        # if there are no query parameters in the request
        if not bool(request.GET):
            # if the request is the initial request for this view
            if request.path not in http_referer:
                should_apply_default_filter = True
            # elif the request is a referral from changelist view or from
            # domain request change view
            elif request.path in http_referer:
                # find the index to determine the referring url after the path
                index = http_referer.find(request.path)
                # Check if there is a character following the path in http_referer
                next_char_index = index + len(request.path)
                if index + next_char_index < len(http_referer):
                    next_char = http_referer[next_char_index]

                    # Check if the next character is a digit, if so, this indicates
                    # a change view for domain request
                    if next_char.isdigit():
                        should_apply_default_filter = True

        if should_apply_default_filter:
            # modify the GET of the request to set the selected filter
            modified_get = copy.deepcopy(request.GET)
            modified_get["status__in"] = "submitted,in review,action needed"
            request.GET = modified_get
        response = super().changelist_view(request, extra_context=extra_context)
        return response

    def change_view(self, request, object_id, form_url="", extra_context=None):
        obj = self.get_object(request, object_id)
        self.display_restricted_warning(request, obj)
        return super().change_view(request, object_id, form_url, extra_context)


class TransitionDomainAdmin(ListHeaderAdmin):
    """Custom transition domain admin class."""

    # Columns
    list_display = [
        "username",
        "domain_name",
        "status",
        "email_sent",
        "processed",
    ]

    search_fields = ["username", "domain_name"]
    search_help_text = "Search by user or domain name."

    change_form_template = "django/admin/email_clipboard_change_form.html"


class DomainInformationInline(admin.StackedInline):
    """Edit a domain information on the domain page.
    We had issues inheriting from both StackedInline
    and the source DomainInformationAdmin since these
    classes conflict, so we'll just pull what we need
    from DomainInformationAdmin
    """

    form = DomainInformationInlineForm
    template = "django/admin/includes/domain_info_inline_stacked.html"
    model = models.DomainInformation

    fieldsets = copy.deepcopy(DomainInformationAdmin.fieldsets)
    # remove .gov domain from fieldset
    for index, (title, f) in enumerate(fieldsets):
        if title == ".gov domain":
            del fieldsets[index]
            break

    readonly_fields = DomainInformationAdmin.readonly_fields
    analyst_readonly_fields = DomainInformationAdmin.analyst_readonly_fields

    autocomplete_fields = [
        "creator",
        "domain_request",
        "authorizing_official",
        "domain",
        "submitter",
    ]

    def has_change_permission(self, request, obj=None):
        """Custom has_change_permission override so that we can specify that
        analysts can edit this through this inline, but not through the model normally"""

        superuser_perm = request.user.has_perm("registrar.full_access_permission")
        analyst_perm = request.user.has_perm("registrar.analyst_access_permission")
        if analyst_perm and not superuser_perm:
            return True
        return super().has_change_permission(request, obj)

    def formfield_for_manytomany(self, db_field, request, **kwargs):
        """customize the behavior of formfields with manytomany relationships.  the customized
        behavior includes sorting of objects in lists as well as customizing helper text"""
        queryset = AdminSortFields.get_queryset(db_field)
        if queryset:
            kwargs["queryset"] = queryset
        formfield = super().formfield_for_manytomany(db_field, request, **kwargs)
        # customize the help text for all formfields for manytomany
        formfield.help_text = (
            formfield.help_text
            + " If more than one value is selected, the change/delete/view actions will be disabled."
        )
        return formfield

    def formfield_for_foreignkey(self, db_field, request, **kwargs):
        """Customize the behavior of formfields with foreign key relationships. This will customize
        the behavior of selects. Customized behavior includes sorting of objects in list."""
        queryset = AdminSortFields.get_queryset(db_field)
        if queryset:
            kwargs["queryset"] = queryset
        return super().formfield_for_foreignkey(db_field, request, **kwargs)

    def get_readonly_fields(self, request, obj=None):
        return DomainInformationAdmin.get_readonly_fields(self, request, obj=None)


class DomainAdmin(ListHeaderAdmin):
    """Custom domain admin class to add extra buttons."""

    class ElectionOfficeFilter(admin.SimpleListFilter):
        """Define a custom filter for is_election_board"""

        title = _("election office")
        parameter_name = "is_election_board"

        def lookups(self, request, model_admin):
            return (
                ("1", _("Yes")),
                ("0", _("No")),
            )

        def queryset(self, request, queryset):
            if self.value() == "1":
                return queryset.filter(domain_info__is_election_board=True)
            if self.value() == "0":
                return queryset.filter(Q(domain_info__is_election_board=False) | Q(domain_info__is_election_board=None))

    inlines = [DomainInformationInline]

    # Columns
    list_display = [
        "name",
        "generic_org_type",
        "federal_type",
        "federal_agency",
        "organization_name",
        "custom_election_board",
        "city",
        "state_territory",
        "state",
        "expiration_date",
        "created_at",
        "first_ready",
        "deleted",
    ]

    fieldsets = (
        (
            None,
            {"fields": ["name", "state", "expiration_date", "first_ready", "deleted"]},
        ),
    )

    # this ordering effects the ordering of results
    # in autocomplete_fields for domain
    ordering = ["name"]

    def generic_org_type(self, obj):
        return obj.domain_info.get_generic_org_type_display()

    generic_org_type.admin_order_field = "domain_info__generic_org_type"  # type: ignore

    def federal_agency(self, obj):
        return obj.domain_info.federal_agency if obj.domain_info else None

    federal_agency.admin_order_field = "domain_info__federal_agency"  # type: ignore

    def federal_type(self, obj):
        return obj.domain_info.federal_type if obj.domain_info else None

    federal_type.admin_order_field = "domain_info__federal_type"  # type: ignore

    def organization_name(self, obj):
        return obj.domain_info.organization_name if obj.domain_info else None

    organization_name.admin_order_field = "domain_info__organization_name"  # type: ignore

    def custom_election_board(self, obj):
        domain_info = getattr(obj, "domain_info", None)
        if domain_info:
            return "Yes" if domain_info.is_election_board else "No"
        return "No"

    custom_election_board.admin_order_field = "domain_info__is_election_board"  # type: ignore
    custom_election_board.short_description = "Election office"  # type: ignore

    def city(self, obj):
        return obj.domain_info.city if obj.domain_info else None

    city.admin_order_field = "domain_info__city"  # type: ignore

    @admin.display(description=_("State / territory"))
    def state_territory(self, obj):
        return obj.domain_info.state_territory if obj.domain_info else None

    state_territory.admin_order_field = "domain_info__state_territory"  # type: ignore

    # Filters
    list_filter = ["domain_info__generic_org_type", "domain_info__federal_type", ElectionOfficeFilter, "state"]

    search_fields = ["name"]
    search_help_text = "Search by domain name."
    change_form_template = "django/admin/domain_change_form.html"
    readonly_fields = ["state", "expiration_date", "first_ready", "deleted"]

    # Table ordering
    ordering = ["name"]

    # Override for the delete confirmation page on the domain table (bulk delete action)
    delete_selected_confirmation_template = "django/admin/domain_delete_selected_confirmation.html"

    def delete_view(self, request, object_id, extra_context=None):
        """
        Custom delete_view to perform additional actions or customize the template.
        """

        # Set the delete template to a custom one
        self.delete_confirmation_template = "django/admin/domain_delete_confirmation.html"
        response = super().delete_view(request, object_id, extra_context=extra_context)

        return response

    def changeform_view(self, request, object_id=None, form_url="", extra_context=None):
        """Custom changeform implementation to pass in context information"""
        if extra_context is None:
            extra_context = {}

        if object_id is not None:
            domain = Domain.objects.get(pk=object_id)
<<<<<<< HEAD
            extra_context = self._set_expiration_date_context(domain, extra_context)
            extra_context["state_help_message"] = Domain.State.get_admin_help_text(domain.state)

        return super().changeform_view(request, object_id, form_url, extra_context)

    def _set_expiration_date_context(self, domain, extra_context):
        """Given a domain, calculate the an extended expiration date
        from the current registry expiration date."""
        years_to_extend_by = self._get_calculated_years_for_exp_date(domain)

        try:
            curr_exp_date = domain.registry_expiration_date
        except KeyError:
            # No expiration date was found. Return none.
            extra_context["extended_expiration_date"] = None
        else:
=======

            # Used in the custom contact view
            if domain is not None and hasattr(domain, "domain_info"):
                extra_context["original_object"] = domain.domain_info

            # Pass in what the an extended expiration date would be for the expiration date modal
            years_to_extend_by = self._get_calculated_years_for_exp_date(domain)
            try:
                curr_exp_date = domain.registry_expiration_date
            except KeyError:
                # No expiration date was found. Return none.
                extra_context["extended_expiration_date"] = None
                return super().changeform_view(request, object_id, form_url, extra_context)
>>>>>>> da297528
            new_date = curr_exp_date + relativedelta(years=years_to_extend_by)
            extra_context["extended_expiration_date"] = new_date

        return extra_context

    def response_change(self, request, obj):
        # Create dictionary of action functions
        ACTION_FUNCTIONS = {
            "_place_client_hold": self.do_place_client_hold,
            "_remove_client_hold": self.do_remove_client_hold,
            "_edit_domain": self.do_edit_domain,
            "_delete_domain": self.do_delete_domain,
            "_get_status": self.do_get_status,
            "_extend_expiration_date": self.do_extend_expiration_date,
        }

        # Check which action button was pressed and call the corresponding function
        for action, function in ACTION_FUNCTIONS.items():
            if action in request.POST:
                return function(request, obj)

        # If no matching action button is found, return the super method
        return super().response_change(request, obj)

    def do_extend_expiration_date(self, request, obj):
        """Extends a domains expiration date by one year from the current date"""

        # Make sure we're dealing with a Domain
        if not isinstance(obj, Domain):
            self.message_user(request, "Object is not of type Domain.", messages.ERROR)
            return None

        years = self._get_calculated_years_for_exp_date(obj)

        # Renew the domain.
        try:
            obj.renew_domain(length=years)
            self.message_user(
                request,
                "Successfully extended the expiration date.",
            )
        except RegistryError as err:
            if err.is_connection_error():
                error_message = "Error connecting to the registry."
            else:
                error_message = f"Error extending this domain: {err}."
            self.message_user(request, error_message, messages.ERROR)
        except KeyError:
            # In normal code flow, a keyerror can only occur when
            # fresh data can't be pulled from the registry, and thus there is no cache.
            self.message_user(
                request,
                "Error connecting to the registry. No expiration date was found.",
                messages.ERROR,
            )
        except Exception as err:
            logger.error(err, stack_info=True)
            self.message_user(request, "Could not delete: An unspecified error occured", messages.ERROR)

        return HttpResponseRedirect(".")

    def _get_calculated_years_for_exp_date(self, obj, extension_period: int = 1):
        """Given the current date, an extension period, and a registry_expiration_date
        on the domain object, calculate the number of years needed to extend the
        current expiration date by the extension period.
        """
        # Get the date we want to update to
        desired_date = self._get_current_date() + relativedelta(years=extension_period)

        # Grab the current expiration date
        try:
            exp_date = obj.registry_expiration_date
        except KeyError:
            # if no expiration date from registry, set it to today
            logger.warning("current expiration date not set; setting to today")
            exp_date = self._get_current_date()

        # If the expiration date is super old (2020, for example), we need to
        # "catch up" to the current year, so we add the difference.
        # If both years match, then lets just proceed as normal.
        calculated_exp_date = exp_date + relativedelta(years=extension_period)

        year_difference = desired_date.year - exp_date.year

        years = extension_period
        if desired_date > calculated_exp_date:
            # Max probably isn't needed here (no code flow), but it guards against negative and 0.
            # In both of those cases, we just want to extend by the extension_period.
            years = max(extension_period, year_difference)

        return years

    # Workaround for unit tests, as we cannot mock date directly.
    # it is immutable. Rather than dealing with a convoluted workaround,
    # lets wrap this in a function.
    def _get_current_date(self):
        """Gets the current date"""
        return date.today()

    def do_delete_domain(self, request, obj):
        if not isinstance(obj, Domain):
            # Could be problematic if the type is similar,
            # but not the same (same field/func names).
            # We do not want to accidentally delete records.
            self.message_user(request, "Object is not of type Domain", messages.ERROR)
            return

        try:
            obj.deletedInEpp()
            obj.save()
        except RegistryError as err:
            # Using variables to get past the linter
            message1 = f"Cannot delete Domain when in state {obj.state}"
            message2 = "This subdomain is being used as a hostname on another domain"
            # Human-readable mappings of ErrorCodes. Can be expanded.
            error_messages = {
                # noqa on these items as black wants to reformat to an invalid length
                ErrorCode.OBJECT_STATUS_PROHIBITS_OPERATION: message1,
                ErrorCode.OBJECT_ASSOCIATION_PROHIBITS_OPERATION: message2,
            }

            message = "Cannot connect to the registry"
            if not err.is_connection_error():
                # If nothing is found, will default to returned err
                message = error_messages.get(err.code, err)
            self.message_user(request, f"Error deleting this Domain: {message}", messages.ERROR)
        except TransitionNotAllowed:
            if obj.state == Domain.State.DELETED:
                self.message_user(
                    request,
                    "This domain is already deleted",
                    messages.INFO,
                )
            else:
                self.message_user(
                    request,
                    (
                        "Error deleting this Domain: "
                        f"Can't switch from state '{obj.state}' to 'deleted'"
                        ", must be either 'dns_needed' or 'on_hold'"
                    ),
                    messages.ERROR,
                )
        except Exception:
            self.message_user(
                request,
                "Could not delete: An unspecified error occured",
                messages.ERROR,
            )
        else:
            self.message_user(
                request,
                "Domain %s has been deleted. Thanks!" % obj.name,
            )

        return HttpResponseRedirect(".")

    def do_get_status(self, request, obj):
        try:
            statuses = obj.statuses
        except Exception as err:
            self.message_user(request, err, messages.ERROR)
        else:
            self.message_user(
                request,
                f"The registry statuses are {statuses}. These statuses are from the provider of the .gov registry.",
            )
        return HttpResponseRedirect(".")

    def do_place_client_hold(self, request, obj):
        try:
            obj.place_client_hold()
            obj.save()
        except Exception as err:
            # if error is an error from the registry, display useful
            # and readable error
            if err.code:
                self.message_user(
                    request,
                    f"Error placing the hold with the registry: {err}",
                    messages.ERROR,
                )
            elif err.is_connection_error():
                self.message_user(
                    request,
                    "Error connecting to the registry",
                    messages.ERROR,
                )
            else:
                # all other type error messages, display the error
                self.message_user(request, err, messages.ERROR)
        else:
            self.message_user(
                request,
                "%s is in client hold. This domain is no longer accessible on the public internet." % obj.name,
            )
        return HttpResponseRedirect(".")

    def do_remove_client_hold(self, request, obj):
        try:
            obj.revert_client_hold()
            obj.save()
        except Exception as err:
            # if error is an error from the registry, display useful
            # and readable error
            if err.code:
                self.message_user(
                    request,
                    f"Error removing the hold in the registry: {err}",
                    messages.ERROR,
                )
            elif err.is_connection_error():
                self.message_user(
                    request,
                    "Error connecting to the registry",
                    messages.ERROR,
                )
            else:
                # all other type error messages, display the error
                self.message_user(request, err, messages.ERROR)
        else:
            self.message_user(
                request,
                "%s is ready. This domain is accessible on the public internet." % obj.name,
            )
        return HttpResponseRedirect(".")

    def do_edit_domain(self, request, obj):
        # We want to know, globally, when an edit action occurs
        request.session["analyst_action"] = "edit"
        # Restricts this action to this domain (pk) only
        request.session["analyst_action_location"] = obj.id
        return HttpResponseRedirect(reverse("domain", args=(obj.id,)))

    def change_view(self, request, object_id):
        # If the analyst was recently editing a domain page,
        # delete any associated session values
        if "analyst_action" in request.session:
            del request.session["analyst_action"]
            del request.session["analyst_action_location"]
        return super().change_view(request, object_id)

    def has_change_permission(self, request, obj=None):
        # Fixes a bug wherein users which are only is_staff
        # can access 'change' when GET,
        # but cannot access this page when it is a request of type POST.
        if request.user.has_perm("registrar.full_access_permission") or request.user.has_perm(
            "registrar.analyst_access_permission"
        ):
            return True
        return super().has_change_permission(request, obj)


class DraftDomainAdmin(ListHeaderAdmin):
    """Custom draft domain admin class."""

    search_fields = ["name"]
    search_help_text = "Search by draft domain name."

    # this ordering effects the ordering of results
    # in autocomplete_fields for user
    ordering = ["name"]
    list_display = ["name"]

    @admin.display(description=_("Requested domain"))
    def name(self, obj):
        return obj.name

    def get_model_perms(self, request):
        """
        Return empty perms dict thus hiding the model from admin index.
        """
        superuser_perm = request.user.has_perm("registrar.full_access_permission")
        analyst_perm = request.user.has_perm("registrar.analyst_access_permission")
        if analyst_perm and not superuser_perm:
            return {}
        return super().get_model_perms(request)

    def has_change_permission(self, request, obj=None):
        """
        Allow analysts to access the change form directly via URL.
        """
        superuser_perm = request.user.has_perm("registrar.full_access_permission")
        analyst_perm = request.user.has_perm("registrar.analyst_access_permission")
        if analyst_perm and not superuser_perm:
            return True
        return super().has_change_permission(request, obj)

    def response_change(self, request, obj):
        """
        Override to redirect users back to the previous page after saving.
        """
        superuser_perm = request.user.has_perm("registrar.full_access_permission")
        analyst_perm = request.user.has_perm("registrar.analyst_access_permission")
        return_path = request.GET.get("return_path")

        # First, call the super method to perform the standard operations and capture the response
        response = super().response_change(request, obj)

        # Don't redirect to the website page on save if the user is an analyst.
        # Rather, just redirect back to the originating page.
        if (analyst_perm and not superuser_perm) and return_path:
            # Redirect to the return path if it exists
            return HttpResponseRedirect(return_path)

        # If no redirection is needed, return the original response
        return response


class PublicContactAdmin(ListHeaderAdmin):
    """Custom PublicContact admin class."""

    change_form_template = "django/admin/email_clipboard_change_form.html"
    autocomplete_fields = ["domain"]


class VerifiedByStaffAdmin(ListHeaderAdmin):
    list_display = ("email", "requestor", "truncated_notes", "created_at")
    search_fields = ["email"]
    search_help_text = "Search by email."
    readonly_fields = [
        "requestor",
    ]

    change_form_template = "django/admin/email_clipboard_change_form.html"

    def truncated_notes(self, obj):
        # Truncate the 'notes' field to 50 characters
        return str(obj.notes)[:50]

    truncated_notes.short_description = "Notes (Truncated)"  # type: ignore

    def save_model(self, request, obj, form, change):
        # Set the user field to the current admin user
        obj.requestor = request.user if request.user.is_authenticated else None
        super().save_model(request, obj, form, change)


class FederalAgencyAdmin(ListHeaderAdmin):
    list_display = ["agency"]
    search_fields = ["agency"]
    search_help_text = "Search by agency name."
    ordering = ["agency"]


class UserGroupAdmin(AuditedAdmin):
    """Overwrite the generated UserGroup admin class"""

    list_display = ["user_group"]

    fieldsets = ((None, {"fields": ("name", "permissions")}),)

    def formfield_for_dbfield(self, dbfield, **kwargs):
        field = super().formfield_for_dbfield(dbfield, **kwargs)
        if dbfield.name == "name":
            field.label = "Group name"
        if dbfield.name == "permissions":
            field.label = "User permissions"
        return field

    # We name the custom prop 'Group' because linter
    # is not allowing a short_description attr on it
    # This gets around the linter limitation, for now.
    @admin.display(description=_("Group"))
    def user_group(self, obj):
        return obj.name


admin.site.unregister(LogEntry)  # Unregister the default registration
admin.site.register(LogEntry, CustomLogEntryAdmin)
admin.site.register(models.User, MyUserAdmin)
# Unregister the built-in Group model
admin.site.unregister(Group)
# Register UserGroup
admin.site.register(models.UserGroup, UserGroupAdmin)
admin.site.register(models.UserDomainRole, UserDomainRoleAdmin)
admin.site.register(models.Contact, ContactAdmin)
admin.site.register(models.DomainInvitation, DomainInvitationAdmin)
admin.site.register(models.DomainInformation, DomainInformationAdmin)
admin.site.register(models.Domain, DomainAdmin)
admin.site.register(models.DraftDomain, DraftDomainAdmin)
admin.site.register(models.FederalAgency, FederalAgencyAdmin)
# Host and HostIP removed from django admin because changes in admin
# do not propagate to registry and logic not applied
admin.site.register(models.Host, MyHostAdmin)
admin.site.register(models.Website, WebsiteAdmin)
admin.site.register(models.PublicContact, PublicContactAdmin)
admin.site.register(models.DomainRequest, DomainRequestAdmin)
admin.site.register(models.TransitionDomain, TransitionDomainAdmin)
admin.site.register(models.VerifiedByStaff, VerifiedByStaffAdmin)<|MERGE_RESOLUTION|>--- conflicted
+++ resolved
@@ -1745,7 +1745,12 @@
 
         if object_id is not None:
             domain = Domain.objects.get(pk=object_id)
-<<<<<<< HEAD
+
+            # Used in the custom contact view
+            if domain is not None and hasattr(domain, "domain_info"):
+                extra_context["original_object"] = domain.domain_info
+
+            # Pass in what the an extended expiration date would be for the expiration date modal
             extra_context = self._set_expiration_date_context(domain, extra_context)
             extra_context["state_help_message"] = Domain.State.get_admin_help_text(domain.state)
 
@@ -1755,28 +1760,12 @@
         """Given a domain, calculate the an extended expiration date
         from the current registry expiration date."""
         years_to_extend_by = self._get_calculated_years_for_exp_date(domain)
-
         try:
             curr_exp_date = domain.registry_expiration_date
         except KeyError:
             # No expiration date was found. Return none.
             extra_context["extended_expiration_date"] = None
         else:
-=======
-
-            # Used in the custom contact view
-            if domain is not None and hasattr(domain, "domain_info"):
-                extra_context["original_object"] = domain.domain_info
-
-            # Pass in what the an extended expiration date would be for the expiration date modal
-            years_to_extend_by = self._get_calculated_years_for_exp_date(domain)
-            try:
-                curr_exp_date = domain.registry_expiration_date
-            except KeyError:
-                # No expiration date was found. Return none.
-                extra_context["extended_expiration_date"] = None
-                return super().changeform_view(request, object_id, form_url, extra_context)
->>>>>>> da297528
             new_date = curr_exp_date + relativedelta(years=years_to_extend_by)
             extra_context["extended_expiration_date"] = new_date
 
