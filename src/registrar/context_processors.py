--- conflicted
+++ resolved
@@ -69,10 +69,7 @@
         "has_organization_requests_flag": False,
         "has_organization_members_flag": False,
         "is_portfolio_admin": False,
-<<<<<<< HEAD
-=======
         "has_domain_renewal_flag": False,
->>>>>>> 64bd7963
     }
     try:
         portfolio = request.session.get("portfolio")
