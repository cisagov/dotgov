from auditlog.registry import auditlog  # type: ignore
from .contact import Contact
from .domain_request import DomainRequest
from .domain_information import DomainInformation
from .domain import Domain
from .draft_domain import DraftDomain
from .federal_agency import FederalAgency
from .host_ip import HostIP
from .host import Host
from .domain_invitation import DomainInvitation
from .user_domain_role import UserDomainRole
from .public_contact import PublicContact
from .user import User
from .user_group import UserGroup
from .website import Website
from .transition_domain import TransitionDomain
from .verified_by_staff import VerifiedByStaff
from .waffle_flag import WaffleFlag
from .portfolio import Portfolio
<<<<<<< HEAD
from .senior_official import SeniorOfficial
=======
from .domain_group import DomainGroup
from .suborganization import Suborganization
>>>>>>> 0fecc199


__all__ = [
    "Contact",
    "DomainRequest",
    "DomainInformation",
    "Domain",
    "DraftDomain",
    "DomainInvitation",
    "FederalAgency",
    "HostIP",
    "Host",
    "UserDomainRole",
    "PublicContact",
    "User",
    "UserGroup",
    "Website",
    "TransitionDomain",
    "VerifiedByStaff",
    "WaffleFlag",
    "Portfolio",
<<<<<<< HEAD
    "SeniorOfficial",
=======
    "DomainGroup",
    "Suborganization",
>>>>>>> 0fecc199
]

auditlog.register(Contact)
auditlog.register(DomainRequest)
auditlog.register(Domain)
auditlog.register(DraftDomain)
auditlog.register(DomainInvitation)
auditlog.register(DomainInformation)
auditlog.register(FederalAgency)
auditlog.register(HostIP)
auditlog.register(Host)
auditlog.register(UserDomainRole)
auditlog.register(PublicContact)
auditlog.register(User, m2m_fields=["user_permissions", "groups"])
auditlog.register(UserGroup, m2m_fields=["permissions"])
auditlog.register(Website)
auditlog.register(TransitionDomain)
auditlog.register(VerifiedByStaff)
auditlog.register(WaffleFlag)
auditlog.register(Portfolio)
<<<<<<< HEAD
auditlog.register(SeniorOfficial)
=======
auditlog.register(DomainGroup)
auditlog.register(Suborganization)
>>>>>>> 0fecc199
<|MERGE_RESOLUTION|>--- conflicted
+++ resolved
@@ -17,12 +17,9 @@
 from .verified_by_staff import VerifiedByStaff
 from .waffle_flag import WaffleFlag
 from .portfolio import Portfolio
-<<<<<<< HEAD
-from .senior_official import SeniorOfficial
-=======
 from .domain_group import DomainGroup
 from .suborganization import Suborganization
->>>>>>> 0fecc199
+from .senior_official import SeniorOfficial
 
 
 __all__ = [
@@ -44,12 +41,9 @@
     "VerifiedByStaff",
     "WaffleFlag",
     "Portfolio",
-<<<<<<< HEAD
-    "SeniorOfficial",
-=======
     "DomainGroup",
     "Suborganization",
->>>>>>> 0fecc199
+    "SeniorOfficial",
 ]
 
 auditlog.register(Contact)
@@ -70,9 +64,6 @@
 auditlog.register(VerifiedByStaff)
 auditlog.register(WaffleFlag)
 auditlog.register(Portfolio)
-<<<<<<< HEAD
-auditlog.register(SeniorOfficial)
-=======
 auditlog.register(DomainGroup)
 auditlog.register(Suborganization)
->>>>>>> 0fecc199
+auditlog.register(SeniorOfficial)