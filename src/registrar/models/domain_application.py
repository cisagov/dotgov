from __future__ import annotations
from typing import Union

import logging

from django.apps import apps
from django.db import models
from django_fsm import FSMField, transition  # type: ignore
from django.utils import timezone
from registrar.models.domain import Domain

from .utility.time_stamped_model import TimeStampedModel
from ..utility.email import send_templated_email, EmailSendingError
from itertools import chain

logger = logging.getLogger(__name__)


class DomainApplication(TimeStampedModel):

    """A registrant's application for a new domain."""

    # Constants for choice fields
    class ApplicationStatus(models.TextChoices):
        STARTED = "started", "Started"
        SUBMITTED = "submitted", "Submitted"
        IN_REVIEW = "in review", "In review"
        ACTION_NEEDED = "action needed", "Action needed"
        APPROVED = "approved", "Approved"
        WITHDRAWN = "withdrawn", "Withdrawn"
        REJECTED = "rejected", "Rejected"
        INELIGIBLE = "ineligible", "Ineligible"

    class StateTerritoryChoices(models.TextChoices):
        ALABAMA = "AL", "Alabama (AL)"
        ALASKA = "AK", "Alaska (AK)"
        AMERICAN_SAMOA = "AS", "American Samoa (AS)"
        ARIZONA = "AZ", "Arizona (AZ)"
        ARKANSAS = "AR", "Arkansas (AR)"
        CALIFORNIA = "CA", "California (CA)"
        COLORADO = "CO", "Colorado (CO)"
        CONNECTICUT = "CT", "Connecticut (CT)"
        DELAWARE = "DE", "Delaware (DE)"
        DISTRICT_OF_COLUMBIA = "DC", "District of Columbia (DC)"
        FLORIDA = "FL", "Florida (FL)"
        GEORGIA = "GA", "Georgia (GA)"
        GUAM = "GU", "Guam (GU)"
        HAWAII = "HI", "Hawaii (HI)"
        IDAHO = "ID", "Idaho (ID)"
        ILLINOIS = "IL", "Illinois (IL)"
        INDIANA = "IN", "Indiana (IN)"
        IOWA = "IA", "Iowa (IA)"
        KANSAS = "KS", "Kansas (KS)"
        KENTUCKY = "KY", "Kentucky (KY)"
        LOUISIANA = "LA", "Louisiana (LA)"
        MAINE = "ME", "Maine (ME)"
        MARYLAND = "MD", "Maryland (MD)"
        MASSACHUSETTS = "MA", "Massachusetts (MA)"
        MICHIGAN = "MI", "Michigan (MI)"
        MINNESOTA = "MN", "Minnesota (MN)"
        MISSISSIPPI = "MS", "Mississippi (MS)"
        MISSOURI = "MO", "Missouri (MO)"
        MONTANA = "MT", "Montana (MT)"
        NEBRASKA = "NE", "Nebraska (NE)"
        NEVADA = "NV", "Nevada (NV)"
        NEW_HAMPSHIRE = "NH", "New Hampshire (NH)"
        NEW_JERSEY = "NJ", "New Jersey (NJ)"
        NEW_MEXICO = "NM", "New Mexico (NM)"
        NEW_YORK = "NY", "New York (NY)"
        NORTH_CAROLINA = "NC", "North Carolina (NC)"
        NORTH_DAKOTA = "ND", "North Dakota (ND)"
        NORTHERN_MARIANA_ISLANDS = "MP", "Northern Mariana Islands (MP)"
        OHIO = "OH", "Ohio (OH)"
        OKLAHOMA = "OK", "Oklahoma (OK)"
        OREGON = "OR", "Oregon (OR)"
        PENNSYLVANIA = "PA", "Pennsylvania (PA)"
        PUERTO_RICO = "PR", "Puerto Rico (PR)"
        RHODE_ISLAND = "RI", "Rhode Island (RI)"
        SOUTH_CAROLINA = "SC", "South Carolina (SC)"
        SOUTH_DAKOTA = "SD", "South Dakota (SD)"
        TENNESSEE = "TN", "Tennessee (TN)"
        TEXAS = "TX", "Texas (TX)"
        UNITED_STATES_MINOR_OUTLYING_ISLANDS = (
            "UM",
            "United States Minor Outlying Islands (UM)",
        )
        UTAH = "UT", "Utah (UT)"
        VERMONT = "VT", "Vermont (VT)"
        VIRGIN_ISLANDS = "VI", "Virgin Islands (VI)"
        VIRGINIA = "VA", "Virginia (VA)"
        WASHINGTON = "WA", "Washington (WA)"
        WEST_VIRGINIA = "WV", "West Virginia (WV)"
        WISCONSIN = "WI", "Wisconsin (WI)"
        WYOMING = "WY", "Wyoming (WY)"
        ARMED_FORCES_AA = "AA", "Armed Forces Americas (AA)"
        ARMED_FORCES_AE = "AE", "Armed Forces Africa, Canada, Europe, Middle East (AE)"
        ARMED_FORCES_AP = "AP", "Armed Forces Pacific (AP)"

    class OrganizationChoices(models.TextChoices):

        """
        Primary organization choices:
        For use in django admin
        Keys need to match OrganizationChoicesVerbose
        """

        FEDERAL = "federal", "Federal"
        INTERSTATE = "interstate", "Interstate"
        STATE_OR_TERRITORY = "state_or_territory", "State or territory"
        TRIBAL = "tribal", "Tribal"
        COUNTY = "county", "County"
        CITY = "city", "City"
        SPECIAL_DISTRICT = "special_district", "Special district"
        SCHOOL_DISTRICT = "school_district", "School district"

    class OrganizationChoicesVerbose(models.TextChoices):

        """
        Secondary organization choices
        For use in the application form and on the templates
        Keys need to match OrganizationChoices
        """

        FEDERAL = (
            "federal",
            "Federal: an agency of the U.S. government’s legislative, executive, or judicial branches",
        )
        INTERSTATE = "interstate", "Interstate: an organization of two or more states"
        STATE_OR_TERRITORY = (
            "state_or_territory",
            "State or territory: one of the 50 U.S. states, the District of Columbia, "
            "American Samoa, Guam, Northern Mariana Islands, Puerto Rico, or the U.S. "
            "Virgin Islands",
        )
        TRIBAL = (
            "tribal",
            "Tribal: a tribal government recognized by the federal or a state government",
        )
        COUNTY = "county", "County: a county, parish, or borough"
        CITY = "city", "City: a city, town, township, village, etc."
        SPECIAL_DISTRICT = (
            "special_district",
            "Special district: an independent government that delivers specialized, essential services",
        )
        SCHOOL_DISTRICT = (
            "school_district",
            "School district: a school district that is not part of a local government",
        )

    class BranchChoices(models.TextChoices):
        EXECUTIVE = "executive", "Executive"
        JUDICIAL = "judicial", "Judicial"
        LEGISLATIVE = "legislative", "Legislative"

    AGENCIES = [
        "Administrative Conference of the United States",
        "Advisory Council on Historic Preservation",
        "American Battle Monuments Commission",
        "AMTRAK",
        "Appalachian Regional Commission",
        ("Appraisal Subcommittee of the Federal Financial " "Institutions Examination Council"),
        "Appraisal Subcommittee",
        "Architect of the Capitol",
        "Armed Forces Retirement Home",
        "Barry Goldwater Scholarship and Excellence in Education Foundation",
        "Barry Goldwater Scholarship and Excellence in Education Program",
        "Central Intelligence Agency",
        "Chemical Safety Board",
        "Christopher Columbus Fellowship Foundation",
        "Civil Rights Cold Case Records Review Board",
        "Commission for the Preservation of America's Heritage Abroad",
        "Commission of Fine Arts",
        "Committee for Purchase From People Who Are Blind or Severely Disabled",
        "Commodity Futures Trading Commission",
        "Congressional Budget Office",
        "Consumer Financial Protection Bureau",
        "Consumer Product Safety Commission",
        "Corporation for National & Community Service",
        "Corporation for National and Community Service",
        "Council of Inspectors General on Integrity and Efficiency",
        "Court Services and Offender Supervision",
        "Cyberspace Solarium Commission",
        "DC Court Services and Offender Supervision Agency",
        "DC Pre-trial Services",
        "Defense Nuclear Facilities Safety Board",
        "Delta Regional Authority",
        "Denali Commission",
        "Department of Agriculture",
        "Department of Commerce",
        "Department of Defense",
        "Department of Education",
        "Department of Energy",
        "Department of Health and Human Services",
        "Department of Homeland Security",
        "Department of Housing and Urban Development",
        "Department of Justice",
        "Department of Labor",
        "Department of State",
        "Department of the Interior",
        "Department of the Treasury",
        "Department of Transportation",
        "Department of Veterans Affairs",
        "Director of National Intelligence",
        "Dwight D. Eisenhower Memorial Commission",
        "Election Assistance Commission",
        "Environmental Protection Agency",
        "Equal Employment Opportunity Commission",
        "Executive Office of the President",
        "Export-Import Bank of the United States",
        "Export/Import Bank of the U.S.",
        "Farm Credit Administration",
        "Farm Credit System Insurance Corporation",
        "Federal Communications Commission",
        "Federal Deposit Insurance Corporation",
        "Federal Election Commission",
        "Federal Energy Regulatory Commission",
        "Federal Financial Institutions Examination Council",
        "Federal Housing Finance Agency",
        "Federal Judiciary",
        "Federal Labor Relations Authority",
        "Federal Maritime Commission",
        "Federal Mediation and Conciliation Service",
        "Federal Mine Safety and Health Review Commission",
        "Federal Permitting Improvement Steering Council",
        "Federal Reserve Board of Governors",
        "Federal Reserve System",
        "Federal Trade Commission",
        "General Services Administration",
        "gov Administration",
        "Government Accountability Office",
        "Government Publishing Office",
        "Gulf Coast Ecosystem Restoration Council",
        "Harry S Truman Scholarship Foundation",
        "Harry S. Truman Scholarship Foundation",
        "Institute of Museum and Library Services",
        "Institute of Peace",
        "Inter-American Foundation",
        "International Boundary and Water Commission: United States and Mexico",
        "International Boundary Commission: United States and Canada",
        "International Joint Commission: United States and Canada",
        "James Madison Memorial Fellowship Foundation",
        "Japan-United States Friendship Commission",
        "Japan-US Friendship Commission",
        "John F. Kennedy Center for Performing Arts",
        "John F. Kennedy Center for the Performing Arts",
        "Legal Services Corporation",
        "Legislative Branch",
        "Library of Congress",
        "Marine Mammal Commission",
        "Medicaid and CHIP Payment and Access Commission",
        "Medical Payment Advisory Commission",
        "Medicare Payment Advisory Commission",
        "Merit Systems Protection Board",
        "Millennium Challenge Corporation",
        "Morris K. Udall and Stewart L. Udall Foundation",
        "National Aeronautics and Space Administration",
        "National Archives and Records Administration",
        "National Capital Planning Commission",
        "National Council on Disability",
        "National Credit Union Administration",
        "National Endowment for the Arts",
        "National Endowment for the Humanities",
        "National Foundation on the Arts and the Humanities",
        "National Gallery of Art",
        "National Indian Gaming Commission",
        "National Labor Relations Board",
        "National Mediation Board",
        "National Science Foundation",
        "National Security Commission on Artificial Intelligence",
        "National Transportation Safety Board",
        "Networking Information Technology Research and Development",
        "Non-Federal Agency",
        "Northern Border Regional Commission",
        "Nuclear Regulatory Commission",
        "Nuclear Safety Oversight Committee",
        "Nuclear Waste Technical Review Board",
        "Occupational Safety & Health Review Commission",
        "Occupational Safety and Health Review Commission",
        "Office of Compliance",
        "Office of Congressional Workplace Rights",
        "Office of Government Ethics",
        "Office of Navajo and Hopi Indian Relocation",
        "Office of Personnel Management",
        "Open World Leadership Center",
        "Overseas Private Investment Corporation",
        "Peace Corps",
        "Pension Benefit Guaranty Corporation",
        "Postal Regulatory Commission",
        "Presidio Trust",
        "Privacy and Civil Liberties Oversight Board",
        "Public Buildings Reform Board",
        "Public Defender Service for the District of Columbia",
        "Railroad Retirement Board",
        "Securities and Exchange Commission",
        "Selective Service System",
        "Small Business Administration",
        "Smithsonian Institution",
        "Social Security Administration",
        "Social Security Advisory Board",
        "Southeast Crescent Regional Commission",
        "Southwest Border Regional Commission",
        "State Justice Institute",
        "State, Local, and Tribal Government",
        "Stennis Center for Public Service",
        "Surface Transportation Board",
        "Tennessee Valley Authority",
        "The Executive Office of the President",
        "The Intelligence Community",
        "The Legislative Branch",
        "The Supreme Court",
        "The United States World War One Centennial Commission",
        "U.S. Access Board",
        "U.S. Agency for Global Media",
        "U.S. Agency for International Development",
        "U.S. Capitol Police",
        "U.S. Chemical Safety Board",
        "U.S. China Economic and Security Review Commission",
        "U.S. Commission for the Preservation of Americas Heritage Abroad",
        "U.S. Commission of Fine Arts",
        "U.S. Commission on Civil Rights",
        "U.S. Commission on International Religious Freedom",
        "U.S. Courts",
        "U.S. Department of Agriculture",
        "U.S. Interagency Council on Homelessness",
        "U.S. International Trade Commission",
        "U.S. Nuclear Waste Technical Review Board",
        "U.S. Office of Special Counsel",
        "U.S. Peace Corps",
        "U.S. Postal Service",
        "U.S. Semiquincentennial Commission",
        "U.S. Trade and Development Agency",
        "U.S.-China Economic and Security Review Commission",
        "Udall Foundation",
        "United States AbilityOne",
        "United States Access Board",
        "United States African Development Foundation",
        "United States Agency for Global Media",
        "United States Arctic Research Commission",
        "United States Global Change Research Program",
        "United States Holocaust Memorial Museum",
        "United States Institute of Peace",
        "United States Interagency Council on Homelessness",
        "United States International Development Finance Corporation",
        "United States International Trade Commission",
        "United States Postal Service",
        "United States Senate",
        "United States Trade and Development Agency",
        "Utah Reclamation Mitigation and Conservation Commission",
        "Vietnam Education Foundation",
        "Western Hemisphere Drug Policy Commission",
        "Woodrow Wilson International Center for Scholars",
        "World War I Centennial Commission",
    ]
    AGENCY_CHOICES = [(v, v) for v in AGENCIES]

    # #### Internal fields about the application #####
    status = FSMField(
        choices=ApplicationStatus.choices,  # possible states as an array of constants
        default=ApplicationStatus.STARTED,  # sensible default
        protected=False,  # can change state directly, particularly in Django admin
    )
    # This is the application user who created this application. The contact
    # information that they gave is in the `submitter` field
    creator = models.ForeignKey(
        "registrar.User",
        on_delete=models.PROTECT,
        related_name="applications_created",
    )
    investigator = models.ForeignKey(
        "registrar.User",
        null=True,
        blank=True,
        on_delete=models.SET_NULL,
        related_name="applications_investigating",
    )

    # ##### data fields from the initial form #####
    organization_type = models.CharField(
        max_length=255,
        # use the short names in Django admin
        choices=OrganizationChoices.choices,
        null=True,
        blank=True,
        help_text="Type of organization",
    )

    federally_recognized_tribe = models.BooleanField(
        null=True,
        help_text="Is the tribe federally recognized",
    )

    state_recognized_tribe = models.BooleanField(
        null=True,
        help_text="Is the tribe recognized by a state",
    )

    tribe_name = models.TextField(
        null=True,
        blank=True,
        help_text="Name of tribe",
    )

    federal_agency = models.TextField(
        choices=AGENCY_CHOICES,
        null=True,
        blank=True,
        help_text="Federal agency",
    )

    federal_type = models.CharField(
        max_length=50,
        choices=BranchChoices.choices,
        null=True,
        blank=True,
        help_text="Federal government branch",
    )

    is_election_board = models.BooleanField(
        null=True,
        blank=True,
        help_text="Is your organization an election office?",
    )

    organization_name = models.TextField(
        null=True,
        blank=True,
        help_text="Organization name",
        db_index=True,
    )
    address_line1 = models.TextField(
        null=True,
        blank=True,
        help_text="Street address",
    )
    address_line2 = models.TextField(
        null=True,
        blank=True,
        help_text="Street address line 2 (optional)",
    )
    city = models.TextField(
        null=True,
        blank=True,
        help_text="City",
    )
    state_territory = models.CharField(
        max_length=2,
        choices=StateTerritoryChoices.choices,
        null=True,
        blank=True,
        help_text="State, territory, or military post",
    )
    zipcode = models.CharField(
        max_length=10,
        null=True,
        blank=True,
        help_text="Zip code",
        db_index=True,
    )
    urbanization = models.TextField(
        null=True,
        blank=True,
        help_text="Urbanization (required for Puerto Rico only)",
    )

    about_your_organization = models.TextField(
        null=True,
        blank=True,
        help_text="Information about your organization",
    )

    authorizing_official = models.ForeignKey(
        "registrar.Contact",
        null=True,
        blank=True,
        related_name="authorizing_official",
        on_delete=models.PROTECT,
    )

    # "+" means no reverse relation to lookup applications from Website
    current_websites = models.ManyToManyField(
        "registrar.Website",
        blank=True,
        related_name="current+",
        verbose_name="websites",
    )

    approved_domain = models.OneToOneField(
        "Domain",
        null=True,
        blank=True,
        help_text="The approved domain",
        related_name="domain_application",
        on_delete=models.SET_NULL,
    )

    requested_domain = models.OneToOneField(
        "DraftDomain",
        null=True,
        blank=True,
        help_text="The requested domain",
        related_name="domain_application",
        on_delete=models.PROTECT,
    )
    alternative_domains = models.ManyToManyField(
        "registrar.Website",
        blank=True,
        related_name="alternatives+",
    )

    # This is the contact information provided by the applicant. The
    # application user who created it is in the `creator` field.
    submitter = models.ForeignKey(
        "registrar.Contact",
        null=True,
        blank=True,
        related_name="submitted_applications",
        on_delete=models.PROTECT,
    )

    purpose = models.TextField(
        null=True,
        blank=True,
        help_text="Purpose of your domain",
    )

    other_contacts = models.ManyToManyField(
        "registrar.Contact",
        blank=True,
        related_name="contact_applications",
        verbose_name="contacts",
    )

    no_other_contacts_rationale = models.TextField(
        null=True,
        blank=True,
        help_text="Reason for listing no additional contacts",
    )

    anything_else = models.TextField(
        null=True,
        blank=True,
        help_text="Anything else?",
    )

    is_policy_acknowledged = models.BooleanField(
        null=True,
        blank=True,
        help_text="Acknowledged .gov acceptable use policy",
    )

    # submission date records when application is submitted
    submission_date = models.DateField(
        null=True,
        blank=True,
        default=None,
        help_text="Date submitted",
    )

    def __str__(self):
        try:
            if self.requested_domain and self.requested_domain.name:
                return self.requested_domain.name
            else:
                return f"{self.status} application created by {self.creator}"
        except Exception:
            return ""

    def domain_is_not_active(self):
        if self.approved_domain:
            return not self.approved_domain.is_active()
        return True

    def _send_status_update_email(self, new_status, email_template, email_template_subject):
        """Send a atatus update email to the submitter.

        The email goes to the email address that the submitter gave as their
        contact information. If there is not submitter information, then do
        nothing.
        """

        if self.submitter is None or self.submitter.email is None:
            logger.warning(f"Cannot send {new_status} email, no submitter email address.")
            return
        try:
            send_templated_email(
                email_template,
                email_template_subject,
                self.submitter.email,
                context={"application": self},
            )
            logger.info(f"The {new_status} email sent to: {self.submitter.email}")
        except EmailSendingError:
            logger.warning("Failed to send confirmation email", exc_info=True)

    @transition(
        field="status",
        source=[
            ApplicationStatus.STARTED,
            ApplicationStatus.IN_REVIEW,
            ApplicationStatus.ACTION_NEEDED,
            ApplicationStatus.WITHDRAWN,
        ],
        target=ApplicationStatus.SUBMITTED,
    )
    def submit(self):
        """Submit an application that is started.

        As a side effect, an email notification is sent."""

        # check our conditions here inside the `submit` method so that we
        # can raise more informative exceptions

        # requested_domain could be None here
        if not hasattr(self, "requested_domain"):
            raise ValueError("Requested domain is missing.")

        if self.requested_domain is None:
            raise ValueError("Requested domain is missing.")

        DraftDomain = apps.get_model("registrar.DraftDomain")
        if not DraftDomain.string_could_be_domain(self.requested_domain.name):
            raise ValueError("Requested domain is not a valid domain name.")

        # Update submission_date to today
        self.submission_date = timezone.now().date()
        self.save()

        self._send_status_update_email(
            "submission confirmation",
            "emails/submission_confirmation.txt",
            "emails/submission_confirmation_subject.txt",
        )

    @transition(
        field="status",
        source=[
            ApplicationStatus.SUBMITTED,
            ApplicationStatus.ACTION_NEEDED,
            ApplicationStatus.APPROVED,
            ApplicationStatus.REJECTED,
            ApplicationStatus.INELIGIBLE,
        ],
        target=ApplicationStatus.IN_REVIEW,
    )
    def in_review(self):
        """Investigate an application that has been submitted.

        As a side effect, an email notification is sent."""

        self._send_status_update_email(
            "application in review",
            "emails/status_change_in_review.txt",
            "emails/status_change_in_review_subject.txt",
        )

    @transition(
        field="status",
        source=[
            ApplicationStatus.IN_REVIEW,
            ApplicationStatus.APPROVED,
            ApplicationStatus.REJECTED,
            ApplicationStatus.INELIGIBLE,
        ],
        target=ApplicationStatus.ACTION_NEEDED,
    )
    def action_needed(self):
        """Send back an application that is under investigation or rejected.

        As a side effect, an email notification is sent."""

        self._send_status_update_email(
            "action needed",
            "emails/status_change_action_needed.txt",
            "emails/status_change_action_needed_subject.txt",
        )

    @transition(
        field="status",
        source=[
            ApplicationStatus.SUBMITTED,
            ApplicationStatus.IN_REVIEW,
            ApplicationStatus.ACTION_NEEDED,
            ApplicationStatus.REJECTED,
        ],
        target=ApplicationStatus.APPROVED,
    )
    def approve(self):
        """Approve an application that has been submitted.

        This has substantial side-effects because it creates another database
        object for the approved Domain and makes the user who created the
        application into an admin on that domain. It also triggers an email
        notification."""

        # create the domain
        Domain = apps.get_model("registrar.Domain")
        if Domain.objects.filter(name=self.requested_domain.name).exists():
            raise ValueError("Cannot approve. Requested domain is already in use.")
        created_domain = Domain.objects.create(name=self.requested_domain.name)
        self.approved_domain = created_domain

        # copy the information from domainapplication into domaininformation
        DomainInformation = apps.get_model("registrar.DomainInformation")
        DomainInformation.create_from_da(self, domain=created_domain)

        # create the permission for the user
        UserDomainRole = apps.get_model("registrar.UserDomainRole")
        UserDomainRole.objects.get_or_create(
            user=self.creator, domain=created_domain, role=UserDomainRole.Roles.MANAGER
        )

        self._send_status_update_email(
            "application approved",
            "emails/status_change_approved.txt",
            "emails/status_change_approved_subject.txt",
        )

    @transition(
        field="status",
        source=[ApplicationStatus.SUBMITTED, ApplicationStatus.IN_REVIEW, ApplicationStatus.ACTION_NEEDED],
        target=ApplicationStatus.WITHDRAWN,
    )
    def withdraw(self):
        """Withdraw an application that has been submitted."""
        self._send_status_update_email(
            "withdraw",
            "emails/domain_request_withdrawn.txt",
            "emails/domain_request_withdrawn_subject.txt",
        )

    @transition(
        field="status",
        source=[ApplicationStatus.IN_REVIEW, ApplicationStatus.ACTION_NEEDED, ApplicationStatus.APPROVED],
        target=ApplicationStatus.REJECTED,
        conditions=[domain_is_not_active],
    )
    def reject(self):
        """Reject an application that has been submitted.

        As side effects this will delete the domain and domain_information
        (will cascade), and send an email notification."""
        if self.status == self.ApplicationStatus.APPROVED:
<<<<<<< HEAD
            domain_state = self.approved_domain.state
            # Only reject if it exists on EPP
            if domain_state != Domain.State.UNKNOWN:
                self.approved_domain.deletedInEpp()
                self.approved_domain.save()
            self.approved_domain.delete()
            self.approved_domain = None
=======
            try:
                domain_state = self.approved_domain.state
                # Only reject if it exists on EPP
                if domain_state != Domain.State.UNKNOWN:
                    self.approved_domain.deletedInEpp()
                self.approved_domain.delete()
                self.approved_domain = None
            except Exception as err:
                logger.error(err)
                logger.error("Can't query an approved domain while attempting a DA reject()")
>>>>>>> fff82a66

        self._send_status_update_email(
            "action needed",
            "emails/status_change_rejected.txt",
            "emails/status_change_rejected_subject.txt",
        )

    @transition(
        field="status",
        source=[
            ApplicationStatus.IN_REVIEW,
            ApplicationStatus.ACTION_NEEDED,
            ApplicationStatus.APPROVED,
            ApplicationStatus.REJECTED,
        ],
        target=ApplicationStatus.INELIGIBLE,
        conditions=[domain_is_not_active],
    )
    def reject_with_prejudice(self):
        """The applicant is a bad actor, reject with prejudice.

        No email As a side effect, but we block the applicant from editing
        any existing domains/applications and from submitting new aplications.
        We do this by setting an ineligible status on the user, which the
        permissions classes test against. This will also delete the domain
        and domain_information (will cascade) when they exist."""

        if self.status == self.ApplicationStatus.APPROVED:
<<<<<<< HEAD
            domain_state = self.approved_domain.state
            # Only reject if it exists on EPP
            if domain_state != Domain.State.UNKNOWN:
                self.approved_domain.deletedInEpp()
                self.approved_domain.save()
            self.approved_domain.delete()
            self.approved_domain = None
=======
            try:
                domain_state = self.approved_domain.state
                # Only reject if it exists on EPP
                if domain_state != Domain.State.UNKNOWN:
                    self.approved_domain.deletedInEpp()
                self.approved_domain.delete()
                self.approved_domain = None
            except Exception as err:
                logger.error(err)
                logger.error("Can't query an approved domain while attempting a DA reject_with_prejudice()")
>>>>>>> fff82a66

        self.creator.restrict_user()

    # ## Form policies ###
    #
    # These methods control what questions need to be answered by applicants
    # during the application flow. They are policies about the application so
    # they appear here.

    def show_organization_federal(self) -> bool:
        """Show this step if the answer to the first question was "federal"."""
        user_choice = self.organization_type
        return user_choice == DomainApplication.OrganizationChoices.FEDERAL

    def show_tribal_government(self) -> bool:
        """Show this step if the answer to the first question was "tribal"."""
        user_choice = self.organization_type
        return user_choice == DomainApplication.OrganizationChoices.TRIBAL

    def show_organization_election(self) -> bool:
        """Show this step if the answer to the first question implies it.

        This shows for answers that aren't "Federal" or "Interstate".
        This also doesnt show if user selected "School District" as well (#524)
        """
        user_choice = self.organization_type
        excluded = [
            DomainApplication.OrganizationChoices.FEDERAL,
            DomainApplication.OrganizationChoices.INTERSTATE,
            DomainApplication.OrganizationChoices.SCHOOL_DISTRICT,
        ]
        return bool(user_choice and user_choice not in excluded)

    def show_about_your_organization(self) -> bool:
        """Show this step if this is a special district or interstate."""
        user_choice = self.organization_type
        return user_choice in [
            DomainApplication.OrganizationChoices.SPECIAL_DISTRICT,
            DomainApplication.OrganizationChoices.INTERSTATE,
        ]

    def show_no_other_contacts_rationale(self) -> bool:
        """Show this step if the other contacts are blank."""
        return not self.other_contacts.exists()

    def is_federal(self) -> Union[bool, None]:
        """Is this application for a federal agency?

        organization_type can be both null and blank,
        """
        if not self.organization_type:
            # organization_type is either blank or None, can't answer
            return None
        if self.organization_type == DomainApplication.OrganizationChoices.FEDERAL:
            return True
        return False

    def to_dict(self):
        """This is to process to_dict for Domain Information, making it friendly
        to "copy" it

        More information can be found at this- (This used #5)
        https://stackoverflow.com/questions/21925671/convert-django-model-object-to-dict-with-all-of-the-fields-intact/29088221#29088221
        """  # noqa 590
        opts = self._meta
        data = {}
        for field in chain(opts.concrete_fields, opts.private_fields):
            if field.get_internal_type() in ("ForeignKey", "OneToOneField"):
                # get the related instance of the FK value
                fk_id = field.value_from_object(self)
                if fk_id:
                    data[field.name] = field.related_model.objects.get(id=fk_id)
                else:
                    data[field.name] = None
            else:
                data[field.name] = field.value_from_object(self)
        for field in opts.many_to_many:
            data[field.name] = field.value_from_object(self)
        return data<|MERGE_RESOLUTION|>--- conflicted
+++ resolved
@@ -740,26 +740,17 @@
         As side effects this will delete the domain and domain_information
         (will cascade), and send an email notification."""
         if self.status == self.ApplicationStatus.APPROVED:
-<<<<<<< HEAD
-            domain_state = self.approved_domain.state
-            # Only reject if it exists on EPP
-            if domain_state != Domain.State.UNKNOWN:
-                self.approved_domain.deletedInEpp()
-                self.approved_domain.save()
-            self.approved_domain.delete()
-            self.approved_domain = None
-=======
             try:
                 domain_state = self.approved_domain.state
                 # Only reject if it exists on EPP
                 if domain_state != Domain.State.UNKNOWN:
                     self.approved_domain.deletedInEpp()
+                    self.approved_domain.save()
                 self.approved_domain.delete()
                 self.approved_domain = None
             except Exception as err:
                 logger.error(err)
                 logger.error("Can't query an approved domain while attempting a DA reject()")
->>>>>>> fff82a66
 
         self._send_status_update_email(
             "action needed",
@@ -788,26 +779,17 @@
         and domain_information (will cascade) when they exist."""
 
         if self.status == self.ApplicationStatus.APPROVED:
-<<<<<<< HEAD
-            domain_state = self.approved_domain.state
-            # Only reject if it exists on EPP
-            if domain_state != Domain.State.UNKNOWN:
-                self.approved_domain.deletedInEpp()
-                self.approved_domain.save()
-            self.approved_domain.delete()
-            self.approved_domain = None
-=======
             try:
                 domain_state = self.approved_domain.state
                 # Only reject if it exists on EPP
                 if domain_state != Domain.State.UNKNOWN:
                     self.approved_domain.deletedInEpp()
+                    self.approved_domain.save()
                 self.approved_domain.delete()
                 self.approved_domain = None
             except Exception as err:
                 logger.error(err)
                 logger.error("Can't query an approved domain while attempting a DA reject_with_prejudice()")
->>>>>>> fff82a66
 
         self.creator.restrict_user()
 
