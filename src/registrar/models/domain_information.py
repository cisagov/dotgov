from __future__ import annotations
from django.db import transaction

from registrar.models.utility.domain_helper import DomainHelper
from registrar.models.utility.generic_helper import CreateOrUpdateOrganizationTypeHelper
from .domain_request import DomainRequest
from .utility.time_stamped_model import TimeStampedModel

import logging

from django.db import models


logger = logging.getLogger(__name__)


class DomainInformation(TimeStampedModel):
    """A registrant's domain information for that domain, exported from
    DomainRequest. We use these field from DomainRequest with few exceptions
    which are 'removed' via pop at the bottom of this file. Most of design for domain
    management's user information are based on domain_request, but we cannot change
    the domain request once approved, so copying them that way we can make changes
    after its approved. Most fields here are copied from DomainRequest."""

    StateTerritoryChoices = DomainRequest.StateTerritoryChoices

    # use the short names in Django admin
    OrganizationChoices = DomainRequest.OrganizationChoices

    BranchChoices = DomainRequest.BranchChoices

    # TODO for #1975: Delete this after we run the new migration
    AGENCY_CHOICES = DomainRequest.AGENCY_CHOICES

    updated_federal_agency = models.ForeignKey(
        "registrar.FederalAgency",
        on_delete=models.PROTECT,
        help_text="Associated federal agency",
        unique=False,
        blank=True,
        null=True,
    )

    # This is the domain request user who created this domain request. The contact
    # information that they gave is in the `submitter` field
    creator = models.ForeignKey(
        "registrar.User",
        on_delete=models.PROTECT,
        related_name="information_created",
        help_text="Person who submitted the domain request",
    )

    domain_request = models.OneToOneField(
        "registrar.DomainRequest",
        on_delete=models.PROTECT,
        blank=True,
        null=True,
        related_name="DomainRequest_info",
        help_text="Request associated with this domain",
        unique=True,
    )

    # ##### data fields from the initial form #####
    generic_org_type = models.CharField(
        max_length=255,
        choices=OrganizationChoices.choices,
        null=True,
        blank=True,
        help_text="Type of organization",
    )

    # TODO - Ticket #1911: stub this data from DomainRequest
    is_election_board = models.BooleanField(
        null=True,
        blank=True,
        verbose_name="election office",
    )

    # TODO - Ticket #1911: stub this data from DomainRequest
    organization_type = models.CharField(
        max_length=255,
        choices=DomainRequest.OrgChoicesElectionOffice.choices,
        null=True,
        blank=True,
        help_text='"Election" appears after the org type if it\'s an election office.',
    )

    federally_recognized_tribe = models.BooleanField(
        null=True,
    )

    state_recognized_tribe = models.BooleanField(
        null=True,
    )

    tribe_name = models.CharField(
        null=True,
        blank=True,
    )

    federal_agency = models.CharField(
        choices=AGENCY_CHOICES,
        null=True,
        blank=True,
    )

    federal_type = models.CharField(
        max_length=50,
        choices=BranchChoices.choices,
        null=True,
        blank=True,
    )

    is_election_board = models.BooleanField(
        null=True,
        blank=True,
        verbose_name="election office",
    )

    organization_name = models.CharField(
        null=True,
        blank=True,
        db_index=True,
    )
    address_line1 = models.CharField(
        null=True,
        blank=True,
        verbose_name="address line 1",
    )
    address_line2 = models.CharField(
        null=True,
        blank=True,
        verbose_name="address line 2",
    )
    city = models.CharField(
        null=True,
        blank=True,
    )
    state_territory = models.CharField(
        max_length=2,
        choices=StateTerritoryChoices.choices,
        null=True,
        blank=True,
        verbose_name="state / territory",
    )
    zipcode = models.CharField(
        max_length=10,
        null=True,
        blank=True,
        db_index=True,
        verbose_name="zip code",
    )
    urbanization = models.CharField(
        null=True,
        blank=True,
        help_text="Required for Puerto Rico only",
        verbose_name="urbanization",
    )

    about_your_organization = models.TextField(
        null=True,
        blank=True,
    )

    authorizing_official = models.ForeignKey(
        "registrar.Contact",
        null=True,
        blank=True,
        related_name="information_authorizing_official",
        on_delete=models.PROTECT,
    )

    domain = models.OneToOneField(
        "registrar.Domain",
        on_delete=models.CASCADE,
        blank=True,
        null=True,
        # Access this information via Domain as "domain.domain_info"
        related_name="domain_info",
    )

    # This is the contact information provided by the domain requestor. The
    # user who created the domain request is in the `creator` field.
    submitter = models.ForeignKey(
        "registrar.Contact",
        null=True,
        blank=True,
        related_name="submitted_domain_requests_information",
        on_delete=models.PROTECT,
        help_text='Person listed under "your contact information" in the request form',
    )

    purpose = models.TextField(
        null=True,
        blank=True,
        help_text="Purpose of your domain",
    )

    other_contacts = models.ManyToManyField(
        "registrar.Contact",
        blank=True,
        related_name="contact_domain_requests_information",
        verbose_name="Other employees",
    )

    no_other_contacts_rationale = models.TextField(
        null=True,
        blank=True,
        help_text="Required if creator does not list other employees",
    )

    anything_else = models.TextField(
        null=True,
        blank=True,
<<<<<<< HEAD
        help_text="Anything else?",
        verbose_name="Additional details",
    )

    cisa_representative_email = models.EmailField(
        null=True,
        blank=True,
        verbose_name="CISA regional representative",
        max_length=320,
=======
>>>>>>> bc77ad77
    )

    is_policy_acknowledged = models.BooleanField(
        null=True,
        blank=True,
        help_text="Acknowledged .gov acceptable use policy",
    )

    notes = models.TextField(
        null=True,
        blank=True,
    )

    def __str__(self):
        try:
            if self.domain and self.domain.name:
                return self.domain.name
            else:
                return f"domain info set up and created by {self.creator}"
        except Exception:
            return ""

    def sync_organization_type(self):
        """
        Updates the organization_type (without saving) to match
        the is_election_board and generic_organization_type fields.
        """

        # Define mappings between generic org and election org.
        # These have to be defined here, as you'd get a cyclical import error
        # otherwise.

        # For any given organization type, return the "_ELECTION" enum equivalent.
        # For example: STATE_OR_TERRITORY => STATE_OR_TERRITORY_ELECTION
        generic_org_map = DomainRequest.OrgChoicesElectionOffice.get_org_generic_to_org_election()

        # For any given "_election" variant, return the base org type.
        # For example: STATE_OR_TERRITORY_ELECTION => STATE_OR_TERRITORY
        election_org_map = DomainRequest.OrgChoicesElectionOffice.get_org_election_to_org_generic()

        # Manages the "organization_type" variable and keeps in sync with
        # "is_election_office" and "generic_organization_type"
        org_type_helper = CreateOrUpdateOrganizationTypeHelper(
            sender=self.__class__,
            instance=self,
            generic_org_to_org_map=generic_org_map,
            election_org_to_generic_org_map=election_org_map,
        )

        # Actually updates the organization_type field
        org_type_helper.create_or_update_organization_type()

        return self

    def save(self, *args, **kwargs):
        """Save override for custom properties"""
        self.sync_organization_type()
        super().save(*args, **kwargs)

    @classmethod
    def create_from_da(cls, domain_request: DomainRequest, domain=None):
        """Takes in a DomainRequest and converts it into DomainInformation"""

        # Throw an error if we get None - we can't create something from nothing
        if domain_request is None:
            raise ValueError("The provided DomainRequest is None")

        # Throw an error if the da doesn't have an id
        if not hasattr(domain_request, "id"):
            raise ValueError("The provided DomainRequest has no id")

        # check if we have a record that corresponds with the domain
        # domain_request, if so short circuit the create
        existing_domain_info = cls.objects.filter(domain_request__id=domain_request.id).first()
        if existing_domain_info:
            return existing_domain_info

        # Get the fields that exist on both DomainRequest and DomainInformation
        common_fields = DomainHelper.get_common_fields(DomainRequest, DomainInformation)

        # Get a list of all many_to_many relations on DomainInformation (needs to be saved differently)
        info_many_to_many_fields = DomainInformation._get_many_to_many_fields()

        # Create a dictionary with only the common fields, and create a DomainInformation from it
        da_dict = {}
        da_many_to_many_dict = {}
        for field in common_fields:
            # If the field isn't many_to_many, populate the da_dict.
            # If it is, populate da_many_to_many_dict as we need to save this later.
            if hasattr(domain_request, field):
                if field not in info_many_to_many_fields:
                    da_dict[field] = getattr(domain_request, field)
                else:
                    da_many_to_many_dict[field] = getattr(domain_request, field).all()

        # This will not happen in normal code flow, but having some redundancy doesn't hurt.
        # da_dict should not have "id" under any circumstances.
        # If it does have it, then this indicates that common_fields is overzealous in the data
        # that it is returning. Try looking in DomainHelper.get_common_fields.
        if "id" in da_dict:
            logger.warning("create_from_da() -> Found attribute 'id' when trying to create")
            da_dict.pop("id", None)

        # Create a placeholder DomainInformation object
        domain_info = DomainInformation(**da_dict)

        # Add the domain_request and domain fields
        domain_info.domain_request = domain_request
        if domain:
            domain_info.domain = domain

        # Save the instance and set the many-to-many fields.
        # Lumped under .atomic to ensure we don't make redundant DB calls.
        # This bundles them all together, and then saves it in a single call.
        with transaction.atomic():
            domain_info.save()
            for field, value in da_many_to_many_dict.items():
                getattr(domain_info, field).set(value)

        return domain_info

    @staticmethod
    def _get_many_to_many_fields():
        """Returns a set of each field.name that has the many to many relation"""
        return {field.name for field in DomainInformation._meta.many_to_many}  # type: ignore

    class Meta:
        verbose_name_plural = "Domain information"<|MERGE_RESOLUTION|>--- conflicted
+++ resolved
@@ -212,8 +212,6 @@
     anything_else = models.TextField(
         null=True,
         blank=True,
-<<<<<<< HEAD
-        help_text="Anything else?",
         verbose_name="Additional details",
     )
 
@@ -222,8 +220,6 @@
         blank=True,
         verbose_name="CISA regional representative",
         max_length=320,
-=======
->>>>>>> bc77ad77
     )
 
     is_policy_acknowledged = models.BooleanField(
