--- conflicted
+++ resolved
@@ -66,16 +66,11 @@
     )
     epp_creation_date = models.DateField(
         null=True,
-<<<<<<< HEAD
-        help_text=(
-            "Duplication of registry's creation " "date saved for ease of reporting"
-        ),
+        help_text=("Duplication of registry's creation " "date saved for ease of reporting"),
     )
     epp_expiration_date = models.DateField(
         null=True,
-        help_text=(
-            "Duplication of registry's expiration " "date saved for ease of reporting"
-        ),
+        help_text=("Duplication of registry's expiration " "date saved for ease of reporting"),
     )
     first_name = models.TextField(
         null=True,
@@ -108,13 +103,6 @@
         null=True,
         blank=True,
         help_text="Phone",
-=======
-        help_text=("Duplication of registry's creation " "date saved for ease of reporting"),
-    )
-    epp_expiration_date = models.DateField(
-        null=True,
-        help_text=("Duplication of registry's expiration " "date saved for ease of reporting"),
->>>>>>> 7baf205d
     )
 
     def __str__(self):
@@ -134,12 +122,9 @@
             f"federal_agency: {self.federal_agency}, \n"
             f"epp_creation_date: {self.epp_creation_date}, \n"
             f"epp_expiration_date: {self.epp_expiration_date}, \n"
-<<<<<<< HEAD
             f"first_name: {self.first_name}, \n"
             f"middle_name: {self.middle_name}, \n"
             f"last_name: {self.last_name}, \n"
             f"email: {self.email}, \n"
             f"phone: {self.phone}, \n"
-=======
->>>>>>> 7baf205d
         )