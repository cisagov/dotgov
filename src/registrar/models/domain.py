--- conflicted
+++ resolved
@@ -1,11 +1,8 @@
 from itertools import zip_longest
 import logging
-<<<<<<< HEAD
 import inspect
-=======
 import ipaddress
 import re
->>>>>>> 5fbe72ce
 from datetime import date
 from string import digits
 from django_fsm import FSMField, transition, TransitionNotAllowed  # type: ignore
