--- conflicted
+++ resolved
@@ -64,34 +64,6 @@
         # after they login.
         FIXTURE_USER = "fixture_user", "Created by fixtures"
 
-<<<<<<< HEAD
-=======
-    class UserPortfolioRoleChoices(models.TextChoices):
-        """
-        Roles make it easier for admins to look at
-        """
-
-        ORGANIZATION_ADMIN = "organization_admin", "Admin"
-        ORGANIZATION_ADMIN_READ_ONLY = "organization_admin_read_only", "Admin read only"
-        ORGANIZATION_MEMBER = "organization_member", "Member"
-
-    class UserPortfolioPermissionChoices(models.TextChoices):
-        """ """
-
-        VIEW_ALL_DOMAINS = "view_all_domains", "View all domains and domain reports"
-        VIEW_MANAGED_DOMAINS = "view_managed_domains", "View managed domains"
-
-        VIEW_MEMBER = "view_member", "View members"
-        EDIT_MEMBER = "edit_member", "Create and edit members"
-
-        VIEW_ALL_REQUESTS = "view_all_requests", "View all requests"
-        VIEW_CREATED_REQUESTS = "view_created_requests", "View created requests"
-        EDIT_REQUESTS = "edit_requests", "Create and edit requests"
-
-        VIEW_PORTFOLIO = "view_portfolio", "View organization"
-        EDIT_PORTFOLIO = "edit_portfolio", "Edit organization"
-
->>>>>>> 6e3d6bba
     PORTFOLIO_ROLE_PERMISSIONS = {
         UserPortfolioRoleChoices.ORGANIZATION_ADMIN: [
             UserPortfolioPermissionChoices.VIEW_ALL_DOMAINS,
@@ -268,14 +240,6 @@
     def _has_portfolio_permission(self, portfolio_permission):
         """The views should only call this function when testing for perms and not rely on roles."""
 
-<<<<<<< HEAD
-        # EDIT_DOMAINS === user is a manager on a domain (has UserDomainRole)
-        # NOTE: Should we check whether the domain is in the portfolio?
-        if portfolio_permission == UserPortfolioPermissionChoices.EDIT_DOMAINS and self.domains.exists():
-            return True
-
-=======
->>>>>>> 6e3d6bba
         if not self.portfolio:
             return False
 
@@ -289,23 +253,6 @@
         return self._has_portfolio_permission(UserPortfolioPermissionChoices.VIEW_PORTFOLIO)
 
     def has_domains_portfolio_permission(self):
-<<<<<<< HEAD
-        return (
-            self._has_portfolio_permission(UserPortfolioPermissionChoices.VIEW_ALL_DOMAINS)
-            or self._has_portfolio_permission(UserPortfolioPermissionChoices.VIEW_MANAGED_DOMAINS)
-            # or self._has_portfolio_permission(User.UserPortfolioPermissionChoices.EDIT_DOMAINS)
-        )
-
-    def has_edit_domains_portfolio_permission(self):
-        return self._has_portfolio_permission(UserPortfolioPermissionChoices.EDIT_DOMAINS)
-
-    def has_domain_requests_portfolio_permission(self):
-        return (
-            self._has_portfolio_permission(UserPortfolioPermissionChoices.VIEW_ALL_REQUESTS)
-            or self._has_portfolio_permission(UserPortfolioPermissionChoices.VIEW_CREATED_REQUESTS)
-            # or self._has_portfolio_permission(User.UserPortfolioPermissionChoices.EDIT_REQUESTS)
-        )
-=======
         return self._has_portfolio_permission(
             User.UserPortfolioPermissionChoices.VIEW_ALL_DOMAINS
         ) or self._has_portfolio_permission(User.UserPortfolioPermissionChoices.VIEW_MANAGED_DOMAINS)
@@ -314,7 +261,6 @@
         return self._has_portfolio_permission(
             User.UserPortfolioPermissionChoices.VIEW_ALL_REQUESTS
         ) or self._has_portfolio_permission(User.UserPortfolioPermissionChoices.VIEW_CREATED_REQUESTS)
->>>>>>> 6e3d6bba
 
     @classmethod
     def needs_identity_verification(cls, email, uuid):
