"""
Django settings for .gov registrar project.

For more information on this file, see
https://docs.djangoproject.com/en/4.0/topics/settings/

For the full list of settings and their values, see
https://docs.djangoproject.com/en/4.0/ref/settings/

IF you'd like to see all of these settings in the running app:

```shell
$ docker-compose exec app python manage.py shell
>>> from django.conf import settings
>>> dir(settings)
```

"""

import environs
from base64 import b64decode
from cfenv import AppEnv  # type: ignore
from pathlib import Path
from typing import Final
from botocore.config import Config

# # #                          ###
#      Setup code goes here      #
# # #                          ###

env = environs.Env()

# Get secrets from Cloud.gov user provided service, if exists
# If not, get secrets from environment variables
key_service = AppEnv().get_service(name="getgov-credentials")


# Get secrets from Cloud.gov user provided s3 service, if it exists
s3_key_service = AppEnv().get_service(name="getgov-s3")

if key_service and key_service.credentials:
    if s3_key_service and s3_key_service.credentials:
        # Concatenate the credentials from our S3 service into our secret service
        key_service.credentials.update(s3_key_service.credentials)
    secret = key_service.credentials.get
else:
    secret = env


# # #                          ###
#   Values obtained externally   #
# # #                          ###

path = Path(__file__)

env_db_url = env.dj_db_url("DATABASE_URL")
env_debug = env.bool("DJANGO_DEBUG", default=False)
env_is_production = env.bool("IS_PRODUCTION", default=False)
env_log_level = env.str("DJANGO_LOG_LEVEL", "DEBUG")
env_base_url = env.str("DJANGO_BASE_URL")
env_getgov_public_site_url = env.str("GETGOV_PUBLIC_SITE_URL", "")
env_oidc_active_provider = env.str("OIDC_ACTIVE_PROVIDER", "identity sandbox")

secret_login_key = b64decode(secret("DJANGO_SECRET_LOGIN_KEY", ""))
secret_key = secret("DJANGO_SECRET_KEY")

secret_aws_ses_key_id = secret("AWS_ACCESS_KEY_ID", None)
secret_aws_ses_key = secret("AWS_SECRET_ACCESS_KEY", None)

# These keys are present in a getgov-s3 instance, or they can be defined locally
aws_s3_region_name = secret("region", None) or secret("AWS_S3_REGION", None)
secret_aws_s3_key_id = secret("access_key_id", None) or secret("AWS_S3_ACCESS_KEY_ID", None)
secret_aws_s3_key = secret("secret_access_key", None) or secret("AWS_S3_SECRET_ACCESS_KEY", None)
secret_aws_s3_bucket_name = secret("bucket", None) or secret("AWS_S3_BUCKET_NAME", None)

# Passphrase for the encrypted metadata email
secret_encrypt_metadata = secret("SECRET_ENCRYPT_METADATA", None)

secret_registry_cl_id = secret("REGISTRY_CL_ID")
secret_registry_password = secret("REGISTRY_PASSWORD")
secret_registry_cert = b64decode(secret("REGISTRY_CERT", ""))
secret_registry_key = b64decode(secret("REGISTRY_KEY", ""))
secret_registry_key_passphrase = secret("REGISTRY_KEY_PASSPHRASE", "")
secret_registry_hostname = secret("REGISTRY_HOSTNAME")

# region: Basic Django Config-----------------------------------------------###

# Build paths inside the project like this: BASE_DIR / "subdir".
# (settings.py is in `src/registrar/config/`: BASE_DIR is `src/`)
BASE_DIR = path.resolve().parent.parent.parent

# SECURITY WARNING: don't run with debug turned on in production!
# TODO - Investigate the behaviour of this flag. Does not appear
# to function for the IS_PRODUCTION flag.
DEBUG = env_debug

# Controls production specific feature toggles
IS_PRODUCTION = env_is_production
SECRET_ENCRYPT_METADATA = secret_encrypt_metadata

# Applications are modular pieces of code.
# They are provided by Django, by third-parties, or by yourself.
# Installing them here makes them available for execution.
# Do not access INSTALLED_APPS directly. Use `django.apps.apps` instead.
INSTALLED_APPS = [
    # let's be sure to install our own application!
    # it needs to be listed before django.contrib.admin
    # otherwise Django would find the default template
    # provided by django.contrib.admin first and use
    # that instead of our custom templates.
    "registrar",
    # Django automatic admin interface reads metadata
    # from database models to provide a quick, model-centric
    # interface where trusted users can manage content
    "django.contrib.admin",
    # vv Required by django.contrib.admin vv
    # the "user" model! *\o/*
    "django.contrib.auth",
    # audit logging of changes to models
    # it needs to be listed before django.contrib.contenttypes
    # for a ContentType query in fixtures.py
    "auditlog",
    # generic interface for Django models
    "django.contrib.contenttypes",
    # required for CSRF protection and many other things
    "django.contrib.sessions",
    # framework for displaying messages to the user
    "django.contrib.messages",
    # ^^ Required by django.contrib.admin ^^
    # collects static files from each of your applications
    # (and any other places you specify) into a single location
    # that can easily be served in production
    "django.contrib.staticfiles",
    # application used for integrating with Login.gov
    "djangooidc",
    # library to simplify form templating
    "widget_tweaks",
    # library for Finite State Machine statuses
    "django_fsm",
    # library for phone numbers
    "phonenumber_field",
    # Our internal API application
    "api",
    # Only for generating documentation, uncomment to run manage.py generate_puml
    # "puml_generator",
    # supports necessary headers for Django cross origin
    "corsheaders",
    # library for multiple choice filters in django admin
    "django_admin_multiple_choice_list_filter",
    # library for export and import of data
    "import_export",
    # Waffle feature flags
    "waffle",
]

# Middleware are routines for processing web requests.
# Adding them here turns them "on"; Django will perform the
# specified routines on each incoming request and outgoing response.
MIDDLEWARE = [
    # django-allow-cidr: enable use of CIDR IP ranges in ALLOWED_HOSTS
    "allow_cidr.middleware.AllowCIDRMiddleware",
    # django-cors-headers: listen to cors responses
    "corsheaders.middleware.CorsMiddleware",
    # custom middleware to stop caching from CloudFront
    "registrar.registrar_middleware.NoCacheMiddleware",
    # serve static assets in production
    "whitenoise.middleware.WhiteNoiseMiddleware",
    # provide security enhancements to the request/response cycle
    "django.middleware.security.SecurityMiddleware",
    # store and retrieve arbitrary data on a per-site-visitor basis
    "django.contrib.sessions.middleware.SessionMiddleware",
    # add a few conveniences for perfectionists, see documentation
    "django.middleware.common.CommonMiddleware",
    # add protection against Cross Site Request Forgeries by adding
    # hidden form fields to POST forms and checking requests for the correct value
    "django.middleware.csrf.CsrfViewMiddleware",
    # add `user` (the currently-logged-in user) to incoming HttpRequest objects
    "django.contrib.auth.middleware.AuthenticationMiddleware",
    # Require login for every single request by default
    "login_required.middleware.LoginRequiredMiddleware",
    # provide framework for displaying messages to the user, see documentation
    "django.contrib.messages.middleware.MessageMiddleware",
    # provide clickjacking protection via the X-Frame-Options header
    "django.middleware.clickjacking.XFrameOptionsMiddleware",
    # django-csp: enable use of Content-Security-Policy header
    "csp.middleware.CSPMiddleware",
    # django-auditlog: obtain the request User for use in logging
    "auditlog.middleware.AuditlogMiddleware",
    # Used for waffle feature flags
    "waffle.middleware.WaffleMiddleware",
    "registrar.registrar_middleware.CheckUserProfileMiddleware",
]

# application object used by Django’s built-in servers (e.g. `runserver`)
WSGI_APPLICATION = "registrar.config.wsgi.application"

# endregion
# region: Assets and HTML and Caching---------------------------------------###

# https://docs.djangoproject.com/en/4.0/howto/static-files/


CACHES = {
    "default": {
        "BACKEND": "django.core.cache.backends.db.DatabaseCache",
        "LOCATION": "cache_table",
    }
}

# Absolute path to the directory where `collectstatic`
# will place static files for deployment.
# Do not use this directory for permanent storage -
# it is for Django!
STATIC_ROOT = BASE_DIR / "registrar" / "public"

STATICFILES_DIRS = [
    BASE_DIR / "registrar" / "assets",
]

TEMPLATES = [
    {
        "BACKEND": "django.template.backends.django.DjangoTemplates",
        # look for templates inside installed apps
        #     required by django-debug-toolbar
        "APP_DIRS": True,
        "OPTIONS": {
            # IMPORTANT security setting: escapes HTMLEntities,
            #     helping to prevent XSS attacks
            "autoescape": True,
            # context processors are callables which return
            #     dicts - Django merges them into the context
            #     dictionary used to render the templates
            "context_processors": [
                "django.template.context_processors.debug",
                "django.template.context_processors.request",
                "django.contrib.auth.context_processors.auth",
                "django.contrib.messages.context_processors.messages",
                "registrar.context_processors.language_code",
                "registrar.context_processors.canonical_path",
                "registrar.context_processors.is_demo_site",
                "registrar.context_processors.is_production",
            ],
        },
    },
]

# Stop using table-based default form renderer which is deprecated
FORM_RENDERER = "django.forms.renderers.DjangoDivFormRenderer"

MESSAGE_STORAGE = "django.contrib.messages.storage.session.SessionStorage"

# IS_DEMO_SITE controls whether or not we show our big red "TEST SITE" banner
# underneath the "this is a real government website" banner.
IS_DEMO_SITE = True

# endregion
# region: Database----------------------------------------------------------###

# Wrap each view in a transaction on the database
# A decorator can be used for views which have no database activity:
#     from django.db import transaction
#     @transaction.non_atomic_requests
env_db_url["ATOMIC_REQUESTS"] = True

DATABASES = {
    # dj-database-url package takes the supplied Postgres connection string
    # and converts it into a dictionary with the correct USER, HOST, etc
    "default": env_db_url,
}

# Specify default field type to use for primary keys
DEFAULT_AUTO_FIELD = "django.db.models.BigAutoField"

# Use our user model instead of the default
AUTH_USER_MODEL = "registrar.User"

# endregion
# region: Email-------------------------------------------------------------###

# Configuration for accessing AWS SES
AWS_ACCESS_KEY_ID = secret_aws_ses_key_id
AWS_SECRET_ACCESS_KEY = secret_aws_ses_key
AWS_REGION = "us-gov-west-1"

# Configuration for accessing AWS S3
AWS_S3_ACCESS_KEY_ID = secret_aws_s3_key_id
AWS_S3_SECRET_ACCESS_KEY = secret_aws_s3_key
AWS_S3_REGION = aws_s3_region_name
AWS_S3_BUCKET_NAME = secret_aws_s3_bucket_name

# https://boto3.amazonaws.com/v1/documentation/latest/guide/retries.html#standard-retry-mode
AWS_RETRY_MODE: Final = "standard"
# base 2 exponential backoff with max of 20 seconds:
AWS_MAX_ATTEMPTS = 3
BOTO_CONFIG = Config(retries={"mode": AWS_RETRY_MODE, "max_attempts": AWS_MAX_ATTEMPTS})

# email address to use for various automated correspondence
# also used as a default to and bcc email
DEFAULT_FROM_EMAIL = "help@get.gov <help@get.gov>"

# connect to an (external) SMTP server for sending email
EMAIL_BACKEND = "django.core.mail.backends.smtp.EmailBackend"

# TODO: configure these when the values are known
# EMAIL_HOST = ""
# EMAIL_HOST_PASSWORD = ""
# EMAIL_HOST_USER = ""
# EMAIL_PORT = 587

# for mail sent with mail_admins or mail_managers
EMAIL_SUBJECT_PREFIX = "[Attn: .gov admin] "

# use a TLS (secure) connection when talking to the SMTP server
# TLS generally uses port 587
EMAIL_USE_TLS = True

# mutually exclusive with EMAIL_USE_TLS = True
# SSL generally uses port 465
EMAIL_USE_SSL = False

# timeout in seconds for blocking operations, like the connection attempt
EMAIL_TIMEOUT = 30

# email address to use for sending error reports
SERVER_EMAIL = "root@get.gov"

# endregion

# region: Waffle feature flags-----------------------------------------------------------###
# If Waffle encounters a reference to a flag that is not in the database, create the flag automagically.
WAFFLE_CREATE_MISSING_FLAGS = True

# The model that will be used to keep track of flags. Extends AbstractUserFlag.
# Used to replace the default flag class (for customization purposes).
WAFFLE_FLAG_MODEL = "registrar.WaffleFlag"

# endregion

# region: Headers-----------------------------------------------------------###

# Content-Security-Policy configuration
# this can be restrictive because we have few external scripts
allowed_sources = ("'self'",)
CSP_DEFAULT_SRC = allowed_sources
# Most things fall back to default-src, but the following do not and should be
# explicitly set
CSP_FRAME_ANCESTORS = allowed_sources
CSP_FORM_ACTION = allowed_sources

# Google analytics requires that we relax our otherwise
# strict CSP by allowing scripts to run from their domain
# and inline with a nonce, as well as allowing connections back to their domain.
# Note: If needed, we can embed chart.js instead of using the CDN
CSP_SCRIPT_SRC_ELEM = ["'self'", "https://www.googletagmanager.com/", "https://cdn.jsdelivr.net/npm/chart.js"]
CSP_CONNECT_SRC = ["'self'", "https://www.google-analytics.com/"]
CSP_INCLUDE_NONCE_IN = ["script-src-elem"]

# Cross-Origin Resource Sharing (CORS) configuration
# Sets clients that allow access control to manage.get.gov
# TODO: remove :8080 to see if we can have all localhost access
CORS_ALLOWED_ORIGINS = ["http://localhost:8080", "https://beta.get.gov", "https://get.gov"]
CORS_ALLOWED_ORIGIN_REGEXES = [r"https://[\w-]+\.sites\.pages\.cloud\.gov"]

# Content-Length header is set by django.middleware.common.CommonMiddleware

# X-Frame-Options header is set by
#     django.middleware.clickjacking.XFrameOptionsMiddleware
#     and configured in the Security and Privacy section of this file.
# Strict-Transport-Security is set by django.middleware.security.SecurityMiddleware
#     and configured in the Security and Privacy section of this file.

# prefer contents of X-Forwarded-Host header to Host header
# as Host header may contain a proxy rather than the actual client
USE_X_FORWARDED_HOST = True

# endregion
# region: Internationalisation----------------------------------------------###

# https://docs.djangoproject.com/en/4.0/topics/i18n/

# Charset to use for HttpResponse objects; used in Content-Type header
DEFAULT_CHARSET = "utf-8"

# provide fallback language if translation file is missing or
# user's locale is not supported - requires USE_I18N = True
LANGUAGE_CODE = "en-us"

# allows language cookie to be sent if the user
# is coming to our site from an external page.
LANGUAGE_COOKIE_SAMESITE = None

# only send via HTTPS connection
LANGUAGE_COOKIE_SECURE = True

# to display datetimes in templates
# and to interpret datetimes entered in forms
TIME_ZONE = "UTC"

# enable Django’s translation system
USE_I18N = True

# enable localized formatting of numbers and dates
USE_L10N = True

# make datetimes timezone-aware by default
USE_TZ = True

# setting for phonenumber library
PHONENUMBER_DEFAULT_REGION = "US"

# endregion
# region: Logging-----------------------------------------------------------###

# A Python logging configuration consists of four parts:
#   Loggers
#   Handlers
#   Filters
#   Formatters
# https://docs.djangoproject.com/en/4.1/topics/logging/

# Log a message by doing this:
#
#   import logging
#   logger = logging.getLogger(__name__)
#
# Then:
#
#   logger.debug("We're about to execute function xyz. Wish us luck!")
#   logger.info("Oh! Here's something you might want to know.")
#   logger.warning("Something kinda bad happened.")
#   logger.error("Can't do this important task. Something is very wrong.")
#   logger.critical("Going to crash now.")

LOGGING = {
    "version": 1,
    # Don't import Django's existing loggers
    "disable_existing_loggers": True,
    # define how to convert log messages into text;
    # each handler has its choice of format
    "formatters": {
        "verbose": {
            "format": "[%(asctime)s] %(levelname)s [%(name)s:%(lineno)s] %(message)s",
            "datefmt": "%d/%b/%Y %H:%M:%S",
        },
        "simple": {
            "format": "%(levelname)s %(message)s",
        },
        "django.server": {
            "()": "django.utils.log.ServerFormatter",
            "format": "[{server_time}] {message}",
            "style": "{",
        },
    },
    # define where log messages will be sent;
    # each logger can have one or more handlers
    "handlers": {
        "console": {
            "level": env_log_level,
            "class": "logging.StreamHandler",
            "formatter": "verbose",
        },
        "django.server": {
            "level": "INFO",
            "class": "logging.StreamHandler",
            "formatter": "django.server",
        },
        # No file logger is configured,
        # because containerized apps
        # do not log to the file system.
    },
    # define loggers: these are "sinks" into which
    # messages are sent for processing
    "loggers": {
        # Django's generic logger
        "django": {
            "handlers": ["console"],
            "level": "INFO",
            "propagate": False,
        },
        # Django's template processor
        "django.template": {
            "handlers": ["console"],
            "level": "INFO",
            "propagate": False,
        },
        # Django's runserver
        "django.server": {
            "handlers": ["django.server"],
            "level": "INFO",
            "propagate": False,
        },
        # Django's runserver requests
        "django.request": {
            "handlers": ["django.server"],
            "level": "INFO",
            "propagate": False,
        },
        # OpenID Connect logger
        "oic": {
            "handlers": ["console"],
            "level": "INFO",
            "propagate": False,
        },
        # Django wrapper for OpenID Connect
        "djangooidc": {
            "handlers": ["console"],
            "level": "INFO",
            "propagate": False,
        },
        # Our app!
        "registrar": {
            "handlers": ["console"],
            "level": "DEBUG",
            "propagate": False,
        },
    },
    # root logger catches anything, unless
    # defined by a more specific logger
    "root": {
        "handlers": ["console"],
        "level": "INFO",
    },
}

# endregion
# region: Login-------------------------------------------------------------###

# list of Python classes used when trying to authenticate a user
AUTHENTICATION_BACKENDS = [
    "django.contrib.auth.backends.ModelBackend",
    "djangooidc.backends.OpenIdConnectBackend",
]

# this is where unauthenticated requests are redirected when using
# the login_required() decorator, LoginRequiredMixin, or AccessMixin
LOGIN_URL = "/openid/login"

# We don't want the OIDC app to be login-required because then it can't handle
# the initial login requests without erroring.
LOGIN_REQUIRED_IGNORE_PATHS = [
    r"/openid/(.+)$",
]

# where to go after logging out
LOGOUT_REDIRECT_URL = "https://get.gov/"

# disable dynamic client registration,
# only the OP inside OIDC_PROVIDERS will be available
OIDC_ALLOW_DYNAMIC_OP = False

# which provider to use if multiple are available
# (code does not currently support user selection)
# See above for the default value if the env variable is missing
OIDC_ACTIVE_PROVIDER = env_oidc_active_provider


OIDC_PROVIDERS = {
    "identity sandbox": {
        "srv_discovery_url": "https://idp.int.identitysandbox.gov",
        "behaviour": {
            # the 'code' workflow requires direct connectivity from us to Login.gov
            "response_type": "code",
            "scope": ["email", "profile:name", "phone"],
            "user_info_request": ["email", "first_name", "last_name", "phone"],
            "acr_value": "http://idmanagement.gov/ns/assurance/ial/1",
            "step_up_acr_value": "http://idmanagement.gov/ns/assurance/ial/2",
        },
        "client_registration": {
            "client_id": "cisa_dotgov_registrar",
            "redirect_uris": [f"{env_base_url}/openid/callback/login/"],
            "post_logout_redirect_uris": [f"{env_base_url}/openid/callback/logout/"],
            "token_endpoint_auth_method": ["private_key_jwt"],
            "sp_private_key": secret_login_key,
        },
    },
    "login.gov production": {
        "srv_discovery_url": "https://secure.login.gov",
        "behaviour": {
            # the 'code' workflow requires direct connectivity from us to Login.gov
            "response_type": "code",
            "scope": ["email", "profile:name", "phone"],
            "user_info_request": ["email", "first_name", "last_name", "phone"],
            "acr_value": "http://idmanagement.gov/ns/assurance/ial/1",
            "step_up_acr_value": "http://idmanagement.gov/ns/assurance/ial/2",
        },
        "client_registration": {
            "client_id": ("urn:gov:cisa:openidconnect.profiles:sp:sso:cisa:dotgov_registrar"),
            "redirect_uris": [f"{env_base_url}/openid/callback/login/"],
            "post_logout_redirect_uris": [f"{env_base_url}/openid/callback/logout/"],
            "token_endpoint_auth_method": ["private_key_jwt"],
            "sp_private_key": secret_login_key,
        },
    },
}

# endregion
# region: Routing-----------------------------------------------------------###

# ~ Set by django.middleware.common.CommonMiddleware
# APPEND_SLASH = True
# PREPEND_WWW = False

# full Python import path to the root URLconf
ROOT_URLCONF = "registrar.config.urls"

# URL to use when referring to static files located in STATIC_ROOT
# Must be relative and end with "/"
STATIC_URL = "public/"

# Base URL of our separate static public website. Used by the
# {% public_site_url subdir/path %} template tag
GETGOV_PUBLIC_SITE_URL = env_getgov_public_site_url

# endregion
# region: Registry----------------------------------------------------------###

# SECURITY WARNING: keep all registry variables in production secret!
SECRET_REGISTRY_CL_ID = secret_registry_cl_id
SECRET_REGISTRY_PASSWORD = secret_registry_password
SECRET_REGISTRY_CERT = secret_registry_cert
SECRET_REGISTRY_KEY = secret_registry_key
SECRET_REGISTRY_KEY_PASSPHRASE = secret_registry_key_passphrase
SECRET_REGISTRY_HOSTNAME = secret_registry_hostname

# endregion
# region: Security and Privacy----------------------------------------------###

# SECURITY WARNING: keep the secret key used in production secret!
SECRET_KEY = secret_key

# Use this variable for doing SECRET_KEY rotation, see documentation
SECRET_KEY_FALLBACKS: "list[str]" = []

# ~ Set by django.middleware.security.SecurityMiddleware
# SECURE_CONTENT_TYPE_NOSNIFF = True
# SECURE_CROSS_ORIGIN_OPENER_POLICY = "same-origin"
# SECURE_REDIRECT_EXEMPT = []
# SECURE_REFERRER_POLICY = "same-origin"
# SECURE_SSL_HOST = None

# ~ Overridden from django.middleware.security.SecurityMiddleware
# adds the includeSubDomains directive to the HTTP Strict Transport Security header
SECURE_HSTS_INCLUDE_SUBDOMAINS = True
# adds the preload directive to the HTTP Strict Transport Security header
SECURE_HSTS_PRELOAD = True
# TODO: set this value to 31536000 (1 year) for production
SECURE_HSTS_SECONDS = 300
# redirect all non-HTTPS requests to HTTPS
SECURE_SSL_REDIRECT = True

# ~ Set by django.middleware.common.CommonMiddleware
# DISALLOWED_USER_AGENTS = []

# The host/domain names that Django can serve.
# This is a security measure to prevent HTTP Host header attacks,
# which are possible even under many seemingly-safe
# web server configurations.
ALLOWED_HOSTS = [
    "getgov-stable.app.cloud.gov",
    "getgov-staging.app.cloud.gov",
    "getgov-development.app.cloud.gov",
<<<<<<< HEAD
    "getgov-ag.app.cloud.gov",
=======
    "getgov-litterbox.app.cloud.gov",
    "getgov-hotgov.app.cloud.gov",
>>>>>>> 3308d76f
    "getgov-cb.app.cloud.gov",
    "getgov-bob.app.cloud.gov",
    "getgov-meoward.app.cloud.gov",
    "getgov-backup.app.cloud.gov",
    "getgov-ky.app.cloud.gov",
    "getgov-es.app.cloud.gov",
    "getgov-nl.app.cloud.gov",
    "getgov-rh.app.cloud.gov",
    "getgov-za.app.cloud.gov",
    "getgov-gd.app.cloud.gov",
    "getgov-rb.app.cloud.gov",
    "getgov-ko.app.cloud.gov",
    "getgov-ab.app.cloud.gov",
    "getgov-rjm.app.cloud.gov",
    "getgov-dk.app.cloud.gov",
    "manage.get.gov",
]

# Extend ALLOWED_HOSTS.
# IP addresses can also be hosts, which are used by internal
# load balancers for health checks, etc.
ALLOWED_CIDR_NETS = ["10.0.0.0/8"]

# ~ Below are some protections from cross-site request forgery.
# This is canonically done by including a nonce value
# in pages sent to the user, which the user is expected
# to send back. The specifics of implementation are
# intricate and varied.

# Store the token server-side, do not send it
# to the user via a cookie. This means each page
# which requires protection must place the token
# in the HTML explicitly, otherwise the user will
# get a 403 error when they submit.
CSRF_USE_SESSIONS = True

# Expiry of CSRF cookie, in seconds.
# None means "use session-based CSRF cookies".
CSRF_COOKIE_AGE = None

# Prevent JavaScript from reading the CSRF cookie.
# Has no effect with CSRF_USE_SESSIONS = True.
CSRF_COOKIE_HTTPONLY = True

# Only send the cookie via HTTPS connections.
# Has no effect with CSRF_USE_SESSIONS = True.
CSRF_COOKIE_SECURE = True

# Protect from non-targeted attacks by obscuring
# the CSRF cookie name from the default.
# Has no effect with CSRF_USE_SESSIONS = True.
CSRF_COOKIE_NAME = "CrSiReFo"

# Prevents CSRF cookie from being sent if the user
# is coming to our site from an external page.
# Has no effect with CSRF_USE_SESSIONS = True.
CSRF_COOKIE_SAMESITE = "Strict"

# Change header name to match cookie name.
# Has no effect with CSRF_USE_SESSIONS = True.
CSRF_HEADER_NAME = "HTTP_X_CRSIREFO"

# Max parameters that may be received via GET or POST
# TODO: 1000 is the default, may need to tune upward for
# large DNS zone files, if records are represented by
# individual form fields.
DATA_UPLOAD_MAX_NUMBER_FIELDS = 1000

# age of session cookies, in seconds (28800 = 8 hours)
SESSION_COOKIE_AGE = 28800

# instruct the browser to forbid client-side JavaScript
# from accessing the cookie
SESSION_COOKIE_HTTPONLY = True

# are we a spring boot application? who knows!
SESSION_COOKIE_NAME = "JSESSIONID"

# Allows session cookie to be sent if the user
# is coming to our site from an external page
# unless it is via "risky" paths, i.e. POST requests
SESSION_COOKIE_SAMESITE = "Lax"

# instruct browser to only send cookie via HTTPS
SESSION_COOKIE_SECURE = True

# session engine to cache session information
SESSION_ENGINE = "django.contrib.sessions.backends.cache"

# ~ Set by django.middleware.clickjacking.XFrameOptionsMiddleware
# prevent clickjacking by instructing the browser not to load
# our site within an iframe
# X_FRAME_OPTIONS = "Deny"

# endregion
# region: Testing-----------------------------------------------------------###

# Additional directories searched for fixture files.
# The fixtures directory of each application is searched by default.
# Must use unix style "/" path separators.
FIXTURE_DIRS: "list[str]" = []

# endregion


# # #                          ###
#      Development settings      #
# # #                          ###

if DEBUG:
    # used by debug() context processor
    INTERNAL_IPS = [
        "127.0.0.1",
        "::1",
    ]

    # allow dev laptop and docker-compose network to connect
    ALLOWED_HOSTS += ("localhost", "app")
    SECURE_SSL_REDIRECT = False
    SECURE_HSTS_PRELOAD = False

    # discover potentially inefficient database queries
    # TODO: use settings overrides to ensure this always is True during tests
    INSTALLED_APPS += ("nplusone.ext.django",)
    MIDDLEWARE += ("nplusone.ext.django.NPlusOneMiddleware",)
    # turned off for now, because django-auditlog has some issues
    NPLUSONE_RAISE = False
    NPLUSONE_WHITELIST = [
        {"model": "admin.LogEntry", "field": "user"},
    ]

    # insert the amazing django-debug-toolbar
    INSTALLED_APPS += ("debug_toolbar",)
    MIDDLEWARE.insert(0, "debug_toolbar.middleware.DebugToolbarMiddleware")

    DEBUG_TOOLBAR_CONFIG = {
        # due to Docker, bypass Debug Toolbar's check on INTERNAL_IPS
        "SHOW_TOOLBAR_CALLBACK": lambda _: True,
    }

# From https://django-auditlog.readthedocs.io/en/latest/upgrade.html
# Run:
# cf run-task getgov-<> --wait --command 'python manage.py auditlogmigratejson --traceback' --name auditlogmigratejson
# on our staging and stable, then remove these 2 variables or set to False
AUDITLOG_TWO_STEP_MIGRATION = False

AUDITLOG_USE_TEXT_CHANGES_IF_JSON_IS_NOT_PRESENT = False<|MERGE_RESOLUTION|>--- conflicted
+++ resolved
@@ -659,12 +659,9 @@
     "getgov-stable.app.cloud.gov",
     "getgov-staging.app.cloud.gov",
     "getgov-development.app.cloud.gov",
-<<<<<<< HEAD
     "getgov-ag.app.cloud.gov",
-=======
     "getgov-litterbox.app.cloud.gov",
     "getgov-hotgov.app.cloud.gov",
->>>>>>> 3308d76f
     "getgov-cb.app.cloud.gov",
     "getgov-bob.app.cloud.gov",
     "getgov-meoward.app.cloud.gov",
