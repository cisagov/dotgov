"""URL Configuration

For more information see:
    https://docs.djangoproject.com/en/4.0/topics/http/urls/
"""

from django.conf import settings
from django.contrib import admin
from django.urls import include, path
from django.views.generic import RedirectView

from registrar.views import health, index, profile, whoami
<<<<<<< HEAD
from api.views import available
=======
from registrar.forms import ApplicationWizard

APPLICATION_URL_NAME = "application_step"
application_wizard = ApplicationWizard.as_view(
    url_name=APPLICATION_URL_NAME, done_step_name="finished"
)
>>>>>>> e0fad3dd

urlpatterns = [
    path("", index.index, name="home"),
    path("whoami/", whoami.whoami, name="whoami"),
    path("admin/", admin.site.urls),
    path("health/", health.health),
    path("edit_profile/", profile.edit_profile, name="edit-profile"),
    path("openid/", include("djangooidc.urls")),
<<<<<<< HEAD
    path("available/<domain>", available, name="available"),
=======
    path("register/", application_wizard, name="application"),
    path("register/<step>/", application_wizard, name=APPLICATION_URL_NAME),
>>>>>>> e0fad3dd
]

if not settings.DEBUG:
    urlpatterns += [
        # redirect to login.gov
        path(
            "admin/login/", RedirectView.as_view(pattern_name="login", permanent=False)
        ),
        # redirect to login.gov
        path(
            "admin/logout/",
            RedirectView.as_view(pattern_name="logout", permanent=False),
        ),
    ]

# we normally would guard these with `if settings.DEBUG` but tests run with
# DEBUG = False even when these apps have been loaded because settings.DEBUG
# was actually True. Instead, let's add these URLs any time we are able to
# import the debug toolbar package.
try:
    import debug_toolbar  # type: ignore

    urlpatterns += [path("__debug__/", include(debug_toolbar.urls))]
except ImportError:
    pass<|MERGE_RESOLUTION|>--- conflicted
+++ resolved
@@ -10,16 +10,13 @@
 from django.views.generic import RedirectView
 
 from registrar.views import health, index, profile, whoami
-<<<<<<< HEAD
+from registrar.forms import ApplicationWizard
 from api.views import available
-=======
-from registrar.forms import ApplicationWizard
 
 APPLICATION_URL_NAME = "application_step"
 application_wizard = ApplicationWizard.as_view(
     url_name=APPLICATION_URL_NAME, done_step_name="finished"
 )
->>>>>>> e0fad3dd
 
 urlpatterns = [
     path("", index.index, name="home"),
@@ -28,12 +25,9 @@
     path("health/", health.health),
     path("edit_profile/", profile.edit_profile, name="edit-profile"),
     path("openid/", include("djangooidc.urls")),
-<<<<<<< HEAD
-    path("available/<domain>", available, name="available"),
-=======
     path("register/", application_wizard, name="application"),
     path("register/<step>/", application_wizard, name=APPLICATION_URL_NAME),
->>>>>>> e0fad3dd
+    path("available/<domain>", available, name="available"),
 ]
 
 if not settings.DEBUG:
