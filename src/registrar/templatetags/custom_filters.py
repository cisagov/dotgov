--- conflicted
+++ resolved
@@ -130,10 +130,6 @@
             "OR": 10,
             "WA": 10,
         }
-<<<<<<< HEAD
-        return regions.get(state.upper(), None)
-=======
         return regions.get(state.upper(), "N/A")
->>>>>>> 2467e09b
     else:
         return None