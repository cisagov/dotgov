--- conflicted
+++ resolved
@@ -43,7 +43,6 @@
         Use this to trigger a prompt for deleting all table entries.  Useful
         for testing purposes, but USE WITH CAUTION
         """
-<<<<<<< HEAD
         parser.add_argument(
             "migration_json_filename",
             help=(
@@ -51,14 +50,6 @@
                 "of all the data files used for migrations"
             ),
         )
-=======
-        parser.add_argument("domain_contacts_filename", help="Data file with domain contact information")
-        parser.add_argument(
-            "contacts_filename",
-            help="Data file with contact information",
-        )
-        parser.add_argument("domain_statuses_filename", help="Data file with domain status information")
->>>>>>> 88ab9a4f
 
         parser.add_argument("--sep", default="|", help="Delimiter character")
 
@@ -72,7 +63,6 @@
             action=argparse.BooleanOptionalAction,
         )
 
-<<<<<<< HEAD
         # This option should only be available when developing locally.
         # This should not be available to the end user.
         if settings.DEBUG:
@@ -132,9 +122,6 @@
     def print_debug_mode_statements(
         self, debug_on: bool, debug_max_entries_to_parse: int
     ):
-=======
-    def print_debug_mode_statements(self, debug_on: bool, debug_max_entries_to_parse: int):
->>>>>>> 88ab9a4f
         """Prints additional terminal statements to indicate if --debug
         or --limitParse are in use"""
         if debug_on:
@@ -369,13 +356,9 @@
         debug_on = args.debug
 
         # Get --LimitParse argument
-<<<<<<< HEAD
         debug_max_entries_to_parse = int(
             args.limitParse
         )  # set to 0 to parse all entries
-=======
-        debug_max_entries_to_parse = int(options.get("limitParse"))  # set to 0 to parse all entries
->>>>>>> 88ab9a4f
 
         # Variables for Additional TransitionDomain Information #
 
@@ -619,12 +602,9 @@
                     break
 
         TransitionDomain.objects.bulk_create(to_create)
-
         # Print a summary of findings (duplicate entries,
         # missing data..etc.)
-        self.print_summary_duplications(
-            duplicate_domain_user_combos, duplicate_domains, users_without_email
-        )
+        self.print_summary_duplications(duplicate_domain_user_combos, duplicate_domains, users_without_email)
         self.print_summary_status_findings(domains_without_status, outlier_statuses)
 
         logger.info(
@@ -648,7 +628,34 @@
             """
         )
 
-<<<<<<< HEAD
+        # Print a summary of findings (duplicate entries,
+        # missing data..etc.)
+        self.print_summary_duplications(
+            duplicate_domain_user_combos, duplicate_domains, users_without_email
+        )
+        self.print_summary_status_findings(domains_without_status, outlier_statuses)
+
+        logger.info(
+            f"""{TerminalColors.OKGREEN}
+            ============= FINISHED ===============
+            Created {total_new_entries} transition domain entries,
+            Updated {total_updated_domain_entries} transition domain entries
+
+            {TerminalColors.YELLOW}
+            ----- DUPLICATES FOUND -----
+            {len(duplicate_domain_user_combos)} DOMAIN - USER pairs
+            were NOT unique in the supplied data files.
+            {len(duplicate_domains)} DOMAINS were NOT unique in
+            the supplied data files.
+
+            ----- STATUSES -----
+            {len(domains_without_status)} DOMAINS had NO status (defaulted to READY).
+            {len(outlier_statuses)} Statuses were invalid (defaulted to READY).
+
+            {TerminalColors.ENDC}
+            """
+        )
+
         # Prompt the user if they want to load additional data on the domains
         title = "Do you wish to load additional data for TransitionDomains?"
         proceed = TerminalHelper.prompt_for_execution(
@@ -677,10 +684,4 @@
         )
         if proceed:
             arguments = TransitionDomainArguments(**options)
-            self.parse_extra(arguments)
-=======
-        # Print a summary of findings (duplicate entries,
-        # missing data..etc.)
-        self.print_summary_duplications(duplicate_domain_user_combos, duplicate_domains, users_without_email)
-        self.print_summary_status_findings(domains_without_status, outlier_statuses)
->>>>>>> 88ab9a4f
+            self.parse_extra(arguments)