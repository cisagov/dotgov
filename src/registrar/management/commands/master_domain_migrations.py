--- conflicted
+++ resolved
@@ -94,14 +94,7 @@
         parser.add_argument(
             "--migrationJSON",
             default="migrationFilepaths.json",
-<<<<<<< HEAD
-            help=(
-                "A JSON file that holds the location and filenames"
-                "of all the data files used for migrations"
-            ),
-=======
             help=("A JSON file that holds the location and filenames" "of all the data files used for migrations"),
->>>>>>> 7baf205d
         )
 
         # TODO: deprecate this once JSON module is done? (or keep as an override)
@@ -113,13 +106,10 @@
                 "load_transition_domain migration script"
             ),
         )
-<<<<<<< HEAD
 
         parser.add_argument(
             "--sep", default="|", help="Delimiter character for the migration files"
         )
-=======
->>>>>>> 7baf205d
 
         parser.add_argument("--debug", action=argparse.BooleanOptionalAction)
 
