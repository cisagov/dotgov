--- conflicted
+++ resolved
@@ -14,10 +14,6 @@
     TerminalColors,
     TerminalHelper,
 )
-from registrar.models.contact import Contact
-from registrar.models.domain_application import DomainApplication
-from registrar.models.domain_information import DomainInformation
-from registrar.models.user import User
 
 logger = logging.getLogger(__name__)
 
@@ -28,9 +24,6 @@
     entries for every domain we ADD (but not for domains
     we UPDATE)"""
 
-    # ======================================================
-    # ===================== ARGUMENTS  =====================
-    # ======================================================
     def add_arguments(self, parser):
         parser.add_argument("--debug", action=argparse.BooleanOptionalAction)
 
@@ -40,16 +33,7 @@
             help="Sets max number of entries to load, set to 0 to load all entries",
         )
 
-<<<<<<< HEAD
-    # ======================================================
-    # ===================== PRINTING  ======================
-    # ======================================================
-    def print_debug_mode_statements(
-        self, debug_on: bool, debug_max_entries_to_parse: int
-    ):
-=======
     def print_debug_mode_statements(self, debug_on: bool, debug_max_entries_to_parse: int):
->>>>>>> 88ab9a4f
         """Prints additional terminal statements to indicate if --debug
         or --limitParse are in use"""
         TerminalHelper.print_conditional(
@@ -71,16 +55,6 @@
             """,
         )
 
-<<<<<<< HEAD
-    def parse_limit_reached(
-        self, debug_max_entries_to_parse: bool, total_rows_parsed: int
-    ) -> bool:
-        if (
-            debug_max_entries_to_parse > 0
-            and total_rows_parsed >= debug_max_entries_to_parse
-        ):
-            logger.info(
-=======
     def update_domain_status(self, transition_domain: TransitionDomain, target_domain: Domain, debug_on: bool) -> bool:
         """Given a transition domain that matches an existing domain,
         updates the existing domain object with that status of
@@ -100,11 +74,11 @@
             # DEBUG:
             TerminalHelper.print_conditional(
                 debug_on,
->>>>>>> 88ab9a4f
                 f"""{TerminalColors.YELLOW}
-                ----PARSE LIMIT REACHED.  HALTING PARSER.----
-                {TerminalColors.ENDC}
-                """
+                >> Updated {target_domain.name} state from
+                '{existing_status}' to '{target_domain.state}'
+                (no domain invitation entry added)
+                {TerminalColors.ENDC}""",
             )
             return True
         return False
@@ -115,8 +89,6 @@
         updated_domain_entries,
         domain_invitations_to_create,
         skipped_domain_entries,
-        domain_information_to_create,
-        updated_domain_information,
         debug_on,
     ):
         """Prints to terminal a summary of findings from
@@ -125,9 +97,6 @@
         total_new_entries = len(domains_to_create)
         total_updated_domain_entries = len(updated_domain_entries)
         total_domain_invitation_entries = len(domain_invitations_to_create)
-
-        total_new_domain_information_entries = len(domain_information_to_create)
-        total_updated_domain_information_entries = len(updated_domain_information)
 
         logger.info(
             f"""{TerminalColors.OKGREEN}
@@ -135,13 +104,10 @@
             Created {total_new_entries} domain entries,
             Updated {total_updated_domain_entries} domain entries
 
-            Created {total_new_domain_information_entries} domain information entries,
-            Updated {total_updated_domain_information_entries} domain information entries,
-
             Created {total_domain_invitation_entries} domain invitation entries
             (NOTE: no invitations are SENT in this script)
             {TerminalColors.ENDC}
-            """  # noqa
+            """
         )
         if len(skipped_domain_entries) > 0:
             logger.info(
@@ -183,150 +149,7 @@
             """,
         )
 
-<<<<<<< HEAD
-    # ======================================================
-    # ===================    DOMAIN    =====================
-    # ======================================================
-    def update_or_create_domain(
-        self, transition_domain: TransitionDomain, debug_on: bool
-    ):
-        """Given a transition domain, either finds & updates an existing
-        corresponding domain, or creates a new corresponding domain in
-        the Domain table.
-
-        Returns the corresponding Domain object and a boolean
-        that is TRUE if that Domain was newly created.
-        """
-
-        # Create some local variables to make data tracing easier
-        transition_domain_name = transition_domain.domain_name
-        transition_domain_status = transition_domain.status
-        transition_domain_creation_date = transition_domain.epp_creation_date
-        transition_domain_expiration_date = transition_domain.epp_expiration_date
-
-        domain_exists = Domain.objects.filter(name=transition_domain_name).exists()
-        if domain_exists:
-            try:
-                # ----------------------- UPDATE DOMAIN -----------------------
-                # ---- GET THE DOMAIN
-                target_domain = Domain.objects.get(name=transition_domain_name)
-                # DEBUG:
-                TerminalHelper.print_conditional(
-                    debug_on,
-                    f"""{TerminalColors.YELLOW}
-                    > Found existing entry in Domain table for: {transition_domain_name}, {target_domain.state}
-                    {TerminalColors.ENDC}""",  # noqa
-                )
-
-                # ---- UPDATE THE DOMAIN
-                # update the status
-                self.update_domain_status(transition_domain, target_domain, debug_on)
-                # TODO: not all domains need to be updated
-                # (the information is the same).
-                # Need to bubble this up to the final report.
-
-                # update dates (creation and expiration)
-                if transition_domain_creation_date is not None:
-                    # TODO: added this because I ran into a situation where
-                    # the created_at date was null (violated a key constraint).
-                    # How do we want to handle this case?
-                    target_domain.created_at = transition_domain_creation_date
-
-                if transition_domain_expiration_date is not None:
-                    target_domain.expiration_date = transition_domain_expiration_date
-                target_domain.save()
-
-                return (target_domain, False)
-
-            except Domain.MultipleObjectsReturned:
-                # This exception was thrown once before during testing.
-                # While the circumstances that led to corrupt data in
-                # the domain table was a freak accident, and the possibility of it
-                # happening again is safe-guarded by a key constraint,
-                # better to keep an eye out for it since it would require
-                # immediate attention.
-                logger.warning(
-                    f"""
-                    {TerminalColors.FAIL}
-                    !!! ERROR: duplicate entries already exist in the
-                    Domain table for the following domain:
-                    {transition_domain_name}
-
-                    RECOMMENDATION:
-                    This means the Domain table is corrupt.  Please
-                    check the Domain table data as there should be a key
-                    constraint which prevents duplicate entries.
-
-                    ----------TERMINATING----------"""
-                )
-                sys.exit()
-            except TransitionNotAllowed as err:
-                logger.warning(
-                    f"""{TerminalColors.FAIL}
-                    Unable to change state for {transition_domain_name}
-
-                    RECOMMENDATION:
-                    This indicates there might have been changes to the
-                    Domain model which were not accounted for in this
-                    migration script.  Please check state change rules
-                    in the Domain model and ensure we are following the
-                    correct state transition pathways.
-
-                    INTERNAL ERROR MESSAGE:
-                    'TRANSITION NOT ALLOWED' exception
-                    {err}
-                    ----------SKIPPING----------"""
-                )
-                return (None, False)
-        else:
-            # ----------------------- CREATE DOMAIN -----------------------
-            # no matching entry, make one
-            target_domain = Domain(
-                name=str(transition_domain_name),
-                state=transition_domain_status,
-                expiration_date=transition_domain_expiration_date,
-            )
-            return (target_domain, True)
-
-    def update_domain_status(
-        self, transition_domain: TransitionDomain, target_domain: Domain, debug_on: bool
-    ) -> bool:
-        """Given a transition domain that matches an existing domain,
-        updates the existing domain object with that status of
-        the transition domain.
-        Returns TRUE if an update was made.  FALSE if the states
-        matched and no update was made"""
-
-        transition_domain_status = transition_domain.status
-        existing_status = target_domain.state
-        if transition_domain_status != existing_status:
-            if transition_domain_status == TransitionDomain.StatusChoices.ON_HOLD:
-                target_domain.place_client_hold(ignoreEPP=True)
-            else:
-                target_domain.revert_client_hold(ignoreEPP=True)
-            target_domain.save()
-
-            # DEBUG:
-            TerminalHelper.print_conditional(
-                debug_on,
-                f"""{TerminalColors.YELLOW}
-                >> Updated {target_domain.name} state from
-                '{existing_status}' to '{target_domain.state}'
-                (no domain invitation entry added)
-                {TerminalColors.ENDC}""",
-            )
-            return True
-        return False
-
-    # ======================================================
-    # ================ DOMAIN INVITATION  ==================
-    # ======================================================
-    def try_add_domain_invitation(
-        self, domain_email: str, associated_domain: Domain
-    ) -> DomainInvitation | None:
-=======
     def try_add_domain_invitation(self, domain_email: str, associated_domain: Domain) -> DomainInvitation | None:
->>>>>>> 88ab9a4f
         """If no domain invitation exists for the given domain and
         e-mail, create and return a new domain invitation object.
         If one already exists, or if the email is invalid, return NONE"""
@@ -362,323 +185,67 @@
                 return new_domain_invitation
         return None
 
-    # ======================================================
-    # ================ DOMAIN INFORMATION  =================
-    # ======================================================
-    def update_domain_information(
-        self, current: DomainInformation, target: DomainInformation, debug_on: bool
-    ) -> bool:
-        # DEBUG:
-        TerminalHelper.print_conditional(
-            debug_on,
-            (
-                f"{TerminalColors.OKCYAN}"
-                f"Updating: {current}"
-                f"{TerminalColors.ENDC}"
-            ),  # noqa
-        )
-
-<<<<<<< HEAD
-        updated = False
-=======
+    def handle(
+        self,
+        **options,
+    ):
+        """Parse entries in TransitionDomain table
+        and create (or update) corresponding entries in the
+        Domain and DomainInvitation tables."""
+
         # grab command line arguments and store locally...
         debug_on = options.get("debug")
         debug_max_entries_to_parse = int(options.get("limitParse"))  # set to 0 to parse all entries
->>>>>>> 88ab9a4f
-
-        fields_to_update = [
-            "organization_type",
-            "federal_type",
-            "federal_agency",
-            "organization_name",
-        ]
-        defaults = {field: getattr(target, field) for field in fields_to_update}
-        if current != target:
-            current = target
-            DomainInformation.objects.filter(domain=current.domain).update(**defaults)
-            updated = True
-
-        return updated
-
-    def try_add_domain_information(self):
-        pass
-
-    def create_new_domain_info(
-        self,
-        transition_domain: TransitionDomain,
-        domain: Domain,
-        agency_choices,
-        fed_choices,
-        org_choices,
-        debug_on,
-    ) -> DomainInformation:
-        org_type = ("", "")
-        fed_type = transition_domain.federal_type
-        fed_agency = transition_domain.federal_agency
-
-        # = AO Information = #
-        first_name = transition_domain.first_name
-        middle_name = transition_domain.middle_name
-        last_name = transition_domain.last_name
-        email = transition_domain.email
-        phone = transition_domain.phone
-
-        contact = None
-        contacts = Contact.objects.filter(email=email)
-        contact_count = contacts.count() 
-        # Create a new one
-        if contact_count == 0:
-            contact = Contact(
-                first_name=first_name,
-                middle_name=middle_name,
-                last_name=last_name,
-                email=email,
-                phone=phone
-            )
-            contact.save()
-        elif contact_count == 1:
-            # TODO
-            contact = contacts.get()
-        else:
-            logger.error("duplicates found")
-        
-        org_type_current = transition_domain.organization_type
-        match org_type_current:
-            case "Federal":
-                org_type = ("federal", "Federal")
-            case "Interstate":
-                org_type = ("interstate", "Interstate")
-            case "State":
-                org_type = ("state_or_territory", "State or territory")
-            case "Tribal":
-                org_type = ("tribal", "Tribal")
-            case "County":
-                org_type = ("county", "County")
-            case "City":
-                org_type = ("city", "City")
-            case "Independent Intrastate":
-                org_type = ("special_district", "Special district")
-
-        valid_org_type = org_type in org_choices
-        valid_fed_type = fed_type in fed_choices
-        valid_fed_agency = fed_agency in agency_choices
-
-        default_creator, _ = User.objects.get_or_create(username="System")
-
-        new_domain_info_data = {
-            "domain": domain,
-            "organization_name": transition_domain.organization_name,
-            "creator": default_creator,
-            "authorizing_official": contact
-        }
-
-        if valid_org_type:
-            new_domain_info_data["organization_type"] = org_type[0]
-        elif debug_on:
-            logger.debug(f"No org type found on {domain.name}")
-
-        if valid_fed_type and isinstance(fed_type, str):
-            new_domain_info_data["federal_type"] = fed_type.lower()
-        elif debug_on:
-            logger.debug(f"No federal type found on {domain.name}")
-
-        if valid_fed_agency:
-            new_domain_info_data["federal_agency"] = fed_agency
-        elif debug_on:
-            logger.debug(f"No federal agency found on {domain.name}")
-
-        new_domain_info = DomainInformation(**new_domain_info_data)
-
-        # DEBUG:
-        TerminalHelper.print_conditional(
-            True,
-            (
-                f"{TerminalColors.MAGENTA}"
-                f"Created Domain Information template for: {new_domain_info}"
-                f"{TerminalColors.ENDC}"
-            ),  # noqa
-        )
-        return new_domain_info
-
-    def update_or_create_domain_information(
-        self,
-        transition_domain: TransitionDomain,
-        agency_choices,
-        fed_choices,
-        org_choices,
-        debug_on: bool,
-    ):
-        transition_domain_name = transition_domain.domain_name
-
-        # Get associated domain
-        domain_data = Domain.objects.filter(name=transition_domain.domain_name)
-        if not domain_data.exists():
-            logger.warn(
-                f"{TerminalColors.FAIL}"
-                f"WARNING: No Domain exists for:"
-                f"{transition_domain_name}"
-                f"{TerminalColors.ENDC}\n"
-            )
-            return (None, None, False)
-        domain = domain_data.get()
-        template_domain_information = self.create_new_domain_info(
-            transition_domain,
-            domain,
-            agency_choices,
-            fed_choices,
-            org_choices,
-            debug_on,
-        )
-        target_domain_information = None
-        domain_information_exists = DomainInformation.objects.filter(
-            domain__name=transition_domain_name
-        ).exists()
-        if domain_information_exists:
-            try:
-                # get the existing domain information object
-                target_domain_information = DomainInformation.objects.get(
-                    domain__name=transition_domain_name
-                )
-                # DEBUG:
-                TerminalHelper.print_conditional(
-                    debug_on,
-                    (
-                        f"{TerminalColors.FAIL}"
-                        f"Found existing entry in Domain Information table for:"
-                        f"{transition_domain_name}"
-                        f"{TerminalColors.ENDC}"
-                    ),  # noqa
-                )
-
-                # for existing entry, update the status to
-                # the transition domain status
-                self.update_domain_information(
-                    target_domain_information, template_domain_information, debug_on
-                )
-                # TODO: not all domains need to be updated
-                # (the information is the same).
-                # Need to bubble this up to the final report.
-
-                return (target_domain_information, domain, False)
-            except DomainInformation.MultipleObjectsReturned:
-                # This should never happen (just like with the Domain Table).
-                # However, because such an error did occur in the past,
-                # we will watch for it in this script
-                logger.warning(
-                    f"""
-                    {TerminalColors.FAIL}
-                    !!! ERROR: duplicate entries already exist in the
-                    Domain Information table for the following domain:
-                    {transition_domain_name}
-
-                    RECOMMENDATION:
-                    This means the Domain Information table is corrupt.  Please
-                    check the Domain Information table data as there should be a key
-                    constraint which prevents duplicate entries.
-
-                    ----------TERMINATING----------"""
-                )
-                sys.exit()
-        else:
-            # no matching entry, make one
-            target_domain_information = template_domain_information
+
+        self.print_debug_mode_statements(debug_on, debug_max_entries_to_parse)
+
+        # domains to ADD
+        domains_to_create = []
+        domain_invitations_to_create = []
+        # domains we UPDATED
+        updated_domain_entries = []
+        # domains we SKIPPED
+        skipped_domain_entries = []
+        # if we are limiting our parse (for testing purposes, keep
+        # track of total rows parsed)
+        total_rows_parsed = 0
+
+        logger.info(
+            f"""{TerminalColors.OKGREEN}
+            ==========================
+            Beginning Data Transfer
+            ==========================
+            {TerminalColors.ENDC}"""
+        )
+
+        for transition_domain in TransitionDomain.objects.all():
+            transition_domain_name = transition_domain.domain_name
+            transition_domain_status = transition_domain.status
+            transition_domain_email = transition_domain.username
+
             # DEBUG:
             TerminalHelper.print_conditional(
                 debug_on,
-                (
-                    f"{TerminalColors.OKCYAN}"
-                    f"Adding domain information for: "
-                    f"{transition_domain_name}"
-                    f"{TerminalColors.ENDC}"
-                ),
-            )
-            return (target_domain_information, domain, True)
-
-    # C901 'Command.handle' is too complex
-    def process_domain_information(
-        self,
-        valid_agency_choices,
-        valid_fed_choices,
-        valid_org_choices,
-        debug_on,
-        skipped_domain_information_entries,
-        domain_information_to_create,
-        updated_domain_information,
-        debug_max_entries_to_parse,
-        total_rows_parsed,
-    ):
-        for transition_domain in TransitionDomain.objects.all():
-            (
-                target_domain_information,
-                associated_domain,
-                was_created,
-            ) = self.update_or_create_domain_information(
-                transition_domain,
-                valid_agency_choices,
-                valid_fed_choices,
-                valid_org_choices,
-                debug_on,
-            )
-
-<<<<<<< HEAD
-            debug_string = ""
-            if target_domain_information is None:
-                # ---------------- SKIPPED ----------------
-                skipped_domain_information_entries.append(target_domain_information)
-                debug_string = (
-                    f"skipped domain information: {target_domain_information}"
-                )
-            elif was_created:
-                # DEBUG:
-                TerminalHelper.print_conditional(
-                    debug_on,
-                    (
-                        f"{TerminalColors.OKCYAN}"
-                        f"Checking duplicates for: {target_domain_information}"
-                        f"{TerminalColors.ENDC}"
-                    ),  # noqa
-                )
-                # ---------------- DUPLICATE ----------------
-                # The unique key constraint does not allow multiple domain
-                # information objects to share the same domain
-                existing_domain_information_in_to_create = next(
-                    (
-                        x
-                        for x in domain_information_to_create
-                        if x.domain.name == target_domain_information.domain.name
-                    ),
-                    None,
-                )
-                # TODO: this is redundant.
-                # Currently debugging....
-                # running into unique key constraint error....
-                existing_domain_info = DomainInformation.objects.filter(
-                    domain__name=target_domain_information.domain.name
-                ).exists()
-                if (
-                    existing_domain_information_in_to_create is not None
-                    or existing_domain_info
-                ):
-                    debug_string = f"""{TerminalColors.YELLOW}
-                        Duplicate Detected: {existing_domain_information_in_to_create}.
-                        Cannot add duplicate Domain Information object
-                        {TerminalColors.ENDC}"""
-                else:
-                    # ---------------- CREATED ----------------
-                    domain_information_to_create.append(target_domain_information)
-                    debug_string = (
-                        f"created domain information: {target_domain_information}"
-                    )
-            elif not was_created:
-                # ---------------- UPDATED ----------------
-                updated_domain_information.append(target_domain_information)
-                debug_string = (
-                    f"updated domain information: {target_domain_information}"
-                )
-            else:
-                debug_string = "domain information already exists and "
-                f"matches incoming data (NO CHANGES MADE): {target_domain_information}"
-=======
+                f"""{TerminalColors.OKCYAN}
+                Processing Transition Domain: {transition_domain_name}, {transition_domain_status}, {transition_domain_email}
+                {TerminalColors.ENDC}""",  # noqa
+            )
+
+            new_domain_invitation = None
+            # Check for existing domain entry
+            domain_exists = Domain.objects.filter(name=transition_domain_name).exists()
+            if domain_exists:
+                try:
+                    # get the existing domain
+                    domain_to_update = Domain.objects.get(name=transition_domain_name)
+                    # DEBUG:
+                    TerminalHelper.print_conditional(
+                        debug_on,
+                        f"""{TerminalColors.YELLOW}
+                        > Found existing entry in Domain table for: {transition_domain_name}, {domain_to_update.state}
+                        {TerminalColors.ENDC}""",  # noqa
+                    )
+
                     # for existing entry, update the status to
                     # the transition domain status
                     update_made = self.update_domain_status(transition_domain, domain_to_update, debug_on)
@@ -689,69 +256,52 @@
                     # check if we need to add a domain invitation
                     # (eg. for a new user)
                     new_domain_invitation = self.try_add_domain_invitation(transition_domain_email, domain_to_update)
->>>>>>> 88ab9a4f
-
-            # DEBUG:
-            TerminalHelper.print_conditional(
-                debug_on,
-                (f"{TerminalColors.OKCYAN}{debug_string}{TerminalColors.ENDC}"),
-            )
-
-            # ------------------ Parse limit reached? ------------------
-            # Check parse limit and exit loop if parse limit has been reached
-            if self.parse_limit_reached(debug_max_entries_to_parse, total_rows_parsed):
-                break
-        return (
-            skipped_domain_information_entries,
-            domain_information_to_create,
-            updated_domain_information,
-        )
-
-    # C901 'Command.handle' is too complex
-    def process_domain_and_invitations(
-        self,
-        debug_on,
-        skipped_domain_entries,
-        domains_to_create,
-        updated_domain_entries,
-        domain_invitations_to_create,
-        debug_max_entries_to_parse,
-        total_rows_parsed,
-    ):
-        for transition_domain in TransitionDomain.objects.all():
-            # Create some local variables to make data tracing easier
-            transition_domain_name = transition_domain.domain_name
-            transition_domain_status = transition_domain.status
-            transition_domain_email = transition_domain.username
-            transition_domain_creation_date = transition_domain.epp_creation_date
-            transition_domain_expiration_date = transition_domain.epp_expiration_date
-
-            # DEBUG:
-            TerminalHelper.print_conditional(
-                debug_on,
-                f"{TerminalColors.OKCYAN}"
-                "Processing Transition Domain: "
-                f"{transition_domain_name},"
-                f" {transition_domain_status},"
-                f" {transition_domain_email}"
-                f", {transition_domain_creation_date}, "
-                f"{transition_domain_expiration_date}"
-                f"{TerminalColors.ENDC}",  # noqa
-            )
-
-            # ======================================================
-            # ====================== DOMAIN  =======================
-            target_domain, was_created = self.update_or_create_domain(
-                transition_domain, debug_on
-            )
-
-            debug_string = ""
-            if target_domain is None:
-                # ---------------- SKIPPED ----------------
-                skipped_domain_entries.append(transition_domain_name)
-                debug_string = f"skipped domain: {target_domain}"
-            elif was_created:
-                # ---------------- DUPLICATE ----------------
+
+                except Domain.MultipleObjectsReturned:
+                    # This exception was thrown once before during testing.
+                    # While the circumstances that led to corrupt data in
+                    # the domain table was a freak accident, and the possibility of it
+                    # happening again is safe-guarded by a key constraint,
+                    # better to keep an eye out for it since it would require
+                    # immediate attention.
+                    logger.warning(
+                        f"""
+                        {TerminalColors.FAIL}
+                        !!! ERROR: duplicate entries already exist in the
+                        Domain table for the following domain:
+                        {transition_domain_name}
+
+                        RECOMMENDATION:
+                        This means the Domain table is corrupt.  Please
+                        check the Domain table data as there should be a key
+                        constraint which prevents duplicate entries.
+
+                        ----------TERMINATING----------"""
+                    )
+                    sys.exit()
+                except TransitionNotAllowed as err:
+                    skipped_domain_entries.append(transition_domain_name)
+                    logger.warning(
+                        f"""{TerminalColors.FAIL}
+                        Unable to change state for {transition_domain_name}
+
+                        RECOMMENDATION:
+                        This indicates there might have been changes to the
+                        Domain model which were not accounted for in this
+                        migration script.  Please check state change rules
+                        in the Domain model and ensure we are following the
+                        correct state transition pathways.
+
+                        INTERNAL ERROR MESSAGE:
+                        'TRANSITION NOT ALLOWED' exception
+                        {err}
+                        ----------SKIPPING----------"""
+                    )
+            else:
+                # no entry was found in the domain table
+                # for the given domain.  Create a new entry.
+
+                # first see if we are already adding an entry for this domain.
                 # The unique key constraint does not allow duplicate domain entries
                 # even if there are different users.
                 existing_domain_in_to_create = next(
@@ -759,27 +309,20 @@
                     None,
                 )
                 if existing_domain_in_to_create is not None:
-                    debug_string = f"""{TerminalColors.YELLOW}
+                    TerminalHelper.print_conditional(
+                        debug_on,
+                        f"""{TerminalColors.YELLOW}
                         Duplicate Detected: {transition_domain_name}.
                         Cannot add duplicate entry for another username.
                         Violates Unique Key constraint.
-                        {TerminalColors.ENDC}"""
+
+                        Checking for unique user e-mail for Domain Invitations...
+                        {TerminalColors.ENDC}""",
+                    )
+                    new_domain_invitation = self.try_add_domain_invitation(
+                        transition_domain_email, existing_domain_in_to_create
+                    )
                 else:
-<<<<<<< HEAD
-                    # ---------------- CREATED ----------------
-                    domains_to_create.append(target_domain)
-                    debug_string = f"created domain: {target_domain}"
-            elif not was_created:
-                # ---------------- UPDATED ----------------
-                updated_domain_entries.append(transition_domain.domain_name)
-                debug_string = f"updated domain: {target_domain}"
-
-            # DEBUG:
-            TerminalHelper.print_conditional(
-                debug_on,
-                (f"{TerminalColors.OKCYAN} {debug_string} {TerminalColors.ENDC}"),
-            )
-=======
                     # no matching entry, make one
                     new_domain = Domain(name=transition_domain_name, state=transition_domain_status)
                     domains_to_create.append(new_domain)
@@ -789,13 +332,7 @@
                         f"{TerminalColors.OKCYAN} Adding domain: {new_domain} {TerminalColors.ENDC}",  # noqa
                     )
                     new_domain_invitation = self.try_add_domain_invitation(transition_domain_email, new_domain)
->>>>>>> 88ab9a4f
-
-            # ======================================================
-            # ================ DOMAIN INVITATIONS ==================
-            new_domain_invitation = self.try_add_domain_invitation(
-                transition_domain_email, target_domain
-            )
+
             if new_domain_invitation is None:
                 logger.info(
                     f"{TerminalColors.YELLOW} ! No new e-mail detected !"  # noqa
@@ -809,11 +346,7 @@
                 )
                 domain_invitations_to_create.append(new_domain_invitation)
 
-            # ------------------ Parse limit reached? ------------------
             # Check parse limit and exit loop if parse limit has been reached
-<<<<<<< HEAD
-            if self.parse_limit_reached(debug_max_entries_to_parse, total_rows_parsed):
-=======
             if debug_max_entries_to_parse > 0 and total_rows_parsed >= debug_max_entries_to_parse:
                 logger.info(
                     f"""{TerminalColors.YELLOW}
@@ -821,152 +354,15 @@
                     {TerminalColors.ENDC}
                     """
                 )
->>>>>>> 88ab9a4f
                 break
-        return (
-            skipped_domain_entries,
-            domains_to_create,
-            updated_domain_entries,
-            domain_invitations_to_create,
-        )
-
-    # ======================================================
-    # ===================== HANDLE  ========================
-    # ======================================================
-    def handle(
-        self,
-        **options,
-    ):
-        """Parse entries in TransitionDomain table
-        and create (or update) corresponding entries in the
-        Domain and DomainInvitation tables."""
-
-        # grab command line arguments and store locally...
-        debug_on = options.get("debug")
-        debug_max_entries_to_parse = int(
-            options.get("limitParse")
-        )  # set to 0 to parse all entries
-
-        self.print_debug_mode_statements(debug_on, debug_max_entries_to_parse)
-
-        # domains to ADD
-        domains_to_create = []
-        domain_information_to_create = []
-
-        # domains we UPDATED
-        updated_domain_entries = []
-        updated_domain_information = []
-
-        # domains we SKIPPED
-        skipped_domain_entries = []
-        skipped_domain_information_entries = []
-
-        # domain invitations to ADD
-        domain_invitations_to_create = []
-
-        # if we are limiting our parse (for testing purposes, keep
-        # track of total rows parsed)
-        total_rows_parsed = 0
-
-        logger.info(
-            f"""{TerminalColors.OKCYAN}
-            ==========================
-            Beginning Data Transfer
-            ==========================
-            {TerminalColors.ENDC}"""
-        )
-
-        logger.info(
-            f"""{TerminalColors.OKCYAN}
-            ========= Adding Domains and Domain Invitations =========
-            {TerminalColors.ENDC}"""
-        )
-        (
-            skipped_domain_entries,
-            domains_to_create,
-            updated_domain_entries,
-            domain_invitations_to_create,
-        ) = self.process_domain_and_invitations(
-            debug_on,
-            skipped_domain_entries,
-            domains_to_create,
-            updated_domain_entries,
-            domain_invitations_to_create,
-            debug_max_entries_to_parse,
-            total_rows_parsed,
-        )
-
-        # First, save all Domain objects to the database
+
         Domain.objects.bulk_create(domains_to_create)
-        # DomainInvitation.objects.bulk_create(domain_invitations_to_create)
-
-        # TODO: this is to resolve an error where bulk_create
-        # doesn't save to database in a way that invitation objects can
-        # utilize.
-        # Then, create DomainInvitation objects
-        for invitation in domain_invitations_to_create:
-            if debug_on:
-                logger.info(f"Pairing invite to its domain...{invitation}")
-            existing_domain = Domain.objects.filter(name=invitation.domain.name)
-            # Make sure the related Domain object is saved
-            if existing_domain.exists():
-                invitation.domain = existing_domain.get()
-            else:
-                # Raise an err for now
-                raise Exception(
-                    f"Domain {existing_domain} wants to be added"
-                    "but doesn't exist in the DB"
-                )
-            invitation.save()
-
-        valid_org_choices = [
-            (name, value)
-            for name, value in DomainApplication.OrganizationChoices.choices
-        ]
-        valid_fed_choices = [
-            value for name, value in DomainApplication.BranchChoices.choices
-        ]
-        valid_agency_choices = DomainApplication.AGENCIES
-        # ======================================================
-        # ================= DOMAIN INFORMATION =================
-        logger.info(
-            f"""{TerminalColors.OKCYAN}
-            ========= Adding Domains Information Objects =========
-            {TerminalColors.ENDC}"""
-        )
-
-        (
-            skipped_domain_information_entries,
-            domain_information_to_create,
-            updated_domain_information,
-        ) = self.process_domain_information(
-            valid_agency_choices,
-            valid_fed_choices,
-            valid_org_choices,
-            debug_on,
-            skipped_domain_information_entries,
-            domain_information_to_create,
-            updated_domain_information,
-            debug_max_entries_to_parse,
-            total_rows_parsed,
-        )
-
-        TerminalHelper.print_conditional(
-            debug_on,
-            (
-                f"{TerminalColors.YELLOW}"
-                f"Trying to add: {domain_information_to_create}"
-                f"{TerminalColors.ENDC}"
-            ),
-        )
-        DomainInformation.objects.bulk_create(domain_information_to_create)
+        DomainInvitation.objects.bulk_create(domain_invitations_to_create)
 
         self.print_summary_of_findings(
             domains_to_create,
             updated_domain_entries,
             domain_invitations_to_create,
             skipped_domain_entries,
-            domain_information_to_create,
-            updated_domain_information,
             debug_on,
         )