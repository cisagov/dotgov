--- conflicted
+++ resolved
@@ -238,14 +238,9 @@
 
         for domain_request in domain_requests:
             domain_request.portfolio = portfolio
-<<<<<<< HEAD
             normalized_organization_name = normalize_string(domain_request.organization_name)
             if normalized_organization_name in normalized_suborgs:
                 domain_request.sub_organization = suborgs.get(normalized_organization_name)
-=======
-            if domain_request.organization_name in suborgs:
-                domain_request.sub_organization = suborgs.get(domain_request.organization_name)
->>>>>>> d2804a64
             else:
                 clean_organization_name = None
                 if isinstance(domain_request.organization_name, str):
