from enum import IntEnum


class BlankValueError(ValueError):
    pass


class ExtraDotsError(ValueError):
    pass


class DomainUnavailableError(ValueError):
    pass


class RegistrySystemError(ValueError):
    pass


class ActionNotAllowed(Exception):
    """User accessed an action that is not
    allowed by the current state"""

    pass


class GenericErrorCodes(IntEnum):
    """Used across the registrar for
    error mapping.
    Overview of generic error codes:
        - 1 GENERIC_ERROR a generic value error
        - 2 CANNOT_CONTACT_REGISTRY a connection error w registry
    """

    GENERIC_ERROR = 1
    CANNOT_CONTACT_REGISTRY = 2


class GenericError(Exception):
    """
    GenericError class used to raise exceptions across
    the registrar
    """

    _error_mapping = {
        GenericErrorCodes.CANNOT_CONTACT_REGISTRY: (
            "We’re experiencing a system error. Please wait a few minutes "
            "and try again. If you continue to get this error, "
            "contact help@get.gov."
        ),
        GenericErrorCodes.GENERIC_ERROR: ("Value entered was wrong."),
    }

    def __init__(self, *args, code=None, **kwargs):
        super().__init__(*args, **kwargs)
        self.code = code
        if self.code in self._error_mapping:
            self.message = self._error_mapping.get(self.code)

    def __str__(self):
        return f"{self.message}"

    @classmethod
    def get_error_message(self, code=None):
        return self._error_mapping.get(code)


class NameserverErrorCodes(IntEnum):
    """Used in the NameserverError class for
    error mapping.
    Overview of nameserver error codes:
        - 1 MISSING_IP  ip address is missing for a nameserver
        - 2 GLUE_RECORD_NOT_ALLOWED a host has a nameserver
                                    value but is not a subdomain
        - 3 INVALID_IP  invalid ip address format or invalid version
        - 4 TOO_MANY_HOSTS  more than the max allowed host values
        - 5 MISSING_HOST host is missing for a nameserver
        - 6 INVALID_HOST host is invalid for a nameserver
        - 7 DUPLICATE_HOST host is a duplicate
        - 8 BAD_DATA bad data input for nameserver
    """

    MISSING_IP = 1
    GLUE_RECORD_NOT_ALLOWED = 2
    INVALID_IP = 3
    TOO_MANY_HOSTS = 4
    MISSING_HOST = 5
    INVALID_HOST = 6
    DUPLICATE_HOST = 7
    BAD_DATA = 8


class NameserverError(Exception):
    """
    NameserverError class used to raise exceptions on
    the nameserver getter
    """

    _error_mapping = {
        NameserverErrorCodes.MISSING_IP: ("Using your domain for a name server requires an IP address."),
        NameserverErrorCodes.GLUE_RECORD_NOT_ALLOWED: ("Name server address does not match domain name"),
        NameserverErrorCodes.INVALID_IP: ("{}: Enter an IP address in the required format."),
        NameserverErrorCodes.TOO_MANY_HOSTS: ("You can't have more than 13 nameservers."),
        NameserverErrorCodes.MISSING_HOST: ("You must provide a name server to enter an IP address."),
        NameserverErrorCodes.INVALID_HOST: ("Enter a name server in the required format, like ns1.example.com"),
        NameserverErrorCodes.DUPLICATE_HOST: (
<<<<<<< HEAD
            "You've already entered this name server address. " "Name server addresses must be unique."
=======
            "You already entered this name server address. "
            "Name server addresses must be unique."
>>>>>>> 3458b445
        ),
        NameserverErrorCodes.BAD_DATA: (
            "There’s something wrong with the name server information you provided. "
            "If you need help email us at help@get.gov."
        ),
    }

    def __init__(self, *args, code=None, nameserver=None, ip=None, **kwargs):
        super().__init__(*args, **kwargs)
        self.code = code
        if self.code in self._error_mapping:
            self.message = self._error_mapping.get(self.code)
            if nameserver is not None and ip is not None:
                self.message = self.message.format(str(nameserver))
            elif nameserver is not None:
                self.message = self.message.format(str(nameserver))
            elif ip is not None:
                self.message = self.message.format(str(ip))

    def __str__(self):
        return f"{self.message}"


class DsDataErrorCodes(IntEnum):
    """Used in the DsDataError class for
    error mapping.
    Overview of ds data error codes:
        - 1 BAD_DATA  bad data input in ds data
        - 2 INVALID_DIGEST_SHA1 invalid digest for digest type SHA-1
        - 3 INVALID_DIGEST_SHA256 invalid digest for digest type SHA-256
        - 4 INVALID_DIGEST_CHARS invalid chars in digest
        - 5 INVALID_KEYTAG_SIZE invalid key tag size > 65535
    """

    BAD_DATA = 1
    INVALID_DIGEST_SHA1 = 2
    INVALID_DIGEST_SHA256 = 3
    INVALID_DIGEST_CHARS = 4
    INVALID_KEYTAG_SIZE = 5


class DsDataError(Exception):
    """
    DsDataError class used to raise exceptions on
    the ds data getter
    """

    _error_mapping = {
        DsDataErrorCodes.BAD_DATA: (
            "There’s something wrong with the DS data you provided. If you need help email us at help@get.gov."
        ),
        DsDataErrorCodes.INVALID_DIGEST_SHA1: ("SHA-1 digest must be exactly 40 characters."),
        DsDataErrorCodes.INVALID_DIGEST_SHA256: ("SHA-256 digest must be exactly 64 characters."),
        DsDataErrorCodes.INVALID_DIGEST_CHARS: ("Digest must contain only alphanumeric characters (0-9, a-f)."),
        DsDataErrorCodes.INVALID_KEYTAG_SIZE: ("Key tag must be less than 65535."),
    }

    def __init__(self, *args, code=None, **kwargs):
        super().__init__(*args, **kwargs)
        self.code = code
        if self.code in self._error_mapping:
            self.message = self._error_mapping.get(self.code)

    def __str__(self):
        return f"{self.message}"


class SecurityEmailErrorCodes(IntEnum):
    """Used in the SecurityEmailError class for
    error mapping.
    Overview of security email error codes:
        - 1 BAD_DATA  bad data input in security email
    """

    BAD_DATA = 1


class SecurityEmailError(Exception):
    """
    SecurityEmailError class used to raise exceptions on
    the security email form
    """

    _error_mapping = {
        SecurityEmailErrorCodes.BAD_DATA: ("Enter an email address in the required format, " "like name@example.com."),
    }

    def __init__(self, *args, code=None, **kwargs):
        super().__init__(*args, **kwargs)
        self.code = code
        if self.code in self._error_mapping:
            self.message = self._error_mapping.get(self.code)

    def __str__(self):
        return f"{self.message}"<|MERGE_RESOLUTION|>--- conflicted
+++ resolved
@@ -104,12 +104,7 @@
         NameserverErrorCodes.MISSING_HOST: ("You must provide a name server to enter an IP address."),
         NameserverErrorCodes.INVALID_HOST: ("Enter a name server in the required format, like ns1.example.com"),
         NameserverErrorCodes.DUPLICATE_HOST: (
-<<<<<<< HEAD
-            "You've already entered this name server address. " "Name server addresses must be unique."
-=======
-            "You already entered this name server address. "
-            "Name server addresses must be unique."
->>>>>>> 3458b445
+            "You've already entered this name server address. Name server addresses must be unique."
         ),
         NameserverErrorCodes.BAD_DATA: (
             "There’s something wrong with the name server information you provided. "
