--- conflicted
+++ resolved
@@ -83,10 +83,7 @@
         Step.PURPOSE: _("Purpose of your domain"),
         Step.YOUR_CONTACT: _("Your contact information"),
         Step.OTHER_CONTACTS: _("Other employees from your organization"),
-<<<<<<< HEAD
-=======
         Step.NO_OTHER_CONTACTS: _("No other employees from your organization?"),
->>>>>>> 16241429
         Step.SECURITY_EMAIL: _("Security email for public use"),
         Step.ANYTHING_ELSE: _("Anything else we should know?"),
         Step.REQUIREMENTS: _("Requirements for operating .gov domains"),
