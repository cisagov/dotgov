--- conflicted
+++ resolved
@@ -100,10 +100,6 @@
         if DomainInformation.objects.filter(id=pk).exists():
             requested_domain = DomainInformation.objects.get(id=pk)
 
-<<<<<<< HEAD
-        domain_application = requested_domain.domain_application
-        if domain_application.status not in valid_domain_statuses:
-=======
         # if no domain information or application exist, the user
         # should be able to manage the domain; however, if domain information
         # and domain application exist, and application is not in valid status,
@@ -113,7 +109,6 @@
             and requested_domain.domain_application
             and requested_domain.domain_application.status not in valid_domain_statuses
         ):
->>>>>>> b05d9981
             return False
 
         # Valid session keys exist,
