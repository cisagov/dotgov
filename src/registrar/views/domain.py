"""Views for a single Domain.

Authorization is handled by the `DomainPermissionView`. To ensure that only
authorized users can see information on a domain, every view here should
inherit from `DomainPermissionView` (or DomainInvitationPermissionDeleteView).
"""

import logging

from django.contrib import messages
from django.contrib.messages.views import SuccessMessageMixin
from django.db import IntegrityError
from django.http import HttpResponseRedirect
from django.shortcuts import redirect
from django.urls import reverse
from django.views.generic.edit import FormMixin
from django.conf import settings

from registrar.models import (
    Domain,
    DomainRequest,
    DomainInformation,
    DomainInvitation,
    User,
    UserDomainRole,
)
from registrar.models.public_contact import PublicContact
from registrar.utility.enums import DefaultEmail
from registrar.utility.errors import (
    GenericError,
    GenericErrorCodes,
    NameserverError,
    NameserverErrorCodes as nsErrorCodes,
    DsDataError,
    DsDataErrorCodes,
    SecurityEmailError,
    SecurityEmailErrorCodes,
)
from registrar.models.utility.contact_error import ContactError
from registrar.views.utility.permission_views import UserDomainRolePermissionDeleteView

from ..forms import (
<<<<<<< HEAD
    UserForm,
    AuthorizingOfficialContactForm,
=======
    ContactForm,
    SeniorOfficialContactForm,
>>>>>>> 748cac0a
    DomainOrgNameAddressForm,
    DomainAddUserForm,
    DomainSecurityEmailForm,
    NameserverFormset,
    DomainDnssecForm,
    DomainDsdataFormset,
    DomainDsdataForm,
)

from epplibwrapper import (
    common,
    extensions,
    RegistryError,
)

from ..utility.email import send_templated_email, EmailSendingError
from .utility import DomainPermissionView, DomainInvitationPermissionDeleteView
from waffle.decorators import flag_is_active, waffle_flag

logger = logging.getLogger(__name__)


class DomainBaseView(DomainPermissionView):
    """
    Base View for the Domain. Handles getting and setting the domain
    in session cache on GETs. Also provides methods for getting
    and setting the domain in cache
    """

    def get(self, request, *args, **kwargs):
        self._get_domain(request)
        context = self.get_context_data(object=self.object)
        return self.render_to_response(context)

    def _get_domain(self, request):
        """
        get domain from session cache or from db and set
        to self.object
        set session to self for downstream functions to
        update session cache
        """
        self.session = request.session
        # domain:private_key is the session key to use for
        # caching the domain in the session
        domain_pk = "domain:" + str(self.kwargs.get("pk"))
        cached_domain = self.session.get(domain_pk)

        if cached_domain:
            self.object = cached_domain
        else:
            self.object = self.get_object()
        self._update_session_with_domain()

    def _update_session_with_domain(self):
        """
        update domain in the session cache
        """
        domain_pk = "domain:" + str(self.kwargs.get("pk"))
        self.session[domain_pk] = self.object

    def get_context_data(self, **kwargs):
        """Extend get_context_data to add has_profile_feature_flag to context"""
        context = super().get_context_data(**kwargs)
        # This is a django waffle flag which toggles features based off of the "flag" table
        context["has_profile_feature_flag"] = flag_is_active(self.request, "profile_feature")
        return context


class DomainFormBaseView(DomainBaseView, FormMixin):
    """
    Form Base View for the Domain. Handles getting and setting
    domain in cache when dealing with domain forms. Provides
    implementations of post, form_valid and form_invalid.
    """

    def post(self, request, *args, **kwargs):
        """Form submission posts to this view.

        This post method harmonizes using DomainBaseView and FormMixin
        """
        self._get_domain(request)
        form = self.get_form()
        if form.is_valid():
            return self.form_valid(form)
        else:
            return self.form_invalid(form)

    def form_valid(self, form):
        # updates session cache with domain
        self._update_session_with_domain()

        # superclass has the redirect
        return super().form_valid(form)

    def form_invalid(self, form):
        # updates session cache with domain
        self._update_session_with_domain()

        # superclass has the redirect
        return super().form_invalid(form)

    def get_domain_info_from_domain(self) -> DomainInformation | None:
        """
        Grabs the underlying domain_info object based off of self.object.name.
        Returns None if nothing is found.
        """
        _domain_info = DomainInformation.objects.filter(domain__name=self.object.name)
        current_domain_info = None
        if _domain_info.exists() and _domain_info.count() == 1:
            current_domain_info = _domain_info.get()
        else:
            logger.error("Could get domain_info. No domain info exists, or duplicates exist.")

        return current_domain_info


class DomainView(DomainBaseView):
    """Domain detail overview page."""

    template_name = "domain_detail.html"

    def get_context_data(self, **kwargs):
        context = super().get_context_data(**kwargs)

        default_emails = [DefaultEmail.PUBLIC_CONTACT_DEFAULT.value, DefaultEmail.LEGACY_DEFAULT.value]

        context["hidden_security_emails"] = default_emails

        security_email = self.object.get_security_email()
        if security_email is None or security_email in default_emails:
            context["security_email"] = None
            return context
        context["security_email"] = security_email
        return context

    def in_editable_state(self, pk):
        """Override in_editable_state from DomainPermission
        Allow detail page to be viewable"""

        requested_domain = None
        if Domain.objects.filter(id=pk).exists():
            requested_domain = Domain.objects.get(id=pk)

        # return true if the domain exists, this will allow the detail page to load
        if requested_domain:
            return True
        return False

    def _get_domain(self, request):
        """
        override get_domain for this view so that domain overview
        always resets the cache for the domain object
        """
        self.session = request.session
        self.object = self.get_object()
        self._update_session_with_domain()


class DomainOrgNameAddressView(DomainFormBaseView):
    """Organization name and mailing address view"""

    model = Domain
    template_name = "domain_org_name_address.html"
    context_object_name = "domain"
    form_class = DomainOrgNameAddressForm

    def get_form_kwargs(self, *args, **kwargs):
        """Add domain_info.organization_name instance to make a bound form."""
        form_kwargs = super().get_form_kwargs(*args, **kwargs)
        form_kwargs["instance"] = self.object.domain_info
        return form_kwargs

    def get_success_url(self):
        """Redirect to the overview page for the domain."""
        return reverse("domain-org-name-address", kwargs={"pk": self.object.pk})

    def form_valid(self, form):
        """The form is valid, save the organization name and mailing address."""
        form.save()

        messages.success(self.request, "The organization information for this domain has been updated.")

        # superclass has the redirect
        return super().form_valid(form)


class DomainSeniorOfficialView(DomainFormBaseView):
    """Domain senior official editing view."""

    model = Domain
    template_name = "domain_senior_official.html"
    context_object_name = "domain"
    form_class = SeniorOfficialContactForm

    def get_form_kwargs(self, *args, **kwargs):
        """Add domain_info.senior_official instance to make a bound form."""
        form_kwargs = super().get_form_kwargs(*args, **kwargs)
        form_kwargs["instance"] = self.object.domain_info.senior_official

        domain_info = self.get_domain_info_from_domain()
        invalid_fields = [DomainRequest.OrganizationChoices.FEDERAL, DomainRequest.OrganizationChoices.TRIBAL]
        is_federal_or_tribal = domain_info and (domain_info.generic_org_type in invalid_fields)

        form_kwargs["disable_fields"] = is_federal_or_tribal
        return form_kwargs

    def get_context_data(self, **kwargs):
        """Adds custom context."""
        context = super().get_context_data(**kwargs)
        context["generic_org_type"] = self.object.domain_info.generic_org_type
        return context

    def get_success_url(self):
        """Redirect to the overview page for the domain."""
        return reverse("domain-senior-official", kwargs={"pk": self.object.pk})

    def form_valid(self, form):
        """The form is valid, save the senior official."""

        # Set the domain information in the form so that it can be accessible
        # to associate a new Contact, if a new Contact is needed
        # in the save() method
        form.set_domain_info(self.object.domain_info)
        form.save()

        messages.success(self.request, "The senior official for this domain has been updated.")

        # superclass has the redirect
        return super().form_valid(form)


class DomainDNSView(DomainBaseView):
    """DNS Information View."""

    template_name = "domain_dns.html"


class DomainNameserversView(DomainFormBaseView):
    """Domain nameserver editing view."""

    template_name = "domain_nameservers.html"
    form_class = NameserverFormset
    model = Domain

    def get_initial(self):
        """The initial value for the form (which is a formset here)."""
        nameservers = self.object.nameservers
        initial_data = []

        if nameservers is not None:
            # Add existing nameservers as initial data
            initial_data.extend({"server": name, "ip": ",".join(ip)} for name, ip in nameservers)

        # Ensure at least 3 fields, filled or empty
        while len(initial_data) < 2:
            initial_data.append({})

        return initial_data

    def get_success_url(self):
        """Redirect to the nameservers page for the domain."""
        return reverse("domain-dns-nameservers", kwargs={"pk": self.object.pk})

    def get_context_data(self, **kwargs):
        """Adjust context from FormMixin for formsets."""
        context = super().get_context_data(**kwargs)
        # use "formset" instead of "form" for the key
        context["formset"] = context.pop("form")
        return context

    def get_form(self, **kwargs):
        """Override the labels and required fields every time we get a formset."""
        formset = super().get_form(**kwargs)

        for i, form in enumerate(formset):
            form.fields["server"].label += f" {i+1}"
            if i < 2:
                form.fields["server"].required = True
            else:
                form.fields["server"].required = False
                form.fields["server"].label += " (optional)"
            form.fields["domain"].initial = self.object.name
        return formset

    def post(self, request, *args, **kwargs):
        """Form submission posts to this view.

        This post method harmonizes using DomainBaseView and FormMixin
        """
        self._get_domain(request)
        formset = self.get_form()

        if "btn-cancel-click" in request.POST:
            url = self.get_success_url()
            return HttpResponseRedirect(url)

        if formset.is_valid():
            return self.form_valid(formset)
        else:
            return self.form_invalid(formset)

    def form_valid(self, formset):
        """The formset is valid, perform something with it."""

        self.request.session["nameservers_form_domain"] = self.object

        # Set the nameservers from the formset
        nameservers = []
        for form in formset:
            try:
                ip_string = form.cleaned_data["ip"]
                # ip_string will be None or a string of IP addresses
                # comma-separated
                ip_list = []
                if ip_string:
                    # Split the string into a list using a comma as the delimiter
                    ip_list = ip_string.split(",")

                as_tuple = (
                    form.cleaned_data["server"],
                    ip_list,
                )
                nameservers.append(as_tuple)
            except KeyError:
                # no server information in this field, skip it
                pass

        try:
            self.object.nameservers = nameservers
        except NameserverError as Err:
            # NamserverErrors *should* be caught in form; if reached here,
            # there was an uncaught error in submission (through EPP)
            messages.error(self.request, NameserverError(code=nsErrorCodes.BAD_DATA))
            logger.error(f"Nameservers error: {Err}")
        # TODO: registry is not throwing an error when no connection
        except RegistryError as Err:
            if Err.is_connection_error():
                messages.error(
                    self.request,
                    GenericError(code=GenericErrorCodes.CANNOT_CONTACT_REGISTRY),
                )
                logger.error(f"Registry connection error: {Err}")
            else:
                messages.error(self.request, NameserverError(code=nsErrorCodes.BAD_DATA))
                logger.error(f"Registry error: {Err}")
        else:
            messages.success(
                self.request,
                "The name servers for this domain have been updated. "
                "Note that DNS changes could take anywhere from a few minutes to "
                "48 hours to propagate across the internet.",
            )

        # superclass has the redirect
        return super().form_valid(formset)


class DomainDNSSECView(DomainFormBaseView):
    """Domain DNSSEC editing view."""

    template_name = "domain_dnssec.html"
    form_class = DomainDnssecForm

    def get_context_data(self, **kwargs):
        """The initial value for the form (which is a formset here)."""
        context = super().get_context_data(**kwargs)

        has_dnssec_records = self.object.dnssecdata is not None

        # Create HTML for the modal button
        modal_button = (
            '<button type="submit" '
            'class="usa-button usa-button--secondary" '
            'name="disable_dnssec">Confirm</button>'
        )

        context["modal_button"] = modal_button
        context["has_dnssec_records"] = has_dnssec_records
        context["dnssec_enabled"] = self.request.session.pop("dnssec_enabled", False)

        return context

    def get_success_url(self):
        """Redirect to the DNSSEC page for the domain."""
        return reverse("domain-dns-dnssec", kwargs={"pk": self.object.pk})

    def post(self, request, *args, **kwargs):
        """Form submission posts to this view."""
        self._get_domain(request)
        form = self.get_form()
        if form.is_valid():
            if "disable_dnssec" in request.POST:
                try:
                    self.object.dnssecdata = {}
                except RegistryError as err:
                    errmsg = "Error removing existing DNSSEC record(s)."
                    logger.error(errmsg + ": " + err)
                    messages.error(self.request, errmsg)

        return self.form_valid(form)


class DomainDsDataView(DomainFormBaseView):
    """Domain DNSSEC ds data editing view."""

    template_name = "domain_dsdata.html"
    form_class = DomainDsdataFormset
    form = DomainDsdataForm

    def get_initial(self):
        """The initial value for the form (which is a formset here)."""
        dnssecdata: extensions.DNSSECExtension = self.object.dnssecdata
        initial_data = []

        if dnssecdata is not None and dnssecdata.dsData is not None:
            # Add existing nameservers as initial data
            initial_data.extend(
                {
                    "key_tag": record.keyTag,
                    "algorithm": record.alg,
                    "digest_type": record.digestType,
                    "digest": record.digest,
                }
                for record in dnssecdata.dsData
            )

        # Ensure at least 1 record, filled or empty
        while len(initial_data) == 0:
            initial_data.append({})

        return initial_data

    def get_success_url(self):
        """Redirect to the DS data page for the domain."""
        return reverse("domain-dns-dnssec-dsdata", kwargs={"pk": self.object.pk})

    def get_context_data(self, **kwargs):
        """Adjust context from FormMixin for formsets."""
        context = super().get_context_data(**kwargs)
        # use "formset" instead of "form" for the key
        context["formset"] = context.pop("form")

        return context

    def post(self, request, *args, **kwargs):
        """Formset submission posts to this view."""
        self._get_domain(request)
        formset = self.get_form()
        override = False

        # This is called by the form cancel button,
        # and also by the modal's X and cancel buttons
        if "btn-cancel-click" in request.POST:
            url = self.get_success_url()
            return HttpResponseRedirect(url)

        # This is called by the Disable DNSSEC modal to override
        if "disable-override-click" in request.POST:
            override = True

        # This is called when all DNSSEC data has been deleted and the
        # Save button is pressed
        if len(formset) == 0 and formset.initial != [{}] and override is False:
            # trigger the modal
            # get context data from super() rather than self
            # to preserve the context["form"]
            context = super().get_context_data(form=formset)
            context["trigger_modal"] = True
            # Create HTML for the modal button
            modal_button = (
                '<button type="submit" '
                'class="usa-button usa-button--secondary" '
                'name="disable-override-click">Remove all DS data</button>'
            )

            # context to back out of a broken form on all fields delete
            context["modal_button"] = modal_button
            return self.render_to_response(context)

        if formset.is_valid() or override:
            return self.form_valid(formset)
        else:
            return self.form_invalid(formset)

    def form_valid(self, formset, **kwargs):
        """The formset is valid, perform something with it."""

        # Set the dnssecdata from the formset
        dnssecdata = extensions.DNSSECExtension()

        for form in formset:
            try:
                # if 'delete' not in form.cleaned_data
                # or form.cleaned_data['delete'] == False:
                dsrecord = {
                    "keyTag": form.cleaned_data["key_tag"],
                    "alg": int(form.cleaned_data["algorithm"]),
                    "digestType": int(form.cleaned_data["digest_type"]),
                    "digest": form.cleaned_data["digest"],
                }
                if dnssecdata.dsData is None:
                    dnssecdata.dsData = []
                dnssecdata.dsData.append(common.DSData(**dsrecord))
            except KeyError:
                # no cleaned_data provided for this form, but passed
                # as valid; this can happen if form has been added but
                # not been interacted with; in that case, want to ignore
                pass
        try:
            self.object.dnssecdata = dnssecdata
        except RegistryError as err:
            if err.is_connection_error():
                messages.error(
                    self.request,
                    GenericError(code=GenericErrorCodes.CANNOT_CONTACT_REGISTRY),
                )
                logger.error(f"Registry connection error: {err}")
            else:
                messages.error(self.request, DsDataError(code=DsDataErrorCodes.BAD_DATA))
                logger.error(f"Registry error: {err}")
            return self.form_invalid(formset)
        else:
            messages.success(self.request, "The DS data records for this domain have been updated.")
            # superclass has the redirect
            return super().form_valid(formset)


class DomainYourContactInformationView(DomainFormBaseView):
    """Domain your contact information editing view."""

    template_name = "domain_your_contact_information.html"
    form_class = UserForm

    @waffle_flag("!profile_feature")  # type: ignore
    def dispatch(self, request, *args, **kwargs):  # type: ignore
        return super().dispatch(request, *args, **kwargs)

    def get_form_kwargs(self, *args, **kwargs):
        """Add domain_info.submitter instance to make a bound form."""
        form_kwargs = super().get_form_kwargs(*args, **kwargs)
        form_kwargs["instance"] = self.request.user
        return form_kwargs

    def get_success_url(self):
        """Redirect to the your contact information for the domain."""
        return reverse("domain-your-contact-information", kwargs={"pk": self.object.pk})

    def form_valid(self, form):
        """The form is valid, call setter in model."""

        # Post to DB using values from the form
        form.save()

        messages.success(self.request, "Your contact information for all your domains has been updated.")

        # superclass has the redirect
        return super().form_valid(form)


class DomainSecurityEmailView(DomainFormBaseView):
    """Domain security email editing view."""

    template_name = "domain_security_email.html"
    form_class = DomainSecurityEmailForm

    def get_initial(self):
        """The initial value for the form."""
        initial = super().get_initial()
        security_contact = self.object.security_contact

        invalid_emails = [DefaultEmail.PUBLIC_CONTACT_DEFAULT.value, DefaultEmail.LEGACY_DEFAULT.value]
        if security_contact is None or security_contact.email in invalid_emails:
            initial["security_email"] = None
            return initial
        initial["security_email"] = security_contact.email
        return initial

    def get_success_url(self):
        """Redirect to the security email page for the domain."""
        return reverse("domain-security-email", kwargs={"pk": self.object.pk})

    def form_valid(self, form):
        """The form is valid, call setter in model."""

        # Set the security email from the form
        new_email: str = form.cleaned_data.get("security_email", "")

        # If we pass nothing for the sec email, set to the default
        if new_email is None or new_email.strip() == "":
            new_email = PublicContact.get_default_security().email

        contact = self.object.security_contact

        # If no default is created for security_contact,
        # then we cannot connect to the registry.
        if contact is None:
            messages.error(
                self.request,
                GenericError(code=GenericErrorCodes.CANNOT_CONTACT_REGISTRY),
            )
            return redirect(self.get_success_url())

        contact.email = new_email

        try:
            contact.save()
        except RegistryError as Err:
            if Err.is_connection_error():
                messages.error(
                    self.request,
                    GenericError(code=GenericErrorCodes.CANNOT_CONTACT_REGISTRY),
                )
                logger.error(f"Registry connection error: {Err}")
            else:
                messages.error(self.request, SecurityEmailError(code=SecurityEmailErrorCodes.BAD_DATA))
                logger.error(f"Registry error: {Err}")
        except ContactError as Err:
            messages.error(self.request, SecurityEmailError(code=SecurityEmailErrorCodes.BAD_DATA))
            logger.error(f"Generic registry error: {Err}")
        else:
            messages.success(self.request, "The security email for this domain has been updated.")

        # superclass has the redirect
        return redirect(self.get_success_url())


class DomainUsersView(DomainBaseView):
    """Domain managers page in the domain details."""

    template_name = "domain_users.html"

    def get_context_data(self, **kwargs):
        """The initial value for the form (which is a formset here)."""
        context = super().get_context_data(**kwargs)

        # Add conditionals to the context (such as "can_delete_users")
        context = self._add_booleans_to_context(context)

        # Add modal buttons to the context (such as for delete)
        context = self._add_modal_buttons_to_context(context)

        # Get the email of the current user
        context["current_user_email"] = self.request.user.email

        return context

    def _add_booleans_to_context(self, context):
        # Determine if the current user can delete managers
        domain_pk = None
        can_delete_users = False

        if self.kwargs is not None and "pk" in self.kwargs:
            domain_pk = self.kwargs["pk"]
            # Prevent the end user from deleting themselves as a manager if they are the
            # only manager that exists on a domain.
            can_delete_users = UserDomainRole.objects.filter(domain__id=domain_pk).count() > 1

        context["can_delete_users"] = can_delete_users
        return context

    def _add_modal_buttons_to_context(self, context):
        """Adds modal buttons (and their HTML) to the context"""
        # Create HTML for the modal button
        modal_button = (
            '<button type="submit" '
            'class="usa-button usa-button--secondary" '
            'name="delete_domain_manager">Yes, remove domain manager</button>'
        )
        context["modal_button"] = modal_button

        # Create HTML for the modal button when deleting yourself
        modal_button_self = (
            '<button type="submit" '
            'class="usa-button usa-button--secondary" '
            'name="delete_domain_manager_self">Yes, remove myself</button>'
        )
        context["modal_button_self"] = modal_button_self

        return context


class DomainAddUserView(DomainFormBaseView):
    """Inside of a domain's user management, a form for adding users.

    Multiple inheritance is used here for permissions, form handling, and
    details of the individual domain.
    """

    template_name = "domain_add_user.html"
    form_class = DomainAddUserForm

    def get_success_url(self):
        return reverse("domain-users", kwargs={"pk": self.object.pk})

    def _domain_abs_url(self):
        """Get an absolute URL for this domain."""
        return self.request.build_absolute_uri(reverse("domain", kwargs={"pk": self.object.id}))

    def _send_domain_invitation_email(self, email: str, requestor: User, add_success=True):
        """Performs the sending of the domain invitation email,
        does not make a domain information object
        email: string- email to send to
        add_success: bool- default True indicates:
        adding a success message to the view if the email sending succeeds

        raises EmailSendingError
        """

        # Set a default email address to send to for staff
        requestor_email = settings.DEFAULT_FROM_EMAIL

        # Check if the email requestor has a valid email address
        if not requestor.is_staff and requestor.email is not None and requestor.email.strip() != "":
            requestor_email = requestor.email
        elif not requestor.is_staff:
            messages.error(self.request, "Can't send invitation email. No email is associated with your account.")
            logger.error(
                f"Can't send email to '{email}' on domain '{self.object}'."
                f"No email exists for the requestor '{requestor.username}'.",
                exc_info=True,
            )
            return None

        try:
            send_templated_email(
                "emails/domain_invitation.txt",
                "emails/domain_invitation_subject.txt",
                to_address=email,
                context={
                    "domain_url": self._domain_abs_url(),
                    "domain": self.object,
                    "requestor_email": requestor_email,
                },
            )
        except EmailSendingError as exc:
            logger.warn(
                "Could not sent email invitation to %s for domain %s",
                email,
                self.object,
                exc_info=True,
            )
            raise EmailSendingError("Could not send email invitation.") from exc
        else:
            if add_success:
                messages.success(self.request, f"{email} has been invited to this domain.")

    def _make_invitation(self, email_address: str, requestor: User):
        """Make a Domain invitation for this email and redirect with a message."""
        # Check to see if an invite has already been sent (NOTE: we do not want to create an invite just yet.)
        try:
            invite = DomainInvitation.objects.get(email=email_address, domain=self.object)
            # that invitation already existed
            if invite is not None:
                messages.warning(
                    self.request,
                    f"{email_address} has already been invited to this domain.",
                )
        except DomainInvitation.DoesNotExist:
            # Try to send the invitation.  If it succeeds, add it to the DomainInvitation table.
            try:
                self._send_domain_invitation_email(email=email_address, requestor=requestor)
            except EmailSendingError:
                messages.warning(self.request, "Could not send email invitation.")
            else:
                # (NOTE: only create a domainInvitation if the e-mail sends correctly)
                DomainInvitation.objects.get_or_create(email=email_address, domain=self.object)
        return redirect(self.get_success_url())

    def form_valid(self, form):
        """Add the specified user on this domain.
        Throws EmailSendingError."""
        requested_email = form.cleaned_data["email"]
        requestor = self.request.user
        # look up a user with that email
        try:
            requested_user = User.objects.get(email=requested_email)
        except User.DoesNotExist:
            # no matching user, go make an invitation
            return self._make_invitation(requested_email, requestor)
        else:
            # if user already exists then just send an email
            try:
                self._send_domain_invitation_email(requested_email, requestor, add_success=False)
            except EmailSendingError:
                logger.warn(
                    "Could not send email invitation (EmailSendingError)",
                    self.object,
                    exc_info=True,
                )
                messages.warning(self.request, "Could not send email invitation.")
            except Exception:
                logger.warn(
                    "Could not send email invitation (Other Exception)",
                    self.object,
                    exc_info=True,
                )
                messages.warning(self.request, "Could not send email invitation.")

        try:
            UserDomainRole.objects.create(
                user=requested_user,
                domain=self.object,
                role=UserDomainRole.Roles.MANAGER,
            )
        except IntegrityError:
            # User already has the desired role! Do nothing??
            pass

        messages.success(self.request, f"Added user {requested_email}.")

        return redirect(self.get_success_url())


# The order of the superclasses matters here. BaseDeleteView has a bug where the
# "form_valid" function does not call super, so it cannot use SuccessMessageMixin.
# The workaround is to use SuccessMessageMixin first.
class DomainInvitationDeleteView(SuccessMessageMixin, DomainInvitationPermissionDeleteView):
    object: DomainInvitation  # workaround for type mismatch in DeleteView

    def post(self, request, *args, **kwargs):
        """Override post method in order to error in the case when the
        domain invitation status is RETRIEVED"""
        self.object = self.get_object()
        form = self.get_form()
        if form.is_valid() and self.object.status == self.object.DomainInvitationStatus.INVITED:
            return self.form_valid(form)
        else:
            # Produce an error message if the domain invatation status is RETRIEVED
            messages.error(request, f"Invitation to {self.object.email} has already been retrieved.")
            return HttpResponseRedirect(self.get_success_url())

    def get_success_url(self):
        return reverse("domain-users", kwargs={"pk": self.object.domain.id})

    def get_success_message(self, cleaned_data):
        return f"Canceled invitation to {self.object.email}."


class DomainDeleteUserView(UserDomainRolePermissionDeleteView):
    """Inside of a domain's user management, a form for deleting users."""

    object: UserDomainRole  # workaround for type mismatch in DeleteView

    def get_object(self, queryset=None):
        """Custom get_object definition to grab a UserDomainRole object from a domain_id and user_id"""
        domain_id = self.kwargs.get("pk")
        user_id = self.kwargs.get("user_pk")
        return UserDomainRole.objects.get(domain=domain_id, user=user_id)

    def get_success_url(self):
        """Refreshes the page after a delete is successful"""
        return reverse("domain-users", kwargs={"pk": self.object.domain.id})

    def get_success_message(self, delete_self=False):
        """Returns confirmation content for the deletion event"""

        # Grab the text representation of the user we want to delete
        email_or_name = self.object.user.email
        if email_or_name is None or email_or_name.strip() == "":
            email_or_name = self.object.user

        # If the user is deleting themselves, return a specific message.
        # If not, return something more generic.
        if delete_self:
            message = f"You are no longer managing the domain {self.object.domain}."
        else:
            message = f"Removed {email_or_name} as a manager for this domain."

        return message

    def form_valid(self, form):
        """Delete the specified user on this domain."""

        # Delete the object
        super().form_valid(form)

        # Is the user deleting themselves? If so, display a different message
        delete_self = self.request.user == self.object.user

        # Add a success message
        messages.success(self.request, self.get_success_message(delete_self))
        return redirect(self.get_success_url())

    def post(self, request, *args, **kwargs):
        """Custom post implementation to redirect to home in the event that the user deletes themselves"""
        response = super().post(request, *args, **kwargs)

        # If the user is deleting themselves, redirect to home
        delete_self = self.request.user == self.object.user
        if delete_self:
            return redirect(reverse("home"))

        return response<|MERGE_RESOLUTION|>--- conflicted
+++ resolved
@@ -40,13 +40,8 @@
 from registrar.views.utility.permission_views import UserDomainRolePermissionDeleteView
 
 from ..forms import (
-<<<<<<< HEAD
     UserForm,
-    AuthorizingOfficialContactForm,
-=======
-    ContactForm,
     SeniorOfficialContactForm,
->>>>>>> 748cac0a
     DomainOrgNameAddressForm,
     DomainAddUserForm,
     DomainSecurityEmailForm,
