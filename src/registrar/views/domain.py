--- conflicted
+++ resolved
@@ -240,19 +240,13 @@
         self.domain = self.get_object()
 
         has_dnssec_records = self.domain.dnssecdata is not None
-<<<<<<< HEAD
-                
+
         # Create HTML for the modal button
-        modal_button = '<button type="submit" class="usa-button" name="disable_dnssec">Disable DNSSEC</button>'
-=======
-
-        # Create HTML for the buttons
         modal_button = (
             '<button type="submit" '
             'class="usa-button" '
             'name="disable_dnssec">Disable DNSSEC</button>'
         )
->>>>>>> 4dc94a54
 
         context["modal_button"] = modal_button
         context["has_dnssec_records"] = has_dnssec_records
