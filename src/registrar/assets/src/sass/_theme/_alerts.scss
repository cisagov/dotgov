@use "uswds-core" as *;
@use "base" as *;


/*----------------
   Alert Layout
-----------------*/

// The icon was off center for some reason
// Fixes that issue
@include at-media(desktop) {
  // NOTE: !important is used because _font.scss overrides this
  .usa-alert__body--widescreen {
    max-width: $widescreen-max-width !important;
  }
  .usa-alert--warning{
    .usa-alert__body::before {
      left: 1rem !important;
    }
  }
  .usa-alert__body.margin-left-1 {
    margin-left: 0.5rem!important;
  }

  .usa-alert__body--widescreen::before {
    left: 4rem !important;
  }
  .usa-alert__body--widescreen {
    padding-left: 7rem!important;
  }
}

/*----------------
   Alert Fonts
-----------------*/
// Fixes some font size disparities with the Figma
// for usa-alert alert elements
.usa-alert {
  .usa-alert__heading.larger-font-sizing {
    font-size: 1.5rem;
  }
}

/*----------------
  Alert Coloring
-----------------*/
.usa-site-alert--hot-pink {
  .usa-alert {
    background-color: $hot-pink;
    border-left-color: $hot-pink;
    .usa-alert__body {
      color: color('base-darkest');
      background-color: $hot-pink;
    }
  }
}

@supports ((-webkit-mask:url()) or (mask:url())) {
  .usa-site-alert--hot-pink .usa-alert .usa-alert__body::before {
    background-color: color('base-darkest');
  }
}
<<<<<<< HEAD
=======

// Override the specificity of USWDS css to enable no max width on admin alerts
.usa-alert__body.maxw-none {
  max-width: none;
}
>>>>>>> 1745f6a2
<|MERGE_RESOLUTION|>--- conflicted
+++ resolved
@@ -60,11 +60,8 @@
     background-color: color('base-darkest');
   }
 }
-<<<<<<< HEAD
-=======
 
 // Override the specificity of USWDS css to enable no max width on admin alerts
 .usa-alert__body.maxw-none {
   max-width: none;
-}
->>>>>>> 1745f6a2
+}