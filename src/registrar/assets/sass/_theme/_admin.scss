--- conflicted
+++ resolved
@@ -347,83 +347,6 @@
     color: $dhs-blue-70;
 }
 
-<<<<<<< HEAD
-.admin-icon-group {
-    position: relative;
-    display: flex;
-    align-items: center;
-
-    .usa-button__icon {
-        position: absolute;
-        right: 0;
-        height: 100%;
-    }
-
-    input {
-        // Allow for padding around the copy button
-        padding-right: 35px !important;
-        // Match the height of other inputs
-        min-height: 2.25rem !important;
-    }
-
-}
-
-td.font-size-sm {
-    button.usa-button__icon {
-        font-size: 16px;
-    }
-}
-
-details.dja-detail-table {
-    background-color: var(--darkened-bg);
-    display: inline-table;
-    .dja-details-summary {
-        color: var(--header-link-color);
-        background-color: var(--primary);
-    }
-    .dja-details-contents {
-        tr {
-            background-color: var(--darkened-bg);
-        }
-    }
-}
-
-table.dja-user-detail-table {
-    margin-left: 160px;
-    tr {
-        background-color: var(--body-bg);
-    }
-}
-
-.admin-icon-group {
-    position: relative;
-    display: flex;
-    align-items: center;
-
-    .usa-button__icon {
-        position: absolute;
-        right: 0;
-        height: 100%;
-    }
-
-    input {
-        // Allow for padding around the copy button
-        padding-right: 35px !important;
-        // Match the height of other inputs
-        min-height: 2.25rem !important;
-    }
-
-}
-
-td.font-size-sm {
-    button.usa-button__icon {
-        font-size: 16px;
-    }
-}
-
-.no-outline-on-click:focus {
-    outline: none !important;
-=======
 details.dja-detail-table {
     display: inline-table;
     background-color: var(--body-bg);
@@ -493,9 +416,34 @@
         font-size: 0.875rem;
         color: var(--body-quiet-color);
     }
->>>>>>> 3a519f75
 }
 
 .errors span.select2-selection {
     border: 1px solid var(--error-fg) !important;
+}
+
+.admin-icon-group {
+    position: relative;
+    display: flex;
+    align-items: center;
+
+    .usa-button__icon {
+        position: absolute;
+        right: 0;
+        height: 100%;
+    }
+
+    input {
+        // Allow for padding around the copy button
+        padding-right: 35px !important;
+        // Match the height of other inputs
+        min-height: 2.25rem !important;
+    }
+
+}
+
+td.font-size-sm {
+    button.usa-button__icon {
+        font-size: 16px;
+    }
 }