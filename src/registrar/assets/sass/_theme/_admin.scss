@use "cisa_colors" as *;
@use "uswds-core" as *;

// We'll use Django's CSS vars: https://docs.djangoproject.com/en/4.2/ref/contrib/admin/#theming-support 
// and assign USWDS theme vars whenever possible
// If needed (see below), we'll use the USWDS hex value
// As a last resort, we'll use CISA colors to supplement the palette
:root,
html[data-theme="light"] {
    --primary: #{$theme-color-primary};
    --secondary: #{$theme-color-primary-darkest};
    --accent: #{$theme-color-accent-cool};
    // --primary-fg: #fff;

    // USWDS theme vars that are set to a token, such as #{$theme-color-base-darker}
    // would interpolate to 'gray-cool-70' and output invalid CSS, so we use the hex
    // source value instead: https://designsystem.digital.gov/design-tokens/color/system-tokens/
    --body-fg: #3d4551;
    // --body-bg: #fff;
    --body-quiet-color: #{$theme-color-base-dark};
    // --body-loud-color: #000;

    --header-color: var( --primary-fg);
    --header-branding-color:  var( --primary-fg);
    // --header-bg: var(--secondary);
    // --header-link-color: var(--primary-fg);

    --breadcrumbs-fg: #{$theme-color-accent-cool-lightest};
    // --breadcrumbs-link-fg: var(--body-bg);
    --breadcrumbs-bg: #{$theme-color-primary-dark};

    // #{$theme-link-color} would interpolate to 'primary', so we use the source value instead
    --link-fg: #{$theme-color-primary};
    --link-hover-color: #{$theme-color-primary};
    // $theme-link-visited-color - violet-70v
    --link-selected-fg: #54278f;

    --hairline-color: #{$dhs-gray-15};
    // $theme-color-base-lightest - gray-5
    --border-color: #f0f0f0;

    --error-fg: #{$theme-color-error};

    --message-success-bg: #{$theme-color-success-lighter};
    --checkbox-green: #{$theme-color-success-light};
    // $theme-color-warning-lighter - yellow-5
    --message-warning-bg: #faf3d1;
    --message-error-bg: #{$theme-color-error-lighter};

    --darkened-bg: #{$dhs-gray-15}; /* A bit darker than --body-bg */
    --selected-bg: var(--border-color); /* E.g. selected table cells */
    --selected-row: var(--message-warning-bg);

    // --button-fg: #fff;
    // --button-bg: var(--secondary);
    --button-hover-bg: #{$theme-color-primary-darker};
    --default-button-bg: #{$theme-color-primary-dark};
    --default-button-hover-bg: #{$theme-color-primary-darkest};
    // #{$theme-color-base} - 'gray-cool-50'
    --close-button-bg: #71767a;
    // #{$theme-color-base-darker} - 'gray-cool-70'
    --close-button-hover-bg: #3d4551;
    --delete-button-bg: #{$theme-color-error};
    --delete-button-hover-bg: #{$theme-color-error-dark};

    // --object-tools-fg: var(--button-fg);
    // --object-tools-bg: var(--close-button-bg);
    // --object-tools-hover-bg: var(--close-button-hover-bg);

    --summary-box-bg: #f1f1f1;
    --summary-box-border: #d1d2d2;
}

// Fold dark theme settings into our main CSS
// https://docs.djangoproject.com/en/4.2/ref/contrib/admin/#theming-support > dark theme note
@media (prefers-color-scheme: dark) {
    :root,
    html[data-theme="dark"] {
      // Edit the primary to meet accessibility requ.  
      --primary: #23485a;
      --primary-fg: #f7f7f7;
  
      --body-fg: #eeeeee;
      --body-bg: #121212;
      --body-quiet-color: #e0e0e0;
      --body-loud-color: #ffffff;
  
      --breadcrumbs-link-fg: #e0e0e0;
      --breadcrumbs-bg: var(--primary);
  
      --link-fg: #81d4fa;
      --link-hover-color: #4ac1f7;
      --link-selected-fg: #6f94c6;
  
      --hairline-color: #272727;
      --border-color: #353535;
  
      --error-fg: #e35f5f;
      --message-success-bg: #006b1b;
      --checkbox-green: #006b1b;
      --message-warning-bg: #583305;
      --message-error-bg: #570808;
  
      --darkened-bg: #212121;
      --selected-bg: #1b1b1b;
      --selected-row: #00363a;
  
      --close-button-bg: #333333;
      --close-button-hover-bg: #666666;

      --summary-box-bg:  #121212;
      --summary-box-border: #666666;
    }

    // Dark mode django (bug due to scss cascade) and USWDS tables
    .change-list .usa-table,
    .change-list .usa-table--striped tbody tr:nth-child(odd) td,
    .change-list .usa-table--borderless thead th,
    .change-list .usa-table thead td, 
    .change-list .usa-table thead th,
    .change-form .usa-table,
    .change-form .usa-table--striped tbody tr:nth-child(odd) td,
    .change-form .usa-table--borderless thead th,
    .change-form .usa-table thead td, 
    .change-form .usa-table thead th,
    body.dashboard,
    body.change-list,
    body.change-form,
    .custom-admin-template, dt {
        color: var(--body-fg);
    }
    .usa-table td {
        background-color: transparent;
    }

    // Sets darker color on delete page links.
    // Remove when dark mode successfully applies to Django delete page.
    .delete-confirmation .content a:not(.button)  {
        color: color('primary');
    }
}

// Firefox needs this to be specifically set
html[data-theme="dark"] {
    .change-list .usa-table,
    .change-list .usa-table--striped tbody tr:nth-child(odd) td,
    .change-list .usa-table--borderless thead th,
    .change-list .usa-table thead td, 
    .change-list .usa-table thead th,
    .change-form .usa-table,
    .change-form .usa-table--striped tbody tr:nth-child(odd) td,
    .change-form .usa-table--borderless thead th,
    .change-form .usa-table thead td, 
    .change-form .usa-table thead th,
    body.dashboard,
    body.change-list,
    body.change-form,
    .custom-admin-template, dt {
        color: var(--body-fg);
    }
    .usa-table td {
        background-color: transparent;
    }

    // Sets darker color on delete page links.
    // Remove when dark mode successfully applies to Django delete page.
    .delete-confirmation .content a:not(.button)  {
        color: color('primary');
    } 
}


#branding h1 a:link, #branding h1 a:visited {
    color: var(--primary-fg);
}



#branding h1,
h1, h2, h3,
.module h2 {
    font-weight: font-weight('bold');
}

div#content > h2 {
    font-size: 1.3rem;
}

.module h3 {
    padding: 0;
    color: var(--link-fg);
    margin: units(2) 0 units(1) 0;
}

.module ul.padding-0 {
    padding: 0 !important;
}

.module ul.margin-0 {
    margin: 0 !important;
}

.change-list {
    .usa-table--striped tbody tr:nth-child(odd) td,
    .usa-table--striped tbody tr:nth-child(odd) th,
    .usa-table td,
    .usa-table th {
        background-color: transparent;
    }
}

.change-form {
    .usa-table--striped tbody tr:nth-child(odd) td,
    .usa-table--striped tbody tr:nth-child(odd) th,
    .usa-table td,
    .usa-table th {
        background-color: transparent;
    }
    .usa-table td {
        border-bottom: 1px solid var(--hairline-color);
    }
}

#nav-sidebar {
    padding-top: 20px;
}

// Fix django admin button height bugs
.submit-row a.deletelink,
.delete-confirmation form .cancel-link,
.submit-row a.closelink {
    height: auto!important;
    font-size: 14px;
}

// right justify custom buttons and display as links
.submit-row input.custom-link-button,
.submit-row input.custom-link-button:hover {
    background: none;
    border: none;
    color: var(--link-fg);
    cursor: pointer;
    text-decoration: none;
    padding: 0;
    font-size: inherit;
    margin-left: auto;
}
.submit-row div.spacer {
    flex-grow: 1;
}
.submit-row .mini-spacer{
    margin-left: 2px;
    margin-right: 2px;
}
.submit-row span {
    margin-top: units(1);
}

// Customize 
// Keep th from collapsing 
.min-width-25 {
    min-width: 25px;
}
.min-width-81 {
    min-width: 81px;
}

.primary-th {
    padding-top: 8px;
    padding-bottom: 8px;
    font-size: 0.75rem;
    letter-spacing: 0.5px;
    text-transform: none;
    font-weight: font-weight('bold');
    text-align: left;
    background: var(--primary);
    color: var(--header-link-color);
}

// Font mismatch issue due to conflicts between django and uswds,
// rough overrides for consistency and readability. May want to revise
// in the future
.object-tools li a,
.object-tools p a {
    font-family: family('sans');
    text-transform: none!important;
    font-size: 14px!important;
}

// For consistency, make the overrided p a
// object tool buttons the same size as the ul li a
.object-tools p {
    line-height: 1.25rem;
}

// Fix margins in mobile view
@media (max-width: 767px) {
    .object-tools li {
        // our CSS is read before django's, so need !important
        // to override
        margin-left: 0!important;
        margin-right: 15px;
    }
}

// Fix height of buttons
.object-tools li {
    height: auto;
}

// Fixing height of buttons breaks layout because
// object-tools and changelist are siblings with
// flexbox positioning
#changelist {
    clear: both;
}

// Account for the h2, roughly 90px
@include at-media(tablet) {
    .object-tools {
        padding-left: 90px;
    }
}

// Combo box
#select2-id_domain-results,
#select2-id_user-results {
    width: 100%;
}

// Content list inside of a DjA alert, unstyled
.messagelist_content-list--unstyled {
    padding-left: 0;
    li {
        font-family: family('sans');
        font-size: 13.92px!important;
        background: none!important;
        padding: 0!important;
        margin: 0!important;
    }
}

// Fixes a display issue where the list was entirely white, or had too much whitespace
.select2-dropdown {
    display: inline-grid !important;
}

input.admin-confirm-button {
    text-transform: none;
}

// Button groups in /admin incorrectly have bullets.
// Remove that!
.usa-modal__footer .usa-button-group__item {
    list-style-type: none;
}

// USWDS media checks are overzealous in this situation,
// we should manually define this behaviour.
@media (max-width: 768px) {
    .button-list-mobile {
        display: contents !important;
    }
}

.usa-button-group {
    margin-left: -0.25rem!important;
    padding-left: 0!important;
    .usa-button-group__item {
        list-style-type: none;
        line-height: normal;
    }
}

// This block resolves some of the issues we're seeing on buttons due to css
// conflicts between DJ and USWDS
a.button,
.usa-button--dja {
    display: inline-block;
    padding: 10px 15px;
    font-size: 14px;
    line-height: 16.1px;
    font-kerning: auto;
    font-family: inherit;
    font-weight: normal;
}
.button svg,
.button span,
.usa-button--dja svg,
.usa-button--dja span {
    vertical-align: middle;
}
.usa-button--dja:not(.usa-button--unstyled, .usa-button--outline, .usa-modal__close, .usa-button--secondary) {
    background: var(--button-bg);
}
.usa-button--dja span {
    font-size: 14px;
}
.usa-button--dja:not(.usa-button--unstyled, .usa-button--outline, .usa-modal__close, .usa-button--secondary):hover {
    background: var(--button-hover-bg);
}
a.button:active, a.button:focus {
    text-decoration: none;
}
.usa-modal {
    font-family: inherit;
}
input[type=submit].button--dja-toolbar {
    border: 1px solid var(--border-color);
    font-size: 0.8125rem;
    padding: 4px 8px;
    margin: 0;
    vertical-align: middle;
    background: var(--body-bg);
    box-shadow: 0 -15px 20px -10px rgba(0, 0, 0, 0.15) inset;
    cursor: pointer;
    color: var(--body-fg);
}
input[type=submit].button--dja-toolbar:focus, input[type=submit].button--dja-toolbar:hover {
    border-color: var(--body-quiet-color);
}
// Targets the DJA buttom with a nested icon
button .usa-icon,
.button .usa-icon,
.button--clipboard .usa-icon {
    vertical-align: middle;      
}

.module--custom {
    a {
        font-size: 13px;
        font-weight: 600;
        border: solid 1px var(--darkened-bg);
        background: var(--darkened-bg);
    }
}

.usa-modal--django-admin .usa-prose ul > li {
    list-style-type: inherit;
    // Styling based off of the <p> styling in django admin
    line-height: 1.5;
    margin-bottom: 0;
    margin-top: 0;
    max-width: 68ex;
}

.usa-summary-box__dhs-color {
    color: $dhs-blue-70;
}

details.dja-detail-table {
    display: inline-table;
    background-color: var(--body-bg);
    .dja-details-summary {
        cursor: pointer;
        color: var(--body-quiet-color);
    }

    @media (max-width: 1024px){
        .dja-detail-contents {
            max-width: 400px !important;
            overflow-x: scroll !important;
        }
    }

    tr {
        background-color: transparent;
    }

    td, th {
        padding-left: 12px;
        border: none
    }

    thead > tr > th {
        border-radius: 4px;
        border-top: none;
        border-bottom: none;
    }
}


address.margin-top-neg-1__detail-list {
    margin-top: -8px !important;
}

.dja-detail-list {
    dl {
        padding-left: 0px !important;
        margin-top: 5px !important;
    }
    // Mimic the normal label size
    address, dt {
        font-size: 0.8125rem;
        color: var(--body-quiet-color);
    }
}

address.dja-address-contact-list {
    font-size: unset;
}

address.dja-address-contact-list {
    color: var(--body-quiet-color);
}

// Mimic the normal label size
@media (max-width: 1024px){
    .dja-detail-list dt, .dja-detail-list address {
        font-size: 0.875rem;
        color: var(--body-quiet-color);
    }
}

// Targets the unstyled buttons in the form
.button--clipboard {
    color: var(--link-fg);
}

.errors span.select2-selection {
    border: 1px solid var(--error-fg) !important;
}

.choice-filter {
    position: relative;
    padding-left: 20px;
    svg {
        top: 4px;
    }
}

.choice-filter--checked {
    svg:nth-child(1) {
        background: var(--checkbox-green);
        fill: var(--checkbox-green);
    }
    svg:nth-child(2) {
        color: var(--body-loud-color);
    }
}

// Let's define this block of code once and use it for analysts over a certain screen size,
// superusers over another screen size.
@mixin submit-row-wrapper--collapsed-one-line(){
    &.submit-row-wrapper--collapsed {
     transform: translate3d(0, 42px, 0);
    }
    .submit-row {
        clear: none;
    }
  }

// Sticky submit bar for domain requests on desktop
@media screen and (min-width:768px) {
    .submit-row-wrapper {
        position: fixed;
        bottom: 0;
        right: 0;
        left: 338px;
        background: var(--darkened-bg);
        border-top-left-radius: 6px;
        transition: transform .2s ease-out;
        .submit-row {
            margin-bottom: 0;
        }
    }
    .submit-row-wrapper--collapsed {
        // translate3d is more performant than translateY
        // https://stackoverflow.com/questions/22111256/translate3d-vs-translate-performance
        transform: translate3d(0, 88px, 0);
    }
    .submit-row-wrapper--collapsed-one-line {
        @include submit-row-wrapper--collapsed-one-line();
    }
    .submit-row {
        clear: both;
    }
    .submit-row-toggle{
        display: inline-block;
        position: absolute;
        top: -30px;
        right: 0;
        background: var(--darkened-bg);
    }
    #submitRowToggle {
        color: var(--body-fg);
    }
    .submit-row-sticky {
        max-width: 325px;
        overflow: hidden;
        white-space: nowrap;
        text-overflow: ellipsis;
        font-size: medium;
        padding-top: 3px !important;
    }
}

.visible-768 {
    display: none;
}

@media screen and (min-width:768px) {
    .visible-768 {
        display: block;
        padding-top: 0;
    }
}

@media screen and (min-width:935px) {
    // Analyst only class
    .submit-row-wrapper--analyst-view {
        @include submit-row-wrapper--collapsed-one-line();
    }
}

@media screen and (min-width:1256px) {
    .submit-row-wrapper {
        @include submit-row-wrapper--collapsed-one-line();
    }
}

// Collapse button styles for fieldsets
.module.collapse--dgfieldset {
    margin-top: -35px;
    padding-top: 0;
    border: none;
}
.collapse-toggle--dgsimple,
.module.collapse--dgfieldset button {
    background: none;
    text-transform: none;
    color: var(--link-fg);
    margin-top: 8px;
    margin-left: 10px;
    span {
        text-decoration: underline;
        font-size: 13px;
        font-feature-settings: "kern";
        font-kerning: normal;
        line-height: 13px;
        font-family: family('sans');
    }
    &:hover {
        color: var(--link-fg);
        svg {
            color: var(--link-fg);
        }
    }
}
.collapse--dgfieldset.collapsed .collapse-toggle--dgfieldset  {
    display: inline-block!important;
    * {
        display: inline-block;
    }
}
.collapse--dgsimple.collapsed {
    display: none;
}

.dja-status-list {
    border-top: solid 1px var(--border-color);
    margin-left: 0 !important;
    padding-left: 0 !important;
    padding-top: 10px;
    li {
        line-height: 1.5;
        font-family: family('sans');
        padding-top: 0;
        padding-bottom: 0;
    }
}

// Make the clipboard button "float" inside of the input box
.admin-icon-group {
    position: relative;
    display: inline;
    align-items: center;

    input {
        // Allow for padding around the copy button
        padding-right: 35px !important;
        // Match the height of other inputs
        min-height: 2.25rem !important;
    }

    button {
        line-height: 14px;
        width: max-content;
        font-size: unset;
        text-decoration: none !important;
    }

    @media (max-width: 1000px) {
        button {
            display: block;
            padding-top: 8px;
        }
    }

    span {
        padding-left: 0.1rem;
    }

}

.admin-icon-group.admin-icon-group__clipboard-link {
    position: relative;
    display: inline;
    align-items: center;
    

    .usa-button--icon {
        position: absolute;
        right: auto;
        left: 4px;
        height: 100%;
        top: -1px;
    }
    button {
        font-size: unset !important;
        display: inline-flex;
        padding-top: 4px;
        line-height: 14px;
        width: max-content;
        font-size: unset;
        text-decoration: none !important;
    }
}

.no-outline-on-click:focus {
    outline: none !important;
}

.usa-button__small-text {
    font-size: small;
}

// Get rid of padding on all help texts
form .aligned p.help, form .aligned div.help {
    padding-left: 0px !important;
}

// We override the DJA header on multi list selects from h2 to h3
// The following block of code styles our generated h3s to match the old h2s
.selector .selector-available h3 {
    background: var(--darkened-bg);
    color: var(--body-quiet-color);
}

.selector-available h3, .selector-chosen h3 {
    border: 1px solid var(--border-color);
    border-radius: 4px 4px 0 0;
    margin: 0;
    padding: 8px;
    font-size: 0.8125rem;
    text-align: left;
    margin: 0;
    padding: 8px;
    line-height: 1.3;
}

.selector .selector-chosen h3 {
    background: var(--primary);
    color: var(--header-link-color);
}

div.dja__model-description{
    display: -webkit-box;
    -webkit-line-clamp: 2;
    -webkit-box-orient: vertical;  
    overflow: hidden;

    p, li {
        font-size: medium;
        color: var(--secondary);
    }

    li {
        list-style-type: disc;
        font-family: family('sans');
    }

    a, a:link, a:visited {
        font-size: medium;
        color: color('primary') !important;
    }

    &.dja__model-description--no-overflow {
        display: block;
        overflow: auto;
    }

}

.import_export_text {
    color: var(--secondary);
}

.text-underline {
    text-decoration: underline !important;
}

//-- Override some styling for the USWDS summary box (per design quidance for ticket #2055
.usa-summary-box {
    background: #{$dhs-blue-10};
    border-color: #{$dhs-blue-30};
    max-width: 72ex;
    word-wrap: break-word;
}

.usa-summary-box h3 {
    color: #{$dhs-blue-60};
}

.module caption, .inline-group h2 {
    text-transform: capitalize;
}

.wrapped-button-group {
    // This button group has too many items
    flex-wrap: wrap;
    // Fix a weird spacing issue with USWDS a buttons in DJA
    a.button {
        padding: 6px 8px 10px 8px;
    }
}

.usa-button--dja-link-color {
    color: var(--link-fg);
}

.textarea-wrapper {
    width: 100%;
    max-width: 610px;
}

.dja-readonly-textarea-container {
    width: 100%;
    textarea {
        width: 100%;
        max-width: 610px;
        resize: none;
        cursor: auto;

        &::-webkit-scrollbar {
            background-color: transparent;
            border: none;
            width: 12px;
        }

        // Style the scroll bar handle
        &::-webkit-scrollbar-thumb {
            background-color: var(--body-fg);
            border-radius: 99px;
            background-clip: content-box;
            border: 3px solid transparent;
        }
    }
}

.max-full {
    width: 100% !important;
}

.thin-border {
    background-color: var(--selected-bg);
    border: 1px solid var(--border-color);
    border-radius: 8px;
    label {
        padding-top: 0 !important;
    }
}

.display-none {
    // Many elements in django admin try to override this, so we need !important.
    display: none !important;
}

.margin-top-0 {
    margin-top: 0 !important;
}

.padding-top-0 {
    padding-top: 0 !important;
}


.flex-container {
    @media screen and (min-width: 700px) and (max-width: 1150px) {
        &.flex-container--mobile-inline {
            display: inline !important;
        }
    }
}

.vertical-separator {
    min-height: 20px;
    height: 100%;
    width: 1px;
    background-color: #d1d2d2;
    vertical-align: middle
}

.usa-summary-box_admin {
    color: var(--body-fg);
    border-color: var(--summary-box-border);
    background-color: var(--summary-box-bg);
    min-width: fit-content;
    padding: .5rem;
    border-radius: .25rem;
}

.text-faded {
    color: #{$dhs-gray-60};
}
ul.add-list-reset {
    padding: 0 !important;
    margin: 0 !important;
}

// Fix the combobox when deployed outside admin (eg user transfer)
.submit-row .select2,
.submit-row .select2 span {
    margin-top: 0;
}
.transfer-user-selector .select2-selection__placeholder {
    color: #3d4551!important;
}

.dl-dja dt {
    font-size: 14px;
}

<<<<<<< HEAD
.organization-admin-label {
    font-weight: 600;
    font-size: .8125rem;
}
=======
.domain-name-wrap {
    white-space: normal;
    word-wrap: break-word;
    overflow: visible; 
    word-break: break-all;
    max-width: 100%; 
  }
>>>>>>> 36146805
<|MERGE_RESOLUTION|>--- conflicted
+++ resolved
@@ -931,17 +931,10 @@
     font-size: 14px;
 }
 
-<<<<<<< HEAD
-.organization-admin-label {
-    font-weight: 600;
-    font-size: .8125rem;
-}
-=======
 .domain-name-wrap {
     white-space: normal;
     word-wrap: break-word;
     overflow: visible; 
     word-break: break-all;
     max-width: 100%; 
-  }
->>>>>>> 36146805
+  }