@use "uswds-core" as *;
@use "cisa_colors" as *;

/* Styles for making visible to screen reader / AT users only. */
.sr-only {
  @include sr-only;
}

.clear-both {
  clear: both;
}
 
* {
  -webkit-font-smoothing: antialiased;
  -moz-osx-font-smoothing: grayscale;
}
 
body {
  display: flex;
  flex-direction: column;
  min-height: 100vh;
}
 
#wrapper {
  flex-grow: 1;
  padding-top: units(3);
  padding-bottom: units(6) * 2 ; //Workaround because USWDS units jump from 10 to 15
}

#wrapper.dashboard {
  background-color: color('primary-lightest');
  padding-top: units(5)!important;
}

#wrapper.dashboard--portfolio {
  padding-top: units(4)!important;
}

#wrapper.dashboard--grey-1 {
  background-color: color('gray-1');
}


.section-outlined {
  background-color: color('white');
  border: 1px solid color('base-lighter');
  border-radius: 4px;
  padding: 0 units(4) units(3) units(2);
  margin-top: units(3);

  &.margin-top-0 {
    margin-top: 0;
  }

  h2 {
    color: color('primary-dark');
    margin-top: units(2);
    margin-bottom: units(2);
  }

  p {
    margin-bottom: 0;
  }

  @include at-media(mobile-lg) {
    margin-top: units(5);

    &.margin-top-0 {
      margin-top: 0;
    }

    h2 {
      margin-bottom: 0;
    }
  }
}

.section-outlined--border-base-light {
  border: 1px solid color('base-light');
}

.section-outlined__header--no-portfolio {
  .section-outlined__search,
  .section-outlined__utility-button {
    margin-top: units(2);
  }

  @include at-media(tablet) {
    display: flex;
    column-gap: units(3);

    .section-outlined__search,
    .section-outlined__utility-button {
      margin-top: 0;
    }
    .section-outlined__search {
      flex-grow: 4;
      // Align right
      max-width: 383px;
      margin-left: auto;
    }
  }
}

.break-word {
  word-break: break-word;
}

.dotgov-status-box {
  background-color: color('primary-lightest'); 
  border-color: color('accent-cool-lighter');
}

.dotgov-status-box--action-need {
  background-color: color('warning-lighter'); 
  border-color: color('warning');
}

footer {
  border-top: 1px solid color('primary-darker');
}

.usa-footer__secondary-section {
  background-color: color('primary-lightest');
}

.usa-footer__secondary-section a {
  color: color('primary');
}

abbr[title] {
  // workaround for underlining abbr element
  border-bottom: none;
  text-decoration: none;
}

@include at-media(tablet) {
  .float-right-tablet {
      float: right;
  }
  .float-left-tablet {
     float: left;
  }
}

.visible-desktop {
  display: none;
}

@include at-media(desktop) {
  .float-right-desktop {
     float: right;
  }
  .float-left-desktop {
     float: left;
  }
  .visible-desktop {
    display: block;
  }
}

.flex-end {
  align-items: flex-end;
}

.cursor-pointer {
  cursor: pointer;
}

.padding--8-8-9 {
  padding: 8px 8px 9px !important;
}

.ellipsis {
  display: inline-block;
  white-space: nowrap;
  overflow: hidden;
  text-overflow: ellipsis;
}

.ellipsis--23 {
  max-width: 23ch;
}

.ellipsis--30 {
  max-width: 30ch;
}

.ellipsis--50 {
  max-width: 50ch;
}

.vertical-align-middle {
  vertical-align: middle;
}

@include at-media(desktop) {
  .ellipsis--desktop-50 {
    max-width: 50ch;
  }
}

<<<<<<< HEAD
.usa-banner__inner--widescreen  {
  max-width: 1920px;
=======
.margin-right-neg-4px {
  margin-right: -4px;
>>>>>>> cebbd42c
}<|MERGE_RESOLUTION|>--- conflicted
+++ resolved
@@ -200,11 +200,9 @@
   }
 }
 
-<<<<<<< HEAD
 .usa-banner__inner--widescreen  {
   max-width: 1920px;
-=======
+}
 .margin-right-neg-4px {
   margin-right: -4px;
->>>>>>> cebbd42c
 }