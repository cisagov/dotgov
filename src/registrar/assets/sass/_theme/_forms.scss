--- conflicted
+++ resolved
@@ -4,13 +4,12 @@
   margin-top: units(3);
 }
 
-<<<<<<< HEAD
 .usa-form .usa-button.margin-bottom-075 {
   margin-bottom: units(1.5);
-=======
+}
+
 .usa-form .usa-button.margin-top-1 {
   margin-top: units(1);
->>>>>>> b352bbff
 }
 
 .usa-form--extra-large {
