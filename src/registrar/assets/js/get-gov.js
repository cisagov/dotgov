--- conflicted
+++ resolved
@@ -2925,12 +2925,9 @@
   const selectParent = select?.parentElement;
   const suborgContainer = document.getElementById("suborganization-container");
   const suborgDetailsContainer = document.getElementById("suborganization-container__details");
-<<<<<<< HEAD
   const subOrgCreateNewOption = document.getElementById("option-to-add-suborg").value
-=======
   // Make sure all crucial page elements exist before proceeding.
   // This more or less ensures that we are on the Requesting Entity page, and not elsewhere.
->>>>>>> 0b69a5b0
   if (!radios || !select || !selectParent || !suborgContainer || !suborgDetailsContainer) return;
 
   // requestingSuborganization: This just broadly determines if they're requesting a suborg at all
@@ -2942,28 +2939,12 @@
     if (radio != null) requestingSuborganization = radio?.checked && radio.value === "True";
     requestingSuborganization ? showElement(suborgContainer) : hideElement(suborgContainer);
     requestingNewSuborganization.value = requestingSuborganization && select.value === "other" ? "True" : "False";
-<<<<<<< HEAD
-
-    if (requestingNewSuborganization.value === "True") {
-      selectParent.classList.add("padding-bottom-2");
-      showElement(suborgDetailsContainer);
-    }else {
-      selectParent.classList.remove("padding-bottom-2");
-      hideElement(suborgDetailsContainer);
-    }
-    requestingNewSuborganization.value === "True" ? showElement(suborgDetailsContainer) : hideElement(suborgDetailsContainer);
-=======
     requestingNewSuborganization.value === "True" ? showElement(suborgDetailsContainer) :  hideElement(suborgDetailsContainer);
->>>>>>> 0b69a5b0
   }
 
   // Add fake "other" option to sub_organization select
   if (select && !Array.from(select.options).some(option => option.value === "other")) {
-<<<<<<< HEAD
     select.add(new Option(subOrgCreateNewOption, "other"));
-=======
-    select.add(new Option("Other (enter your suborganization manually)", "other"));
->>>>>>> 0b69a5b0
   }
 
   if (requestingNewSuborganization.value === "True") {
