--- conflicted
+++ resolved
@@ -161,13 +161,8 @@
                 if request.user.has_domains_portfolio_permission(request.session["portfolio"]):
                     portfolio_redirect = reverse("domains")
                 else:
-<<<<<<< HEAD
-                    # View organization is the lowest access
-                    portfolio_redirect = reverse("organization")
-=======
                     portfolio_redirect = reverse("no-portfolio-domains")
 
->>>>>>> ecafaa58
                 return HttpResponseRedirect(portfolio_redirect)
 
         return None