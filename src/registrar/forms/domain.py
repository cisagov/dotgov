--- conflicted
+++ resolved
@@ -169,10 +169,7 @@
     algorithm = forms.TypedChoiceField(
         required=True,
         label="Algorithm",
-<<<<<<< HEAD
-=======
         coerce=int,  # need to coerce into int so dsData objects can be compared
->>>>>>> d6a87383
         choices=[(None, "--Select--")] + ALGORITHM_CHOICES,  # type: ignore
         error_messages={"required": ("Algorithm is required.")},
     )
@@ -180,10 +177,7 @@
     digest_type = forms.TypedChoiceField(
         required=True,
         label="Digest Type",
-<<<<<<< HEAD
-=======
         coerce=int,  # need to coerce into int so dsData objects can be compared
->>>>>>> d6a87383
         choices=[(None, "--Select--")] + DIGEST_TYPE_CHOICES,  # type: ignore
         error_messages={"required": ("Digest Type is required.")},
     )
@@ -209,10 +203,7 @@
     flag = forms.TypedChoiceField(
         required=True,
         label="Flag",
-<<<<<<< HEAD
-=======
         coerce=int,
->>>>>>> d6a87383
         choices=FLAG_CHOICES,
         error_messages={"required": ("Flag is required.")},
     )
@@ -220,10 +211,7 @@
     protocol = forms.TypedChoiceField(
         required=True,
         label="Protocol",
-<<<<<<< HEAD
-=======
         coerce=int,
->>>>>>> d6a87383
         choices=PROTOCOL_CHOICES,
         error_messages={"required": ("Protocol is required.")},
     )
@@ -231,10 +219,7 @@
     algorithm = forms.TypedChoiceField(
         required=True,
         label="Algorithm",
-<<<<<<< HEAD
-=======
         coerce=int,
->>>>>>> d6a87383
         choices=[(None, "--Select--")] + ALGORITHM_CHOICES,  # type: ignore
         error_messages={"required": ("Algorithm is required.")},
     )
