--- conflicted
+++ resolved
@@ -5,25 +5,17 @@
 {% block form_content %}
 
 <p id="instructions">.Gov domain names are intended for use on the internet. They should be registered with an intent to deploy services, not simply to reserve a name. .Gov domains should not be registered for primarily internal use.</p>
-<<<<<<< HEAD
 
 <p id="instructions">Describe the reason for your domain request. Explain how you plan to use this domain. Will you use it for a website and/or email? Are you moving your website from another top-level domain (like .com or .org)? Read about <a href="#">activities that are prohibited on .gov domains.</a></p>
 
 <p> This question is required. </p>
 
-<form id="step__{{wizard.steps.current}}" class="usa-form usa-form--large" method="post" novalidate>
-=======
-  
-<p id="instructions">Describe the reason for your domain request. Explain how you plan to use this domain. Will you use it for a website and/or email? Are you moving your website from another top-level domain (like .com or .org)? Read about <a href="{% url 'todo' %}">activities that are prohibited on .gov domains.</a></p>
-
-<form id="step__{{steps.current}}" class="usa-form usa-form--large" method="post">
->>>>>>> c76432fe
+<form id="step__{{steps.current}}" class="usa-form usa-form--large" method="post" novalidate>
   <div class="usa-form-group">
     {% csrf_token %}
 
     <div class="usa-character-count">
-<<<<<<< HEAD
-      {% with field=wizard.form.purpose %}
+      {% with field=forms.0.purpose %}
       {% if field.errors %}
         <div class="usa-form-group usa-form-group--error">
           {{ field|add_label_class:"usa-label usa-label--error usa-sr-only" }}
@@ -39,10 +31,6 @@
         {{ field|add_class:"usa-textarea usa-character-count__field"|attr:"aria-describedby:instructions"|attr:"maxlength=500" }}
       {% endif %}
       {% endwith %}
-=======
-      {{ forms.0.purpose|add_label_class:"usa-label usa-sr-only" }}
-      {{ forms.0.purpose|add_class:"usa-textarea usa-character-count__field"|attr:"aria-describedby:instructions"|attr:"maxlength=500" }}
->>>>>>> c76432fe
       <span class="usa-character-count__message" id="with-hint-textarea-info with-hint-textarea-hint"> You can enter up to 500 characters </span>
     </div>
   </div>
