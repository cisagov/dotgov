<!-- Test page -->
{% extends 'application_form.html' %}
{% load widget_tweaks %}

{% block form_content %}

<p>The .gov domain exists to support a broad diversity of government missions and public initiatives. Generally, the .gov registry does not review or audit how government organizations use their domains. However, misuse of an individual .gov domain can reflect upon the integrity of the entire .gov space. There are categories of misuse that are statutorily prohibited or abusive in nature.</p>

<h2>Prohibited activities for .gov domains</h2>

<h3>Commercial purposes </h3>
<p>A .gov domain must not be used for commercial purposes, such as advertising benefitting private individuals or entities.</p>

<h3>Political campaigns</h3>
<p>A .gov domain must not be used for political campaigns.</p>

<h3>Illegal content</h3>
<p>A .gov domain must not be used to distribute or promote material whose distribution violates applicable law.</p>

<h3>Malicious cyber activity </h3>
<p>.Gov is a trusted and safe space. .Gov domains must not distribute malware, host open redirects, or otherwise engage in malicious cyber activity.</p>


<h2>Required activities for .gov domain registrants </h2>

<h3>Keep your contact information updated</h3>
<p>As a .gov domain registrant, maintain current and accurate contact information in the .gov registrar. We strongly recommend that you create and use a security contact.</p>

<h3>Be responsive if we contact you</h3>
<p>Registrants should respond in a timely manner to communications about required and prohibited activities.</p>


<h2>Domains can be suspended or terminated for violations</h2>
<p>The .gov program may need to suspend or terminate a domain registration for violations. Registrants should respond in a timely manner to communications about prohibited activities.</p>
<p>When we discover a violation, we will make reasonable efforts to contact a registrant, including:
<ul class="usa-list"> 
  <li>Emails to domain contacts </li>
  <li>Phone calls to domain contacts</li>
  <li>Email or phone call to the authorizing official</li>
  <li>Emails or phone calls to the government organization, a parent organization, or affiliated entities</li>
</ul>
</p>

<p>We understand the critical importance of the availability of .gov domains. Suspending or terminating a .gov domain is reserved only for prolonged, unresolved serious violations where the registrant is non-responsive. We will make extensive efforts to contact registrants and to identify potential solutions, and will make reasonable accommodations for remediation timelines proportional to the severity of the issue.</p>

<h2>Requirements for authorizing officials</h2>

<p>Your authorizing official is the person within your organization who can authorize your domain request. This is generally the highest ranking or highest elected official in your organization.</p>

<h3>Executive branch federal agencies</h3>

<p>Domain requests from executive branch agencies must be authorized by CIOs or agency heads.</p> 

<p>Domain requests from executive branch agencies are subject to guidance issued by the U.S. Office of Management and Budget.</p>

<h3>Judicial branch federal agencies</h3>

<p>Domain requests for judicial branch agencies, except the U.S. Supreme Court, must be authorized by the director or CIO of the Administrative Office (AO) of the United States Courts.</p>

<p>Domain requests from the U.S. Supreme Court must be authorized by the director of information technology for the U.S. Supreme Court.</p>

<h3>Legislative branch federal agencies</h3>

<h4>U.S. Senate</h4>

<p>Domain requests from the U.S. Senate must come from the Senate Sergeant at Arms.</p>

<h4>U.S. House of Representatives</h4>

<p>Domain requests from the U.S. House of Representatives must come from the House Chief Administrative Officer.</p>

<h4>Other legislative branch agencies</h4>

<p>Domain requests from legislative branch agencies must come from the agency’s head or CIO.</p>

<p>Domain requests from legislative commissions must come from the head of the commission, or the head or CIO of the parent agency, if there is one.</p>

<h3>Interstate</h3>

<p>Domain requests from interstate organizations must be authorized by the highest-ranking executive (president, director, chair, or equivalent) or one of the state’s governors or CIOs.</p>

<h3>U.S. states and territories</h3>

<h4>States and territories: executive branch</h4>

<p>Domain requests from states and territories must be authorized by the governor or the state CIO.</p>

<h4>States and territories: judicial and legislative branches</h4>

<p>Domain requests from state legislatures and courts must be authorized by an agency’s CIO or highest-ranking executive.</p>

<h3>Tribal governments</h3>

<p>Domain requests from federally-recognized tribal governments must be authorized by tribal chiefs as noted by the <a href="https://www.bia.gov/service/tribal-leaders-directory">Bureau of Indian Affairs</a>.</p>

<h3>Counties</h3>

<p>Domain requests from counties must be authorized by the chair of the county commission or the equivalent highest elected official.</p>

<h3>Cities</h3>

<p>Domain requests from cities must be authorized by the mayor or the equivalent highest elected official.</p>

<h3>Special districts</h3>

<p>Domain requests from special districts must be authorized by the highest-ranking executive (president, director, chair, or equivalent) or state CIOs for state-based organizations.</p>

<h3>School districts</h3>

<p>Domain requests from school district governments must be authorized by the highest-ranking executive (the chair of a school district’s board or a superintendent).</p>

<h2>Requirements for .gov domain names</h2>
<p>.Gov domains must:</p>
<ul class="usa-list"> 
  <li>Be available</li>
  <li>Be unique</li>
  <li>Relate to your organization’s name, location, and/or services</li>
  <li>Be clear to the general public. Your domain name must not be easily confused with other organizations.</li>
</ul>


<h2>HSTS preloading</h2>
<p>The .gov program will preload all newly registered .gov domains for HTTP Strict Transport Security (HSTS).</p> 
<p>HSTS is a simple and widely-supported standard that protects visitors by ensuring that their browsers always connect to a website over HTTPS. HSTS removes the need to redirect users from http:// to https:// URLs. (This redirection is a security risk that HSTS eliminates.)</p>
<p>HSTS preloading impacts web traffic only. Once a domain is on the HSTS preload list, modern web browsers will enforce HTTPS connections for all websites hosted on the .gov domain. Users will not be able to click through warnings to reach a site. Non-web uses of .gov (email, VPN, APIs, etc.) are not affected.</p>


<h2>Acknowledgement of .gov domain requirements</h2>

<<<<<<< HEAD
<p>This question is required.</p>

<form id="step__{{wizard.steps.current}}" class="usa-form usa-form--large" method="post" novalidate>
=======
<form id="step__{{steps.current}}" class="usa-form usa-form--large" method="post">
>>>>>>> c76432fe
  <div class="usa-form-group">
    {% csrf_token %}

<<<<<<< HEAD
    {% if wizard.form.is_policy_acknowledged.errors %}
      <div class="usa-form-group usa-form-group--error">
        {% for error in wizard.form.is_policy_acknowledged.errors %}
          <span class="usa-error-message margin-bottom-1" id="input-error-message" role="alert">
            {{ error }}
          </span>
        {% endfor %}
        <div class="usa-checkbox"> 
          {{ wizard.form.is_policy_acknowledged|add_class:"usa-checkbox__input"|add_class:"usa-input--error"|attr:"aria-invalid:true"|attr:"required" }}
          {{ wizard.form.is_policy_acknowledged|add_label_class:"usa-checkbox__label usa-label--error" }}
        </div>
      </div>
    {% else %}
      <div class="usa-checkbox"> 
        {{ wizard.form.is_policy_acknowledged|add_class:"usa-checkbox__input"|attr:"required"}}
        {{ wizard.form.is_policy_acknowledged|add_label_class:"usa-checkbox__label" }}
      </div>
    {% endif %}
=======
    <div class="usa-checkbox"> 
      {{ forms.0.is_policy_acknowledged|add_class:"usa-checkbox__input"}}
      {{ forms.0.is_policy_acknowledged|add_label_class:"usa-checkbox__label" }}
    </div>
>>>>>>> c76432fe
  </div>

  {{ block.super }}

</form>

{% endblock %}<|MERGE_RESOLUTION|>--- conflicted
+++ resolved
@@ -127,41 +127,30 @@
 
 <h2>Acknowledgement of .gov domain requirements</h2>
 
-<<<<<<< HEAD
 <p>This question is required.</p>
 
-<form id="step__{{wizard.steps.current}}" class="usa-form usa-form--large" method="post" novalidate>
-=======
-<form id="step__{{steps.current}}" class="usa-form usa-form--large" method="post">
->>>>>>> c76432fe
+<form id="step__{{steps.current}}" class="usa-form usa-form--large" method="post" novalidate>
   <div class="usa-form-group">
     {% csrf_token %}
 
-<<<<<<< HEAD
-    {% if wizard.form.is_policy_acknowledged.errors %}
+    {% if forms.0.is_policy_acknowledged.errors %}
       <div class="usa-form-group usa-form-group--error">
-        {% for error in wizard.form.is_policy_acknowledged.errors %}
+        {% for error in forms.0.is_policy_acknowledged.errors %}
           <span class="usa-error-message margin-bottom-1" id="input-error-message" role="alert">
             {{ error }}
           </span>
         {% endfor %}
         <div class="usa-checkbox"> 
-          {{ wizard.form.is_policy_acknowledged|add_class:"usa-checkbox__input"|add_class:"usa-input--error"|attr:"aria-invalid:true"|attr:"required" }}
-          {{ wizard.form.is_policy_acknowledged|add_label_class:"usa-checkbox__label usa-label--error" }}
+          {{ forms.0.is_policy_acknowledged|add_class:"usa-checkbox__input"|add_class:"usa-input--error"|attr:"aria-invalid:true"|attr:"required" }}
+          {{ forms.0.is_policy_acknowledged|add_label_class:"usa-checkbox__label usa-label--error" }}
         </div>
       </div>
     {% else %}
       <div class="usa-checkbox"> 
-        {{ wizard.form.is_policy_acknowledged|add_class:"usa-checkbox__input"|attr:"required"}}
-        {{ wizard.form.is_policy_acknowledged|add_label_class:"usa-checkbox__label" }}
+        {{ forms.0.is_policy_acknowledged|add_class:"usa-checkbox__input"|attr:"required"}}
+        {{ forms.0.is_policy_acknowledged|add_label_class:"usa-checkbox__label" }}
       </div>
     {% endif %}
-=======
-    <div class="usa-checkbox"> 
-      {{ forms.0.is_policy_acknowledged|add_class:"usa-checkbox__input"}}
-      {{ forms.0.is_policy_acknowledged|add_label_class:"usa-checkbox__label" }}
-    </div>
->>>>>>> c76432fe
   </div>
 
   {{ block.super }}
