--- conflicted
+++ resolved
@@ -1,7 +1,13 @@
 {% extends 'django/admin/email_clipboard_change_form.html' %}
 {% load i18n static %}
 
-<<<<<<< HEAD
+{% block content %}
+    {% comment %} Stores the json endpoint in a url for easier access {% endcomment %}
+    {% url 'get-senior-official-from-federal-agency-json' as url %}
+    <input id="senior_official_from_agency_json_url" class="display-none" value="{{url}}" />
+    {{ block.super }}
+{% endblock content %}
+
 {% block field_sets %}
     {% for fieldset in adminform %}
         {% comment %}
@@ -14,43 +20,4 @@
         {% endcomment %}
         {% include "django/admin/includes/detail_table_fieldset.html" with original_object=original %}
     {% endfor %}
-=======
-{% block content %}
-    {% comment %} Stores the json endpoint in a url for easier access {% endcomment %}
-    {% url 'get-senior-official-from-federal-agency-json' as url %}
-    <input id="senior_official_from_agency_json_url" class="display-none" value="{{url}}" />
-    {{ block.super }}
-{% endblock content %}
-
-{% block after_related_objects %}
-    <div class="module aligned padding-3">
-        <h2>Associated groups and suborganizations</h2>
-        <div class="grid-row grid-gap mobile:padding-x-1 desktop:padding-x-4">
-            <div class="mobile:grid-col-12 tablet:grid-col-6 desktop:grid-col-4">
-                <h3>Domain groups</h3>
-                <ul class="margin-0 padding-0">
-                {% for domain_group in domain_groups %}
-                    <li>
-                        <a href="{% url 'admin:registrar_domaingroup_change' domain_group.pk %}">
-                            {{ domain_group.name }}
-                        </a>
-                    </li>
-                {% endfor %}
-                </ul>
-            </div>    
-            <div class="mobile:grid-col-12 tablet:grid-col-6 desktop:grid-col-4">
-                <h3>Suborganizations</h3>
-                <ul class="margin-0 padding-0">
-                {% for suborg in suborganizations %}
-                    <li>
-                        <a href="{% url 'admin:registrar_suborganization_change' suborg.pk %}">
-                            {{ suborg.name }}
-                        </a>
-                    </li>
-                {% endfor %}
-                </ul>
-            </div>
-        </div>
-    </div>
->>>>>>> 9a55ade4
 {% endblock %}