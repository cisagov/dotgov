--- conflicted
+++ resolved
@@ -68,12 +68,11 @@
 {% endblock field_readonly %}
 
 {% block after_help_text %}
-<<<<<<< HEAD
     {% if field.field.name == "status" and filtered_audit_log_entries %}
     <div class="flex-container" id="dja-status-changelog">
         <label aria-label="Status changelog"></label>
         <div>
-            <div class="usa-table-container--scrollable collapse--dgsimple" tabindex="0">
+            <div class="usa-table-container--scrollable collapse--dgsimple collapsed" tabindex="0">
                 <table class="usa-table usa-table--borderless">
                     <thead>
                         <tr>
@@ -84,15 +83,6 @@
                     </thead>
                     <tbody>
                         {% for entry in filtered_audit_log_entries %}
-=======
-    {% if field.field.name == "status" and original_object.history.count > 0 %}
-        <div class="flex-container" id="dja-status-changelog">
-            <label aria-label="Status changelog"></label>
-            <div>
-                <div class="usa-table-container--scrollable collapse--dgsimple collapsed" tabindex="0">
-                    <table class="usa-table usa-table--borderless">
-                        <thead>
->>>>>>> c0201f5f
                             <tr>
                                 <td>
                                     {% if entry.status %}
@@ -100,7 +90,6 @@
                                     {% else %}
                                         Error
                                     {% endif %}
-<<<<<<< HEAD
                                     
                                     {% if entry.rejection_reason %}
                                         - {{ entry.rejection_reason|default:"Error" }}
@@ -116,24 +105,11 @@
                         {% endfor %}
                     </tbody>
                 </table>
-=======
-                                {% endfor %}
-                            {% endfor %}
-                        </tbody>
-                    </table>
-                </div>
-                <button type="button" class="collapse-toggle--dgsimple usa-button usa-button--unstyled margin-top-2 margin-bottom-1 margin-left-1">
-                    <span>Show details</span>
-                    <svg class="usa-icon" aria-hidden="true" focusable="false" role="img" width="24" height="24">
-                        <use xlink:href="/public/img/sprite.svg#expand_more"></use>
-                    </svg>
-                </button>
->>>>>>> c0201f5f
             </div>
             <button type="button" class="collapse-toggle--dgsimple usa-button usa-button--unstyled margin-top-2 margin-bottom-1 margin-left-1">
-                <span>Hide details</span>
+                <span>Show details</span>
                 <svg class="usa-icon" aria-hidden="true" focusable="false" role="img" width="24" height="24">
-                    <use xlink:href="/public/img/sprite.svg#expand_less"></use>
+                    <use xlink:href="/public/img/sprite.svg#expand_more"></use>
                 </svg>
             </button>
         </div>
