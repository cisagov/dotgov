{% extends 'admin/change_form.html' %}
{% load i18n static %}

{% block field_sets %}
    {# Create an invisible <a> tag so that we can use a click event to toggle the modal. #}
    <a id="invisible-ineligible-modal-toggler" class="display-none" href="#toggle-set-ineligible" aria-controls="toggle-set-ineligible" data-open-modal></a>
<<<<<<< HEAD
    {% for fieldset in adminform %}
        {% include "django/admin/includes/domain_request_fieldset.html" %}
=======

    {% for fieldset in adminform %}
        {% comment %}
        TODO: this will eventually need to be changed to something like this
        if we ever want to customize this file:
        {% include "django/admin/includes/domain_information_fieldset.html" %}

        Use detail_table_fieldset as an example, or just extend it.
        {% endcomment %}
        {% include "django/admin/includes/detail_table_fieldset.html" %}
>>>>>>> 3a519f75
    {% endfor %}
{% endblock %}

{% block submit_buttons_bottom %}
    {% comment %}
    Modals behave very weirdly in django admin.
    They tend to "strip out" any injected form elements, leaving only the main form.
    In addition, USWDS handles modals by first destroying the element, then repopulating it toward the end of the page.
    In effect, this means that the modal is not, and cannot, be surrounded by any form element at compile time.

    The current workaround for this is to use javascript to inject a hidden input, and bind submit of that
    element to the click of the confirmation button within this modal.

    This is controlled by the class `dja-form-placeholder` on the button.

    In addition, the modal element MUST be placed low in the DOM. The script loads slower on DJA than on other portions
    of the application, so this means that it will briefly "populate", causing unintended visual effects.
    {% endcomment %}
    {# Create a modal for when a domain is marked as ineligible #}
    <div
    class="usa-modal"
    id="toggle-set-ineligible"
    aria-labelledby="Are you sure you want to select ineligible status?"
    aria-describedby="This request will be marked as ineligible."
    >
        <div class="usa-modal__content">
            <div class="usa-modal__main">
                <h2 class="usa-modal__heading" id="modal-1-heading">
                    Are you sure you want to select ineligible status?
                </h2>
                <div class="usa-prose">
                    <p>
                        When a domain request is in ineligible status, the registrant's permissions within the registrar are restricted as follows: 
                    </p>
                    <ul>
                        <li class="font-body-sm">They cannot edit the ineligible request or any other pending requests.</li>
                        <li class="font-body-sm">They cannot manage any of their approved domains.</li>
                        <li class="font-body-sm">They cannot initiate a new domain request.</li>
                    </ul>
                    <p>
                        The restrictions will not take effect until you “save” the changes for this domain request. 
                        This action can be reversed, if needed.
                    </p>
                    <p>
                        Domain: <b>{{ original.requested_domain.name }}</b>
                        {# Acts as a <br> #}
                        <div class="display-inline"></div>
                        New status: <b>{{ original.DomainRequestStatus.INELIGIBLE|capfirst }}</b>
                    </p>
                </div>

                <div class="usa-modal__footer">
                    <ul class="usa-button-group">
                        <li class="usa-button-group__item">
                            <button
                            type="submit" 
                            class="usa-button" 
                            name="_set_domain_request_ineligible"
                            data-close-modal
                            >
                                Yes, select ineligible status
                            </button>
                        </li>
                        <li class="usa-button-group__item">
                            <button
                            type="button"
                            class="usa-button usa-button--unstyled padding-105 text-center"
                            name="_cancel_domain_request_ineligible"
                            data-close-modal
                            >
                                Cancel
                            </button>
                        </li>
                    </ul>
                </div>
            </div>
            <button
            type="button"
            class="usa-button usa-modal__close"
            aria-label="Close this window"
            data-close-modal
            >
                <svg class="usa-icon" aria-hidden="true" focusable="false" role="img">
                    <use xlink:href="{%static 'img/sprite.svg'%}#close"></use>
                </svg>
            </button>
        </div>
</div>
{{ block.super }}
{% endblock %}<|MERGE_RESOLUTION|>--- conflicted
+++ resolved
@@ -4,10 +4,6 @@
 {% block field_sets %}
     {# Create an invisible <a> tag so that we can use a click event to toggle the modal. #}
     <a id="invisible-ineligible-modal-toggler" class="display-none" href="#toggle-set-ineligible" aria-controls="toggle-set-ineligible" data-open-modal></a>
-<<<<<<< HEAD
-    {% for fieldset in adminform %}
-        {% include "django/admin/includes/domain_request_fieldset.html" %}
-=======
 
     {% for fieldset in adminform %}
         {% comment %}
@@ -18,7 +14,6 @@
         Use detail_table_fieldset as an example, or just extend it.
         {% endcomment %}
         {% include "django/admin/includes/detail_table_fieldset.html" %}
->>>>>>> 3a519f75
     {% endfor %}
 {% endblock %}
 
