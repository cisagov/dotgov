--- conflicted
+++ resolved
@@ -32,17 +32,7 @@
     {% include "includes/domains_table.html" %}
     {% include "includes/domain_requests_table.html" %}
 
-<<<<<<< HEAD
-    {# Note: Reimplement this after MVP #}
-    <!--
-    <section class="section--outlined tablet:grid-col-11 desktop:grid-col-10">
-      <h2>Archived domains</h2>
-      <p>You don't have any archived domains</p>
-    </section>
-    -->
-=======
   </div>
->>>>>>> 673aad74
 {% endblock %}
 
 {% else %} {# not user.is_authenticated #}
