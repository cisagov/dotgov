--- conflicted
+++ resolved
@@ -10,14 +10,11 @@
 {# the entire logged in page goes here #}
 
 <div class="tablet:grid-col-11 desktop:grid-col-10 tablet:grid-offset-1">
-<<<<<<< HEAD
-  <h1>Manage your domains - Test Trigger Here</h2>
-=======
   {% block messages %}
     {% include "includes/form_messages.html" %}
   {% endblock %}
-  <h1>Manage your domains</h2>
->>>>>>> bce1e4e5
+  <h1>Manage your domains - TEST TEST 123</h2>
+
 
   <p class="margin-top-4">
     <a href="{% url 'application:' %}" class="usa-button"
