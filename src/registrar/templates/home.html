--- conflicted
+++ resolved
@@ -9,14 +9,10 @@
 {% if user.is_authenticated %}
 {# the entire logged in page goes here #}
 
-<<<<<<< HEAD
-<div class="tablet:grid-offset-1 desktop:grid-offset-2">
+<div class="tablet:grid-col-11 desktop:grid-col-10 tablet:grid-offset-1">
   {% block messages %}
     {% include "includes/form_messages.html" %}
   {% endblock %}
-=======
-<div class="tablet:grid-col-11 desktop:grid-col-10 tablet:grid-offset-1">
->>>>>>> d41d8710
   <h1>Manage your domains</h2>
 
   <p class="margin-top-4">
