{% extends 'application_form.html' %}
{% load static field_helpers url_helpers %}

{% block form_instructions %}
  <p>Before requesting a .gov domain, please make sure it meets <a class="usa-link" rel="noopener noreferrer" target="_blank" href="{% public_site_url 'domains/choosing' %}">our naming requirements</a>. Your domain name must:
    <ul class="usa-list">
      <li>Be available </li>
      <li>Relate to your organization’s name, location, and/or services </li>
      <li>Be clear to the general public. Your domain name must not be easily confused
      with other organizations.</li>
    </ul>
  </p>

  <p>Names that <em>uniquely apply to your organization</em> are likely to be approved over names that could also apply to other organizations. In most instances, this requires including your state’s two-letter abbreviation.</p> 

  <p>Requests for your organization’s initials or an abbreviated name might not be approved, but we encourage you to request the name you want.</p> 

  <p>Note that <strong>only federal agencies can request generic terms</strong> like
  vote.gov.</p>

  <h2 class="margin-top-3">Domain examples for your type of organization</h2>
  <div class="domain_example">
    {% include "includes/domain_example.html" %}
  </div>
{% endblock %}


{% block form_required_fields_help_text %}
{# empty this block so it doesn't show on this page #}
{% endblock %}


{% block form_fields %}

  {{ forms.0.management_form }}

  <fieldset class="usa-fieldset margin-top-2">
    <legend>
      <h2>What .gov domain do you want?</h2>
    </legend>

    <p id="domain_instructions" class="margin-top-05">After you enter your domain, we’ll make sure it’s available and that it meets some of our naming requirements. If your domain passes these initial checks, we’ll verify that it meets all our requirements after you complete the rest of this form.</p>

    {% with attr_aria_describedby="domain_instructions domain_instructions2" %}
      {# attr_validate / validate="domain" invokes code in get-gov.js #}
      {% with append_gov=True attr_validate="domain" add_label_class="usa-sr-only" %}
        {% input_with_errors forms.0.requested_domain %}
      {% endwith %}
    {% endwith %}
    <button
      id="check-availability-for-dotgov-domain"
      type="button"
      class="usa-button usa-button--outline"
      validate-for="{{ forms.0.requested_domain.auto_id }}"
    >Check availability</button>
  </fieldset>

  {{ forms.1.management_form }}

  <fieldset class="usa-fieldset margin-top-1 dotgov-domain-form" id="form-container">
    <legend>
      <h2>Alternative domains (optional)</h2>
    </legend>

    <p id="alt_domain_instructions" class="margin-top-05">Are there other domains you’d like if we can’t give
    you your first choice?</p>

    {% with attr_aria_describedby="alt_domain_instructions" %}
      {# Will probably want to remove blank-ok and do related cleanup when we implement delete #}
      {% with attr_validate="domain" append_gov=True add_label_class="usa-sr-only" add_class="blank-ok alternate-domain-input" %}
        {% for form in forms.1 %}
          <div class="repeatable-form">
            {% input_with_errors form.alternative_domain %}
          </div>
        {% endfor %}
      {% endwith %}
    {% endwith %}

    <button type="button" value="save" class="usa-button usa-button--unstyled" id="add-form">
      <svg class="usa-icon" aria-hidden="true" focusable="false" role="img" width="24" height="24">
        <use xlink:href="{%static 'img/sprite.svg'%}#add_circle"></use>
      </svg><span class="margin-left-05">Add another alternative</span>
    </button>

<<<<<<< HEAD
    <div class="margin-bottom-3">
      <button
      id="check-availability-for-alternative-domains"
      type="button"
      class="usa-button usa-button--outline"
      >Check availability</button>
    </div>
    
=======
    <button
      id="check-availability-for-alternative-domains"
      type="button"
      class="usa-button usa-button--outline"
      validate-for="{{ forms.1.requested_domain.auto_id }}"
    >Check availability</button>
>>>>>>> 4710de9b

  <p class="margin-top-05">If you’re not sure this is the domain you want, that’s ok. You can change the domain later. </p>

</fieldset>

{% endblock %}<|MERGE_RESOLUTION|>--- conflicted
+++ resolved
@@ -82,7 +82,6 @@
       </svg><span class="margin-left-05">Add another alternative</span>
     </button>
 
-<<<<<<< HEAD
     <div class="margin-bottom-3">
       <button
       id="check-availability-for-alternative-domains"
@@ -91,14 +90,6 @@
       >Check availability</button>
     </div>
     
-=======
-    <button
-      id="check-availability-for-alternative-domains"
-      type="button"
-      class="usa-button usa-button--outline"
-      validate-for="{{ forms.1.requested_domain.auto_id }}"
-    >Check availability</button>
->>>>>>> 4710de9b
 
   <p class="margin-top-05">If you’re not sure this is the domain you want, that’s ok. You can change the domain later. </p>
 
