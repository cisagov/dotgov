{% load custom_filters %}
{% load static url_helpers %}
<main id="main-content" class="grid-container">
    <div class="grid-col desktop:grid-offset-2 desktop:grid-col-8">
        {% block breadcrumb %}
        {% if portfolio %}
            {% url 'domain-requests' as url %}
        {% else %}
            {% url 'home' as url %}
        {% endif %}
        <nav class="usa-breadcrumb padding-top-0" aria-label="Domain request breadcrumb">
        <ol class="usa-breadcrumb__list">
            <li class="usa-breadcrumb__list-item">
            {% if portfolio %}
                <a href="{{ url }}" class="usa-breadcrumb__link"><span>Domain requests</span></a>
            {% else %}
                <a href="{{ url }}" class="usa-breadcrumb__link"><span>Manage your domains</span></a>
            {% endif %}
            </li>
            <li class="usa-breadcrumb__list-item usa-current" aria-current="page">
            {% if not DomainRequest.requested_domain and DomainRequest.status == DomainRequest.DomainRequestStatus.STARTED %}
                <span>New domain request</span>
            {% else %}
                <span>{{ DomainRequest.requested_domain.name }}</span>
            {% endif %}
            </li>
        </ol>
        </nav>
        {% endblock breadcrumb %}

        {% block header %}
            {% if not DomainRequest.requested_domain and DomainRequest.status == DomainRequest.DomainRequestStatus.STARTED %}
                <h1>New domain request</h1>
            {% else %}
                <h1>Domain request for {{ DomainRequest.requested_domain.name }}</h1>
            {% endif %}
        {% endblock header %}

        {% block status_summary %}
        <div
            class="usa-summary-box dotgov-status-box margin-top-3 padding-left-2" 
            role="region"
            aria-labelledby="summary-box-key-information"
        >
        <div class="usa-summary-box__body">
            <p class="usa-summary-box__heading font-sans-md margin-bottom-0" 
                id="summary-box-key-information"
            > 
            <span class="text-bold text-primary-darker">
                Status:
            </span>
            {{ DomainRequest.get_status_display|default:"ERROR Please contact technical support/dev" }}
            </p>
        </div>
        </div>
        <br>
        {% endblock status_summary %}
        
        {% block status_metadata %}

        {% if portfolio %}
            {% if DomainRequest.creator %}
            <p class="margin-top-1 margin-bottom-1">
                <b class="review__step__name">Created by:</b> {{DomainRequest.creator.email|default:DomainRequest.creator.get_formatted_name }}
            </p>
            {% else %}
            <p class="margin-top-1 margin-bottom-1">
                <b class="review__step__name">No creator found:</b> this is an error, please email <a href="mailto:help@get.gov" class="usa-link">help@get.gov</a>.
            </p>
            {% endif %}
        {% endif %}

        {% with statuses=DomainRequest.DomainRequestStatus last_submitted=DomainRequest.last_submitted_date|date:"F j, Y" first_submitted=DomainRequest.first_submitted_date|date:"F j, Y" last_status_update=DomainRequest.last_status_update|date:"F j, Y" %}
        {% comment %} 
        These are intentionally seperated this way. 
        There is some code repetition, but it gives us more flexibility rather than a dense reduction. 
        Leave it this way until we've solidified our requirements.
        {% endcomment %}
        {% if DomainRequest.status == statuses.STARTED %}
        {% with first_started_date=DomainRequest.get_first_status_started_date|date:"F j, Y" %}
        <p class="margin-top-1">
            {% comment %} 
            A newly created domain request will not have a value for last_status update.
            This is because the status never really updated. 
            However, if this somehow goes back to started we can default to displaying that new date.
            {% endcomment %}
            <b class="review__step__name">Started on:</b> {{last_status_update|default:first_started_date}}
        </p>
        {% endwith %}
        {% elif DomainRequest.status == statuses.SUBMITTED %}
        <p class="margin-top-1 margin-bottom-1">
            <b class="review__step__name">Submitted on:</b> {{last_submitted|default:first_submitted }}
        </p>
        <p class="margin-top-1">
            <b class="review__step__name">Last updated on:</b> {{DomainRequest.updated_at|date:"F j, Y"}}
        </p>
        {% elif DomainRequest.status == statuses.ACTION_NEEDED %}
        <p class="margin-top-1 margin-bottom-1">
            <b class="review__step__name">Submitted on:</b> {{last_submitted|default:first_submitted }}
        </p>
        <p class="margin-top-1">
            <b class="review__step__name">Last updated on:</b> {{DomainRequest.updated_at|date:"F j, Y"}}
        </p>
        {% elif DomainRequest.status == statuses.REJECTED %}
        <p class="margin-top-1 margin-bottom-1">
            <b class="review__step__name">Submitted on:</b> {{last_submitted|default:first_submitted }}
        </p>
        <p class="margin-top-1">
            <b class="review__step__name">Rejected on:</b> {{last_status_update}}
        </p>
        {% elif DomainRequest.status == statuses.WITHDRAWN %}
        <p class="margin-top-1 margin-bottom-1">
            <b class="review__step__name">Submitted on:</b> {{last_submitted|default:first_submitted }}
        </p>
        <p class="margin-top-1">
            <b class="review__step__name">Withdrawn on:</b> {{last_status_update}}
        </p>
        {% else %}
        {% comment %} Shown for in_review, approved, ineligible {% endcomment %}
        <p class="margin-top-1">
            <b class="review__step__name">Last updated on:</b> {{DomainRequest.updated_at|date:"F j, Y"}}
        </p>
        {% endif %}
        {% endwith %}
        {% endblock status_metadata %}

        {% block status_blurb %}
        {% if DomainRequest.is_awaiting_review %}
            <p>{% include "includes/domain_request_awaiting_review.html" with show_withdraw_text=DomainRequest.is_withdrawable %}</p>
        {% endif %}
        {% endblock status_blurb %}

        {% block modify_request %}
        {% if DomainRequest.is_withdrawable %}
            <p><a href="{% url 'domain-request-withdraw-confirmation' pk=DomainRequest.id %}" class="usa-button usa-button--outline withdraw_outline">
                Withdraw request</a>
            </p>
        {% endif %}
        {% endblock modify_request %}
    </div>

    <div class="grid-col desktop:grid-offset-2 maxw-tablet">
        {% block request_summary_header %}
        <h2 class="text-primary-darker"> Summary of your domain request </h2> 
        {% endblock request_summary_header%}

        {% block request_summary %}
        {% if portfolio %}
            {% include "includes/portfolio_request_review_steps.html" with is_editable=False domain_request=DomainRequest %}
        {% else %}
            {% with heading_level='h3' %}
            {% with org_type=DomainRequest.get_generic_org_type_display %}
            {% include "includes/summary_item.html" with title='Type of organization' value=org_type heading_level=heading_level %}
            {% endwith %}

            {% if DomainRequest.tribe_name %}
                {% include "includes/summary_item.html" with title='Tribal government' value=DomainRequest.tribe_name heading_level=heading_level %}

                {% if DomainRequest.federally_recognized_tribe %}
                    <p>Federally-recognized tribe</p>
                {% endif %}

                {% if DomainRequest.state_recognized_tribe %}
                    <p>State-recognized tribe</p>
                {% endif %}

            {% endif %}

            {% if DomainRequest.get_federal_type_display %}
                {% include "includes/summary_item.html" with title='Federal government branch' value=DomainRequest.get_federal_type_display heading_level=heading_level %}
            {% endif %}

            {% if DomainRequest.is_election_board %}
                {% with value=DomainRequest.is_election_board|yesno:"Yes,No,Incomplete" %}
                    {% include "includes/summary_item.html" with title='Election office' value=value heading_level=heading_level %}
                {% endwith %}
            {% endif %}

<<<<<<< HEAD
        {% if DomainRequest.organization_name %}
            {% include "includes/summary_item.html" with title='Organization' value=DomainRequest address='true' heading_level=heading_level %}
        {% endif %}
=======
            {% if DomainRequest.organization_name %}
                {% include "includes/summary_item.html" with title='Organization' value=DomainRequest  address='true' heading_level=heading_level %}
            {% endif %}
>>>>>>> 3e98604c

            {% if DomainRequest.about_your_organization %}
                {% include "includes/summary_item.html" with title='About your organization' value=DomainRequest.about_your_organization heading_level=heading_level %}
            {% endif %}

            {% if DomainRequest.senior_official %}
                {% include "includes/summary_item.html" with title='Senior official' value=DomainRequest.senior_official contact='true' heading_level=heading_level %}
            {% endif %}

            {% if DomainRequest.current_websites.all %}
                {% include "includes/summary_item.html" with title='Current websites' value=DomainRequest.current_websites.all list='true' heading_level=heading_level %}
            {% endif %}

            {% if DomainRequest.requested_domain %}
                {% include "includes/summary_item.html" with title='.gov domain' value=DomainRequest.requested_domain heading_level=heading_level %}
            {% endif %}

            {% if DomainRequest.alternative_domains.all %}
                {% include "includes/summary_item.html" with title='Alternative domains' value=DomainRequest.alternative_domains.all list='true' heading_level=heading_level %}
            {% endif %}

            {% if DomainRequest.purpose %}
                {% include "includes/summary_item.html" with title='Purpose of your domain' value=DomainRequest.purpose heading_level=heading_level %}
            {% endif %}

            {% if DomainRequest.creator %}
                {% include "includes/summary_item.html" with title='Your contact information' value=DomainRequest.creator contact='true' heading_level=heading_level %}
            {% endif %}

            {% if DomainRequest.other_contacts.all %}
                {% include "includes/summary_item.html" with title='Other employees from your organization' value=DomainRequest.other_contacts.all contact='true' list='true' heading_level=heading_level %}
            {% else %}
                {% include "includes/summary_item.html" with title='Other employees from your organization' value=DomainRequest.no_other_contacts_rationale heading_level=heading_level %}
            {% endif %}

            {# We always show this field even if None #}
            {% if DomainRequest %}
                <h3 class="register-form-review-header">CISA Regional Representative</h3>
                <ul class="usa-list usa-list--unstyled margin-top-0">
                    {% if DomainRequest.cisa_representative_first_name %}
                    {{ DomainRequest.get_formatted_cisa_rep_name }}
                    {% else %}
                    No
                    {% endif %}
                </ul>
                <h3 class="register-form-review-header">Anything else</h3>
                <ul class="usa-list usa-list--unstyled margin-top-0">
                    {% if DomainRequest.anything_else %}
                    {{DomainRequest.anything_else}}
                    {% else %}
                    No
                    {% endif %}
                </ul>
            {% endif %}
        {% endwith %}
    {% endif %}
    {% endblock request_summary%}
    </div>
</main><|MERGE_RESOLUTION|>--- conflicted
+++ resolved
@@ -176,15 +176,9 @@
                 {% endwith %}
             {% endif %}
 
-<<<<<<< HEAD
-        {% if DomainRequest.organization_name %}
-            {% include "includes/summary_item.html" with title='Organization' value=DomainRequest address='true' heading_level=heading_level %}
-        {% endif %}
-=======
             {% if DomainRequest.organization_name %}
                 {% include "includes/summary_item.html" with title='Organization' value=DomainRequest  address='true' heading_level=heading_level %}
             {% endif %}
->>>>>>> 3e98604c
 
             {% if DomainRequest.about_your_organization %}
                 {% include "includes/summary_item.html" with title='About your organization' value=DomainRequest.about_your_organization heading_level=heading_level %}
