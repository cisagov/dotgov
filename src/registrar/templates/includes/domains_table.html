{% load static %}

<<<<<<< HEAD
<section class="section--outlined domains{% if not portfolio %} margin-top-0{% endif %}" id="domains">
  <div class="section--outlined__header margin-bottom-3 {% if not portfolio %} section--outlined__header--no-portfolio justify-content-space-between{% else %} grid-row{% endif %}">
      {% if not portfolio %}
=======


{% comment %} Stores the json endpoint in a url for easier access {% endcomment %}
{% url 'get_domains_json' as url %}
<span id="get_domains_json_url" class="display-none">{{url}}</span>
<section class="section--outlined domains{% if not has_domains_portfolio_permission %} margin-top-0{% endif %}" id="domains">
  <div class="section--outlined__header margin-bottom-3 {% if not has_domains_portfolio_permission %} section--outlined__header--no-portfolio justify-content-space-between{% else %} grid-row{% endif %}">
      {% if not has_domains_portfolio_permission %}
>>>>>>> f5295be6
        <h2 id="domains-header" class="display-inline-block">Domains</h2>
        <span class="display-none" id="no-portfolio-js-flag"></span>
      {% else %}
        <!-- Embedding the portfolio value in a data attribute -->
        <span id="portfolio-js-value" data-portfolio="{{ portfolio.id }}"></span>
      {% endif %}
      <div class="section--outlined__search {% if portfolio %} mobile:grid-col-12 desktop:grid-col-6{% endif %}">
        <section aria-label="Domains search component" class="margin-top-2">
          <form class="usa-search usa-search--small" method="POST" role="search">
            {% csrf_token %}
            <button class="usa-button usa-button--unstyled margin-right-3 domains__reset-search display-none" type="button">
              <svg class="usa-icon" aria-hidden="true" focusable="false" role="img" width="24">
                <use xlink:href="{%static 'img/sprite.svg'%}#close"></use>
              </svg>
              Reset
            </button>
            <label class="usa-sr-only" for="domains__search-field">Search by domain name</label>
            <input
              class="usa-input"
              id="domains__search-field"
              type="search"
              name="search"
              placeholder="Search by domain name"
            />
            <button class="usa-button" type="submit" id="domains__search-field-submit">
              <img
                src="{% static 'img/usa-icons-bg/search--white.svg' %}"
                class="usa-search__submit-icon"
                alt="Search"
              />
            </button>
          </form>
        </section>
      </div>
      {% if user_domain_count and user_domain_count > 0 %}
      <div class="section--outlined__utility-button mobile-lg:padding-right-105 {% if portfolio %} mobile:grid-col-12 desktop:grid-col-6 desktop:padding-left-3{% endif %}">
        <section aria-label="Domains report component" class="mobile-lg:margin-top-205">
          <a href="{% url 'export_data_type_user' %}" class="usa-button usa-button--unstyled" role="button">
            <svg class="usa-icon usa-icon--big margin-right-neg-4px" aria-hidden="true" focusable="false" role="img" width="24" height="24">
              <use xlink:href="{%static 'img/sprite.svg'%}#file_download"></use>
            </svg>Export as CSV
          </a>
        </section>
      </div>
      {% endif %}
    </div>
    {% if portfolio %}
    <div class="display-flex flex-align-center"> 
      <span class="margin-right-2 margin-top-neg-1 usa-prose text-base-darker">Filter by</span>
      <div class="usa-accordion usa-accordion--select margin-right-2">
        <div class="usa-accordion__heading">
          <button
            type="button"
            class="usa-button usa-button--small padding--8-8-9 usa-button--outline usa-button--filter usa-accordion__button"
            aria-expanded="false"
            aria-controls="filter-status"
          >
            <span class="domain__filter-indicator text-bold display-none"></span> Status
            <svg class="usa-icon top-2px" aria-hidden="true" focusable="false" role="img" width="24">
              <use xlink:href="/public/img/sprite.svg#expand_more"></use>
            </svg>
          </button>
        </div>
        <div id="filter-status" class="usa-accordion__content usa-prose shadow-1">
          <h2>Status</h2>
          <fieldset class="usa-fieldset margin-top-0">
            <legend class="usa-legend">Select to apply <span class="sr-only">status</span> filter</legend>
            <div class="usa-checkbox">
              <input
                class="usa-checkbox__input"
                id="filter-status-dns-needed"
                type="checkbox"
                name="filter-status"
                value="unknown"
              />
              <label class="usa-checkbox__label" for="filter-status-dns-needed"
                >DNS Needed</label
              >
            </div>
            <div class="usa-checkbox">
              <input
                class="usa-checkbox__input"
                id="filter-status-ready"
                type="checkbox"
                name="filter-status"
                value="ready"
              />
              <label class="usa-checkbox__label" for="filter-status-ready"
                >Ready</label
              >
            </div>
            <div class="usa-checkbox">
              <input
                class="usa-checkbox__input"
                id="filter-status-on-hold"
                type="checkbox"
                name="filter-status"
                value="on hold"
              />
              <label class="usa-checkbox__label" for="filter-status-on-hold"
                >On hold</label
              >
            </div>
            <div class="usa-checkbox">
              <input
                class="usa-checkbox__input"
                id="filter-status-expired"
                type="checkbox"
                name="filter-status"
                value="expired"
              />
              <label class="usa-checkbox__label" for="filter-status-expired"
                >Expired</label
              >
            </div>
            <div class="usa-checkbox">
              <input
                class="usa-checkbox__input"
                id="filter-status-deleted"
                type="checkbox"
                name="filter-status"
                value="deleted"
              />
              <label class="usa-checkbox__label" for="filter-status-deleted"
                >Deleted</label
              >
            </div>
          </fieldset>
        </div>
      </div>
      <button
        type="button"
        class="usa-button usa-button--small padding--8-12-9-12 usa-button--outline usa-button--filter domains__reset-filters display-none"
      >
        Clear filters
        <svg class="usa-icon top-1px" aria-hidden="true" focusable="false" role="img" width="24">
          <use xlink:href="/public/img/sprite.svg#close"></use>
        </svg>
      </button>
    </div>
    {% endif %}
    <div class="domains__table-wrapper display-none usa-table-container--scrollable margin-top-0" tabindex="0">
      <table class="usa-table usa-table--borderless usa-table--stacked dotgov-table dotgov-table--stacked domains__table">
        <caption class="sr-only">Your registered domains</caption>
        <thead>
          <tr>
            <th data-sortable="name" scope="col" role="columnheader">Domain name</th>
            <th data-sortable="expiration_date" scope="col" role="columnheader">Expires</th>
            <th data-sortable="state_display" scope="col" role="columnheader">Status</th>
            {% if portfolio and request.user.has_view_suborganization %}
              <th data-sortable="suborganization" scope="col" role="columnheader">Suborganization</th>
            {% endif %}
            <th 
              scope="col" 
              role="columnheader" 
            >
              <span class="usa-sr-only">Action</span>
            </th>
          </tr>
        </thead>
        <tbody>
          <!-- AJAX will populate this tbody -->
        </tbody>
      </table>
      <div
        class="usa-sr-only usa-table__announcement-region"
        aria-live="polite"
      ></div>
    </div>
    <div class="domains__no-data display-none">
      <p>You don't have any registered domains.</p>
      <p class="maxw-none clearfix">
        <a href="https://get.gov/help/faq/#do-not-see-my-domain" class="float-right-tablet usa-link usa-link--icon" target="_blank">
          <svg class="usa-icon" aria-hidden="true" focusable="false" role="img" width="24">
            <use xlink:href="{%static 'img/sprite.svg'%}#help_outline"></use>
          </svg>
          Why don't I see my domain when I sign in to the registrar?
        </a>
      </p>
    </div>
    <div class="domains__no-search-results display-none">
      <p>No results found</p>
    </div>
  </section>
  <nav aria-label="Pagination" class="usa-pagination flex-justify" id="domains-pagination">
    <span class="usa-pagination__counter text-base-dark padding-left-2 margin-bottom-1">
      <!-- Count will be dynamically populated by JS -->
    </span>
    <ul class="usa-pagination__list">
      <!-- Pagination links will be dynamically populated by JS -->
    </ul>
  </nav><|MERGE_RESOLUTION|>--- conflicted
+++ resolved
@@ -1,19 +1,13 @@
 {% load static %}
 
-<<<<<<< HEAD
-<section class="section--outlined domains{% if not portfolio %} margin-top-0{% endif %}" id="domains">
-  <div class="section--outlined__header margin-bottom-3 {% if not portfolio %} section--outlined__header--no-portfolio justify-content-space-between{% else %} grid-row{% endif %}">
-      {% if not portfolio %}
-=======
 
 
 {% comment %} Stores the json endpoint in a url for easier access {% endcomment %}
 {% url 'get_domains_json' as url %}
 <span id="get_domains_json_url" class="display-none">{{url}}</span>
-<section class="section--outlined domains{% if not has_domains_portfolio_permission %} margin-top-0{% endif %}" id="domains">
-  <div class="section--outlined__header margin-bottom-3 {% if not has_domains_portfolio_permission %} section--outlined__header--no-portfolio justify-content-space-between{% else %} grid-row{% endif %}">
-      {% if not has_domains_portfolio_permission %}
->>>>>>> f5295be6
+<section class="section--outlined domains{% if not portfolio %} margin-top-0{% endif %}" id="domains">
+  <div class="section--outlined__header margin-bottom-3 {% if not portfolio %} section--outlined__header--no-portfolio justify-content-space-between{% else %} grid-row{% endif %}">
+      {% if not portfolio %}
         <h2 id="domains-header" class="display-inline-block">Domains</h2>
         <span class="display-none" id="no-portfolio-js-flag"></span>
       {% else %}
