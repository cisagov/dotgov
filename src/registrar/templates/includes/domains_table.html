{% load static %}



{% comment %} Stores the json endpoint in a url for easier access {% endcomment %}
{% url 'get_domains_json' as url %}
<span id="get_domains_json_url" class="display-none">{{url}}</span>
<section class="section-outlined domains margin-top-0{% if portfolio %} section-outlined--border-base-light{% endif %}" id="domains">
  <div class="section-outlined__header margin-bottom-3 {% if not portfolio %} section-outlined__header--no-portfolio justify-content-space-between{% else %} grid-row{% endif %}">
      {% if not portfolio %}
        <h2 id="domains-header" class="display-inline-block">Domains</h2>
      {% else %}
        <!-- Embedding the portfolio value in a data attribute -->
        <span id="portfolio-js-value" data-portfolio="{{ portfolio.id }}"></span>
      {% endif %}
      <div class="section-outlined__search {% if portfolio %} mobile:grid-col-12 desktop:grid-col-6{% endif %}">
        <section aria-label="Domains search component" class="margin-top-2">
          <form class="usa-search usa-search--small" method="POST" role="search">
            {% csrf_token %}
            <button class="usa-button usa-button--unstyled margin-right-3 domains__reset-search display-none" type="button">
              <svg class="usa-icon" aria-hidden="true" focusable="false" role="img" width="24">
                <use xlink:href="{%static 'img/sprite.svg'%}#close"></use>
              </svg>
              Reset
            </button>
            <label class="usa-sr-only" for="domains__search-field">Search by domain name</label>
            <input
              class="usa-input"
              id="domains__search-field"
              type="search"
              name="search"
              placeholder="Search by domain name"
            />
            <button class="usa-button" type="submit" id="domains__search-field-submit">
              <img
                src="{% static 'img/usa-icons-bg/search--white.svg' %}"
                class="usa-search__submit-icon"
                alt="Search"
              />
            </button>
          </form>
        </section>
      </div>
      {% if user_domain_count and user_domain_count > 0 %}
      <div class="section-outlined__utility-button mobile-lg:padding-right-105 {% if portfolio %} mobile:grid-col-12 desktop:grid-col-6 desktop:padding-left-3{% endif %}">
        <section aria-label="Domains report component" class="margin-top-205">
          <a href="{% url 'export_data_type_user' %}" class="usa-button usa-button--unstyled usa-button--with-icon" role="button">
            <svg class="usa-icon usa-icon--big" aria-hidden="true" focusable="false" role="img" width="24" height="24">
              <use xlink:href="{%static 'img/sprite.svg'%}#file_download"></use>
            </svg>Export as CSV
          </a>
        </section>
      </div>
      {% endif %}
    </div>
    {% if portfolio %}
    <div class="display-flex flex-align-center"> 
      <span class="margin-right-2 margin-top-neg-1 usa-prose text-base-darker">Filter by</span>
      <div class="usa-accordion usa-accordion--select margin-right-2">
        <div class="usa-accordion__heading">
          <button
            type="button"
            class="usa-button usa-button--small padding--8-8-9 usa-button--outline usa-button--filter usa-accordion__button"
            aria-expanded="false"
            aria-controls="filter-status"
          >
            <span class="domain__filter-indicator text-bold display-none"></span> Status
            <svg class="usa-icon top-2px" aria-hidden="true" focusable="false" role="img" width="24">
              <use xlink:href="/public/img/sprite.svg#expand_more"></use>
            </svg>
          </button>
        </div>
        <div id="filter-status" class="usa-accordion__content usa-prose shadow-1">
          <h2>Status</h2>
          <fieldset class="usa-fieldset margin-top-0">
            <legend class="usa-legend">Select to apply <span class="sr-only">status</span> filter</legend>
            <div class="usa-checkbox">
              <input
                class="usa-checkbox__input"
                id="filter-status-dns-needed"
                type="checkbox"
                name="filter-status"
                value="unknown"
              />
              <label class="usa-checkbox__label" for="filter-status-dns-needed"
                >DNS Needed</label
              >
            </div>
            <div class="usa-checkbox">
              <input
                class="usa-checkbox__input"
                id="filter-status-ready"
                type="checkbox"
                name="filter-status"
                value="ready"
              />
              <label class="usa-checkbox__label" for="filter-status-ready"
                >Ready</label
              >
            </div>
            <div class="usa-checkbox">
              <input
                class="usa-checkbox__input"
                id="filter-status-on-hold"
                type="checkbox"
                name="filter-status"
                value="on hold"
              />
              <label class="usa-checkbox__label" for="filter-status-on-hold"
                >On hold</label
              >
            </div>
            <div class="usa-checkbox">
              <input
                class="usa-checkbox__input"
                id="filter-status-expired"
                type="checkbox"
                name="filter-status"
                value="expired"
              />
              <label class="usa-checkbox__label" for="filter-status-expired"
                >Expired</label
              >
            </div>
            <div class="usa-checkbox">
              <input
                class="usa-checkbox__input"
                id="filter-status-deleted"
                type="checkbox"
                name="filter-status"
                value="deleted"
              />
              <label class="usa-checkbox__label" for="filter-status-deleted"
                >Deleted</label
              >
            </div>
          </fieldset>
        </div>
      </div>
      <button
        type="button"
        class="usa-button usa-button--small padding--8-12-9-12 usa-button--outline usa-button--filter domains__reset-filters display-none"
      >
        Clear filters
        <svg class="usa-icon top-1px" aria-hidden="true" focusable="false" role="img" width="24">
          <use xlink:href="/public/img/sprite.svg#close"></use>
        </svg>
      </button>
    </div>
    {% endif %}
    <div class="domains__table-wrapper display-none usa-table-container--scrollable margin-top-0" tabindex="0">
      <table class="usa-table usa-table--borderless usa-table--stacked dotgov-table dotgov-table--stacked domains__table">
        <caption class="sr-only">Your registered domains</caption>
        <thead>
          <tr>
            <th data-sortable="name" scope="col" role="columnheader">Domain name</th>
            <th data-sortable="expiration_date" scope="col" role="columnheader">Expires</th>
            <th data-sortable="state_display" scope="col" role="columnheader">Status</th>
<<<<<<< HEAD
            {% if portfolio and has_view_suborganization_portfolio_permission %}
              <th data-sortable="suborganization" scope="col" role="columnheader">Suborganization</th>
=======
            {% if portfolio and has_view_suborganization %}
              <th data-sortable="domain_info__sub_organization" scope="col" role="columnheader">Suborganization</th>
>>>>>>> ae143e78
            {% endif %}
            <th 
              scope="col" 
              role="columnheader" 
            >
              <span class="usa-sr-only">Action</span>
            </th>
          </tr>
        </thead>
        <tbody>
          <!-- AJAX will populate this tbody -->
        </tbody>
      </table>
      <div
        class="usa-sr-only usa-table__announcement-region"
        aria-live="polite"
      ></div>
    </div>
    <div class="domains__no-data display-none">
      <p>You don't have any registered domains.</p>
      <p class="maxw-none clearfix">
        <a href="https://get.gov/help/faq/#do-not-see-my-domain" class="float-right-tablet usa-link usa-link--icon" target="_blank">
          <svg class="usa-icon" aria-hidden="true" focusable="false" role="img" width="24">
            <use xlink:href="{%static 'img/sprite.svg'%}#help_outline"></use>
          </svg>
          Why don't I see my domain when I sign in to the registrar?
        </a>
      </p>
    </div>
    <div class="domains__no-search-results display-none">
      <p>No results found</p>
    </div>
  </section>
  <nav aria-label="Pagination" class="usa-pagination flex-justify" id="domains-pagination">
    <span class="usa-pagination__counter text-base-dark padding-left-2 margin-bottom-1">
      <!-- Count will be dynamically populated by JS -->
    </span>
    <ul class="usa-pagination__list">
      <!-- Pagination links will be dynamically populated by JS -->
    </ul>
  </nav><|MERGE_RESOLUTION|>--- conflicted
+++ resolved
@@ -156,13 +156,8 @@
             <th data-sortable="name" scope="col" role="columnheader">Domain name</th>
             <th data-sortable="expiration_date" scope="col" role="columnheader">Expires</th>
             <th data-sortable="state_display" scope="col" role="columnheader">Status</th>
-<<<<<<< HEAD
             {% if portfolio and has_view_suborganization_portfolio_permission %}
-              <th data-sortable="suborganization" scope="col" role="columnheader">Suborganization</th>
-=======
-            {% if portfolio and has_view_suborganization %}
               <th data-sortable="domain_info__sub_organization" scope="col" role="columnheader">Suborganization</th>
->>>>>>> ae143e78
             {% endif %}
             <th 
               scope="col" 
