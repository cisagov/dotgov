from unittest import skip
from unittest.mock import MagicMock, ANY

from django.conf import settings
from django.test import Client, TestCase
from django.urls import reverse
from django.contrib.auth import get_user_model

from django_webtest import WebTest  # type: ignore
import boto3_mocking  # type: ignore


from registrar.models import (
    DomainApplication,
    Domain,
    DomainInvitation,
    Contact,
    Website,
    UserDomainRole,
    User,
)
from registrar.views.application import ApplicationWizard, Step

from .common import less_console_noise


class TestViews(TestCase):
    def setUp(self):
        self.client = Client()

    def test_health_check_endpoint(self):
        response = self.client.get("/health/")
        self.assertContains(response, "OK", status_code=200)

    def test_home_page(self):
        """Home page should be available without a login."""
        response = self.client.get("/")
        self.assertContains(response, "registrar", status_code=200)
        self.assertContains(response, "Sign in")

    def test_whoami_page_no_user(self):
        """Whoami page not accessible without a logged-in user."""
        response = self.client.get("/whoami/")
        self.assertEqual(response.status_code, 302)
        self.assertIn("?next=/whoami/", response.headers["Location"])

    def test_application_form_not_logged_in(self):
        """Application form not accessible without a logged-in user."""
        response = self.client.get("/register/")
        self.assertEqual(response.status_code, 302)
        self.assertIn("/login?next=/register/", response.headers["Location"])


class TestWithUser(TestCase):
    def setUp(self):
        username = "test_user"
        first_name = "First"
        last_name = "Last"
        email = "info@example.com"
        self.user = get_user_model().objects.create(
            username=username, first_name=first_name, last_name=last_name, email=email
        )

    def tearDown(self):
        # delete any applications too
        DomainApplication.objects.all().delete()
        self.user.delete()


class LoggedInTests(TestWithUser):
    def setUp(self):
        super().setUp()
        self.client.force_login(self.user)

    def test_home_lists_domain_applications(self):
        response = self.client.get("/")
        self.assertNotContains(response, "igorville.gov")
        site = Domain.objects.create(name="igorville.gov")
        application = DomainApplication.objects.create(
            creator=self.user, requested_domain=site
        )
        response = self.client.get("/")
        # count = 2 because it is also in screenreader content
        self.assertContains(response, "igorville.gov", count=2)
        # clean up
        application.delete()

    def test_home_lists_domains(self):
        response = self.client.get("/")
        domain, _ = Domain.objects.get_or_create(name="igorville.gov")
        self.assertNotContains(response, "igorville.gov")
        role, _ = UserDomainRole.objects.get_or_create(
            user=self.user, domain=domain, role=UserDomainRole.Roles.ADMIN
        )
        response = self.client.get("/")
        # count = 2 because it is also in screenreader content
        self.assertContains(response, "igorville.gov", count=2)
        # clean up
        role.delete()

    def test_whoami_page(self):
        """User information appears on the whoami page."""
        response = self.client.get("/whoami/")
        self.assertContains(response, self.user.first_name)
        self.assertContains(response, self.user.last_name)
        self.assertContains(response, self.user.email)

    def test_application_form_view(self):
        response = self.client.get("/register/", follow=True)
        self.assertContains(
            response,
            "What kind of U.S.-based government organization do you represent?",
        )


class DomainApplicationTests(TestWithUser, WebTest):

    """Webtests for domain application to test filling and submitting."""

    # Doesn't work with CSRF checking
    # hypothesis is that CSRF_USE_SESSIONS is incompatible with WebTest
    csrf_checks = False

    def setUp(self):
        super().setUp()
        self.app.set_user(self.user.username)
        self.TITLES = ApplicationWizard.TITLES

    def test_application_form_empty_submit(self):
        # 302 redirect to the first form
        page = self.app.get(reverse("application:")).follow()
        # submitting should get back the same page if the required field is empty
        result = page.form.submit()
        self.assertIn(
            "What kind of U.S.-based government organization do you represent?", result
        )

    @boto3_mocking.patching
    def test_application_form_submission(self):
        """Can fill out the entire form and submit.
        As we add additional form pages, we need to include them here to make
        this test work.
        """
        num_pages_tested = 0
        # elections, type_of_work, tribal_government, no_other_contacts
        SKIPPED_PAGES = 4
        num_pages = len(self.TITLES) - SKIPPED_PAGES

        type_page = self.app.get(reverse("application:")).follow()
        # django-webtest does not handle cookie-based sessions well because it keeps
        # resetting the session key on each new request, thus destroying the concept
        # of a "session". We are going to do it manually, saving the session ID here
        # and then setting the cookie on each request.
        session_id = self.app.cookies[settings.SESSION_COOKIE_NAME]

        # ---- TYPE PAGE  ----
        type_form = type_page.form
        type_form["organization_type-organization_type"] = "federal"

        # test next button and validate data
        self.app.set_cookie(settings.SESSION_COOKIE_NAME, session_id)
        type_result = type_page.form.submit()
        # should see results in db
        application = DomainApplication.objects.get()  # there's only one
        self.assertEqual(application.organization_type, "federal")
        # the post request should return a redirect to the next form in
        # the application
        self.assertEqual(type_result.status_code, 302)
        self.assertEqual(type_result["Location"], "/register/organization_federal/")
        num_pages_tested += 1

        # ---- FEDERAL BRANCH PAGE  ----
        # Follow the redirect to the next form page
        self.app.set_cookie(settings.SESSION_COOKIE_NAME, session_id)
        federal_page = type_result.follow()
        federal_form = federal_page.form
        federal_form["organization_federal-federal_type"] = "executive"

        # test next button
        self.app.set_cookie(settings.SESSION_COOKIE_NAME, session_id)
        federal_result = federal_form.submit()
        # validate that data from this step are being saved
        application = DomainApplication.objects.get()  # there's only one
        self.assertEqual(application.federal_type, "executive")
        # the post request should return a redirect to the next form in
        # the application
        self.assertEqual(federal_result.status_code, 302)
        self.assertEqual(federal_result["Location"], "/register/organization_contact/")
        num_pages_tested += 1

        # ---- ORG CONTACT PAGE  ----
        # Follow the redirect to the next form page
        self.app.set_cookie(settings.SESSION_COOKIE_NAME, session_id)
        org_contact_page = federal_result.follow()
        org_contact_form = org_contact_page.form
        # federal agency so we have to fill in federal_agency
        org_contact_form[
            "organization_contact-federal_agency"
        ] = "General Services Administration"
        org_contact_form["organization_contact-organization_name"] = "Testorg"
        org_contact_form["organization_contact-address_line1"] = "address 1"
        org_contact_form["organization_contact-address_line2"] = "address 2"
        org_contact_form["organization_contact-city"] = "NYC"
        org_contact_form["organization_contact-state_territory"] = "NY"
        org_contact_form["organization_contact-zipcode"] = "10002"
        org_contact_form["organization_contact-urbanization"] = "URB Royal Oaks"

        # test next button
        self.app.set_cookie(settings.SESSION_COOKIE_NAME, session_id)
        org_contact_result = org_contact_form.submit()
        # validate that data from this step are being saved
        application = DomainApplication.objects.get()  # there's only one
        self.assertEqual(application.organization_name, "Testorg")
        self.assertEqual(application.address_line1, "address 1")
        self.assertEqual(application.address_line2, "address 2")
        self.assertEqual(application.city, "NYC")
        self.assertEqual(application.state_territory, "NY")
        self.assertEqual(application.zipcode, "10002")
        self.assertEqual(application.urbanization, "URB Royal Oaks")
        # the post request should return a redirect to the next form in
        # the application
        self.assertEqual(org_contact_result.status_code, 302)
        self.assertEqual(
            org_contact_result["Location"], "/register/authorizing_official/"
        )
        num_pages_tested += 1

        # ---- AUTHORIZING OFFICIAL PAGE  ----
        # Follow the redirect to the next form page
        self.app.set_cookie(settings.SESSION_COOKIE_NAME, session_id)
        ao_page = org_contact_result.follow()
        ao_form = ao_page.form
        ao_form["authorizing_official-first_name"] = "Testy ATO"
        ao_form["authorizing_official-last_name"] = "Tester ATO"
        ao_form["authorizing_official-title"] = "Chief Tester"
        ao_form["authorizing_official-email"] = "testy@town.com"
        ao_form["authorizing_official-phone"] = "(201) 555 5555"

        # test next button
        self.app.set_cookie(settings.SESSION_COOKIE_NAME, session_id)
        ao_result = ao_form.submit()
        # validate that data from this step are being saved
        application = DomainApplication.objects.get()  # there's only one
        self.assertEqual(application.authorizing_official.first_name, "Testy ATO")
        self.assertEqual(application.authorizing_official.last_name, "Tester ATO")
        self.assertEqual(application.authorizing_official.title, "Chief Tester")
        self.assertEqual(application.authorizing_official.email, "testy@town.com")
        self.assertEqual(application.authorizing_official.phone, "(201) 555 5555")
        # the post request should return a redirect to the next form in
        # the application
        self.assertEqual(ao_result.status_code, 302)
        self.assertEqual(ao_result["Location"], "/register/current_sites/")
        num_pages_tested += 1

        # ---- CURRENT SITES PAGE  ----
        # Follow the redirect to the next form page
        self.app.set_cookie(settings.SESSION_COOKIE_NAME, session_id)
        current_sites_page = ao_result.follow()
        current_sites_form = current_sites_page.form
        current_sites_form["current_sites-0-website"] = "www.city.com"

        # test next button
        self.app.set_cookie(settings.SESSION_COOKIE_NAME, session_id)
        current_sites_result = current_sites_form.submit()
        # validate that data from this step are being saved
        application = DomainApplication.objects.get()  # there's only one
        self.assertEqual(
            application.current_websites.filter(website="http://www.city.com").count(),
            1,
        )
        # the post request should return a redirect to the next form in
        # the application
        self.assertEqual(current_sites_result.status_code, 302)
        self.assertEqual(current_sites_result["Location"], "/register/dotgov_domain/")
        num_pages_tested += 1

        # ---- DOTGOV DOMAIN PAGE  ----
        # Follow the redirect to the next form page
        self.app.set_cookie(settings.SESSION_COOKIE_NAME, session_id)
        dotgov_page = current_sites_result.follow()
        dotgov_form = dotgov_page.form
        dotgov_form["dotgov_domain-requested_domain"] = "city"
        dotgov_form["dotgov_domain-0-alternative_domain"] = "city1"

        self.app.set_cookie(settings.SESSION_COOKIE_NAME, session_id)
        dotgov_result = dotgov_form.submit()
        # validate that data from this step are being saved
        application = DomainApplication.objects.get()  # there's only one
        self.assertEqual(application.requested_domain.name, "city.gov")
        self.assertEqual(
            application.alternative_domains.filter(website="city1.gov").count(), 1
        )
        # the post request should return a redirect to the next form in
        # the application
        self.assertEqual(dotgov_result.status_code, 302)
        self.assertEqual(dotgov_result["Location"], "/register/purpose/")
        num_pages_tested += 1

        # ---- PURPOSE PAGE  ----
        # Follow the redirect to the next form page
        self.app.set_cookie(settings.SESSION_COOKIE_NAME, session_id)
        purpose_page = dotgov_result.follow()
        purpose_form = purpose_page.form
        purpose_form["purpose-purpose"] = "For all kinds of things."

        # test next button
        self.app.set_cookie(settings.SESSION_COOKIE_NAME, session_id)
        purpose_result = purpose_form.submit()
        # validate that data from this step are being saved
        application = DomainApplication.objects.get()  # there's only one
        self.assertEqual(application.purpose, "For all kinds of things.")
        # the post request should return a redirect to the next form in
        # the application
        self.assertEqual(purpose_result.status_code, 302)
        self.assertEqual(purpose_result["Location"], "/register/your_contact/")
        num_pages_tested += 1

        # ---- YOUR CONTACT INFO PAGE  ----
        # Follow the redirect to the next form page
        self.app.set_cookie(settings.SESSION_COOKIE_NAME, session_id)
        your_contact_page = purpose_result.follow()
        your_contact_form = your_contact_page.form

        your_contact_form["your_contact-first_name"] = "Testy you"
        your_contact_form["your_contact-last_name"] = "Tester you"
        your_contact_form["your_contact-title"] = "Admin Tester"
        your_contact_form["your_contact-email"] = "testy-admin@town.com"
        your_contact_form["your_contact-phone"] = "(201) 555 5556"

        # test next button
        self.app.set_cookie(settings.SESSION_COOKIE_NAME, session_id)
        your_contact_result = your_contact_form.submit()
        # validate that data from this step are being saved
        application = DomainApplication.objects.get()  # there's only one
        self.assertEqual(application.submitter.first_name, "Testy you")
        self.assertEqual(application.submitter.last_name, "Tester you")
        self.assertEqual(application.submitter.title, "Admin Tester")
        self.assertEqual(application.submitter.email, "testy-admin@town.com")
        self.assertEqual(application.submitter.phone, "(201) 555 5556")
        # the post request should return a redirect to the next form in
        # the application
        self.assertEqual(your_contact_result.status_code, 302)
        self.assertEqual(your_contact_result["Location"], "/register/other_contacts/")
        num_pages_tested += 1

        # ---- OTHER CONTACTS PAGE  ----
        # Follow the redirect to the next form page
        self.app.set_cookie(settings.SESSION_COOKIE_NAME, session_id)
        other_contacts_page = your_contact_result.follow()
        other_contacts_form = other_contacts_page.form

        other_contacts_form["other_contacts-0-first_name"] = "Testy2"
        other_contacts_form["other_contacts-0-last_name"] = "Tester2"
        other_contacts_form["other_contacts-0-title"] = "Another Tester"
        other_contacts_form["other_contacts-0-email"] = "testy2@town.com"
        other_contacts_form["other_contacts-0-phone"] = "(201) 555 5557"

        # test next button
        self.app.set_cookie(settings.SESSION_COOKIE_NAME, session_id)
        other_contacts_result = other_contacts_form.submit()
        # validate that data from this step are being saved
        application = DomainApplication.objects.get()  # there's only one
        self.assertEqual(
            application.other_contacts.filter(
                first_name="Testy2",
                last_name="Tester2",
                title="Another Tester",
                email="testy2@town.com",
                phone="(201) 555 5557",
            ).count(),
            1,
        )
        # the post request should return a redirect to the next form in
        # the application
        self.assertEqual(other_contacts_result.status_code, 302)
        self.assertEqual(other_contacts_result["Location"], "/register/anything_else/")
        num_pages_tested += 1

        # ---- ANYTHING ELSE PAGE  ----
        # Follow the redirect to the next form page
        self.app.set_cookie(settings.SESSION_COOKIE_NAME, session_id)
        anything_else_page = other_contacts_result.follow()
        anything_else_form = anything_else_page.form

        anything_else_form["anything_else-anything_else"] = "Nothing else."

        # test next button
        self.app.set_cookie(settings.SESSION_COOKIE_NAME, session_id)
        anything_else_result = anything_else_form.submit()
        # validate that data from this step are being saved
        application = DomainApplication.objects.get()  # there's only one
        self.assertEqual(application.anything_else, "Nothing else.")
        # the post request should return a redirect to the next form in
        # the application
        self.assertEqual(anything_else_result.status_code, 302)
        self.assertEqual(anything_else_result["Location"], "/register/requirements/")
        num_pages_tested += 1

        # ---- REQUIREMENTS PAGE  ----
        # Follow the redirect to the next form page
        self.app.set_cookie(settings.SESSION_COOKIE_NAME, session_id)
        requirements_page = anything_else_result.follow()
        requirements_form = requirements_page.form

        requirements_form["requirements-is_policy_acknowledged"] = True

        # test next button
        self.app.set_cookie(settings.SESSION_COOKIE_NAME, session_id)
        requirements_result = requirements_form.submit()
        # validate that data from this step are being saved
        application = DomainApplication.objects.get()  # there's only one
        self.assertEqual(application.is_policy_acknowledged, True)
        # the post request should return a redirect to the next form in
        # the application
        self.assertEqual(requirements_result.status_code, 302)
        self.assertEqual(requirements_result["Location"], "/register/review/")
        num_pages_tested += 1

        # ---- REVIEW AND FINSIHED PAGES  ----
        # Follow the redirect to the next form page
        self.app.set_cookie(settings.SESSION_COOKIE_NAME, session_id)
        review_page = requirements_result.follow()
        review_form = review_page.form

        # Review page contains all the previously entered data
        self.assertContains(review_page, "Federal")
        self.assertContains(review_page, "Executive")
        self.assertContains(review_page, "Testorg")
        self.assertContains(review_page, "address 1")
        self.assertContains(review_page, "address 2")
        self.assertContains(review_page, "NYC")
        self.assertContains(review_page, "NY")
        self.assertContains(review_page, "10002")
        self.assertContains(review_page, "URB Royal Oaks")
        self.assertContains(review_page, "Testy ATO")
        self.assertContains(review_page, "Tester ATO")
        self.assertContains(review_page, "Chief Tester")
        self.assertContains(review_page, "testy@town.com")
        self.assertContains(review_page, "(201) 555-5555")
        self.assertContains(review_page, "city.com")
        self.assertContains(review_page, "city.gov")
        self.assertContains(review_page, "city1.gov")
        self.assertContains(review_page, "For all kinds of things.")
        self.assertContains(review_page, "Testy you")
        self.assertContains(review_page, "Tester you")
        self.assertContains(review_page, "Admin Tester")
        self.assertContains(review_page, "testy-admin@town.com")
        self.assertContains(review_page, "(201) 555-5556")
        self.assertContains(review_page, "Testy2")
        self.assertContains(review_page, "Tester2")
        self.assertContains(review_page, "Another Tester")
        self.assertContains(review_page, "testy2@town.com")
        self.assertContains(review_page, "(201) 555-5557")
        self.assertContains(review_page, "Nothing else.")

        # final submission results in a redirect to the "finished" URL
        self.app.set_cookie(settings.SESSION_COOKIE_NAME, session_id)
        with less_console_noise():
            review_result = review_form.submit()

        self.assertEqual(review_result.status_code, 302)
        self.assertEqual(review_result["Location"], "/register/finished/")
        num_pages_tested += 1

        # following this redirect is a GET request, so include the cookie
        # here too.
        self.app.set_cookie(settings.SESSION_COOKIE_NAME, session_id)
        with less_console_noise():
            final_result = review_result.follow()
        self.assertContains(final_result, "Thanks for your domain request!")

        # check that any new pages are added to this test
        self.assertEqual(num_pages, num_pages_tested)

    def test_application_form_conditional_federal(self):
        """Federal branch question is shown for federal organizations."""
        type_page = self.app.get(reverse("application:")).follow()
        # django-webtest does not handle cookie-based sessions well because it keeps
        # resetting the session key on each new request, thus destroying the concept
        # of a "session". We are going to do it manually, saving the session ID here
        # and then setting the cookie on each request.
        session_id = self.app.cookies[settings.SESSION_COOKIE_NAME]

        # ---- TYPE PAGE  ----

        # the conditional step titles shouldn't appear initially
        self.assertNotContains(type_page, self.TITLES["organization_federal"])
        self.assertNotContains(type_page, self.TITLES["organization_election"])
        type_form = type_page.form
        type_form["organization_type-organization_type"] = "federal"

        # set the session ID before .submit()
        self.app.set_cookie(settings.SESSION_COOKIE_NAME, session_id)
        type_result = type_form.submit()

        # the post request should return a redirect to the federal branch
        # question
        self.assertEqual(type_result.status_code, 302)
        self.assertEqual(type_result["Location"], "/register/organization_federal/")

        # and the step label should appear in the sidebar of the resulting page
        # but the step label for the elections page should not appear
        self.app.set_cookie(settings.SESSION_COOKIE_NAME, session_id)
        federal_page = type_result.follow()
        self.assertContains(federal_page, self.TITLES["organization_federal"])
        self.assertNotContains(federal_page, self.TITLES["organization_election"])

        # continuing on in the flow we need to see top-level agency on the
        # contact page
        federal_page.form["organization_federal-federal_type"] = "executive"
        self.app.set_cookie(settings.SESSION_COOKIE_NAME, session_id)
        federal_result = federal_page.form.submit()
        # the post request should return a redirect to the contact
        # question
        self.assertEqual(federal_result.status_code, 302)
        self.assertEqual(federal_result["Location"], "/register/organization_contact/")
        self.app.set_cookie(settings.SESSION_COOKIE_NAME, session_id)
        contact_page = federal_result.follow()
        self.assertContains(contact_page, "Federal agency")

    def test_application_form_conditional_elections(self):
        """Election question is shown for other organizations."""
        type_page = self.app.get(reverse("application:")).follow()
        # django-webtest does not handle cookie-based sessions well because it keeps
        # resetting the session key on each new request, thus destroying the concept
        # of a "session". We are going to do it manually, saving the session ID here
        # and then setting the cookie on each request.
        session_id = self.app.cookies[settings.SESSION_COOKIE_NAME]

        # ---- TYPE PAGE  ----

        # the conditional step titles shouldn't appear initially
        self.assertNotContains(type_page, self.TITLES["organization_federal"])
        self.assertNotContains(type_page, self.TITLES["organization_election"])
        type_form = type_page.form
        type_form["organization_type-organization_type"] = "county"

        # set the session ID before .submit()
        self.app.set_cookie(settings.SESSION_COOKIE_NAME, session_id)
        type_result = type_form.submit()

        # the post request should return a redirect to the elections question
        self.assertEqual(type_result.status_code, 302)
        self.assertEqual(type_result["Location"], "/register/organization_election/")

        # and the step label should appear in the sidebar of the resulting page
        # but the step label for the elections page should not appear
        self.app.set_cookie(settings.SESSION_COOKIE_NAME, session_id)
        election_page = type_result.follow()
        self.assertContains(election_page, self.TITLES["organization_election"])
        self.assertNotContains(election_page, self.TITLES["organization_federal"])

        # continuing on in the flow we need to NOT see top-level agency on the
        # contact page
        election_page.form["organization_election-is_election_board"] = "True"
        self.app.set_cookie(settings.SESSION_COOKIE_NAME, session_id)
        election_result = election_page.form.submit()
        # the post request should return a redirect to the contact
        # question
        self.assertEqual(election_result.status_code, 302)
        self.assertEqual(election_result["Location"], "/register/organization_contact/")
        self.app.set_cookie(settings.SESSION_COOKIE_NAME, session_id)
        contact_page = election_result.follow()
        self.assertNotContains(contact_page, "Federal agency")

    def test_application_form_section_skipping(self):
        """Can skip forward and back in sections"""
        type_page = self.app.get(reverse("application:")).follow()
        # django-webtest does not handle cookie-based sessions well because it keeps
        # resetting the session key on each new request, thus destroying the concept
        # of a "session". We are going to do it manually, saving the session ID here
        # and then setting the cookie on each request.
        session_id = self.app.cookies[settings.SESSION_COOKIE_NAME]

        type_form = type_page.form
        type_form["organization_type-organization_type"] = "federal"
        self.app.set_cookie(settings.SESSION_COOKIE_NAME, session_id)
        type_result = type_page.form.submit()

        # follow first redirect
        self.app.set_cookie(settings.SESSION_COOKIE_NAME, session_id)
        federal_page = type_result.follow()

        # Now on federal type page, click back to the organization type
        self.app.set_cookie(settings.SESSION_COOKIE_NAME, session_id)
        new_page = federal_page.click(str(self.TITLES["organization_type"]), index=0)

        # Should be a link to the organization_federal page
        self.assertGreater(
            len(new_page.html.find_all("a", href="/register/organization_federal/")),
            0,
        )

    def test_application_form_nonfederal(self):
        """Non-federal organizations don't have to provide their federal agency."""
        type_page = self.app.get(reverse("application:")).follow()
        # django-webtest does not handle cookie-based sessions well because it keeps
        # resetting the session key on each new request, thus destroying the concept
        # of a "session". We are going to do it manually, saving the session ID here
        # and then setting the cookie on each request.
        session_id = self.app.cookies[settings.SESSION_COOKIE_NAME]

        type_form = type_page.form
        type_form[
            "organization_type-organization_type"
        ] = DomainApplication.OrganizationChoices.INTERSTATE
        self.app.set_cookie(settings.SESSION_COOKIE_NAME, session_id)
        type_result = type_page.form.submit()

        # follow first redirect
        self.app.set_cookie(settings.SESSION_COOKIE_NAME, session_id)
        contact_page = type_result.follow()
        org_contact_form = contact_page.form

        self.assertNotIn("federal_agency", org_contact_form.fields)

        # minimal fields that must be filled out
        org_contact_form["organization_contact-organization_name"] = "Testorg"
        org_contact_form["organization_contact-address_line1"] = "address 1"
        org_contact_form["organization_contact-city"] = "NYC"
        org_contact_form["organization_contact-state_territory"] = "NY"
        org_contact_form["organization_contact-zipcode"] = "10002"

        self.app.set_cookie(settings.SESSION_COOKIE_NAME, session_id)
        contact_result = org_contact_form.submit()

        # the post request should return a redirect to the type of work page
        # if it was successful.
        self.assertEqual(contact_result.status_code, 302)
        self.assertEqual(contact_result["Location"], "/register/type_of_work/")

    def test_application_type_of_work_special(self):
        """Special districts have to answer an additional question."""
        type_page = self.app.get(reverse("application:")).follow()
        # django-webtest does not handle cookie-based sessions well because it keeps
        # resetting the session key on each new request, thus destroying the concept
        # of a "session". We are going to do it manually, saving the session ID here
        # and then setting the cookie on each request.
        session_id = self.app.cookies[settings.SESSION_COOKIE_NAME]

        type_form = type_page.form
        type_form[
            "organization_type-organization_type"
        ] = DomainApplication.OrganizationChoices.SPECIAL_DISTRICT
        self.app.set_cookie(settings.SESSION_COOKIE_NAME, session_id)
        type_result = type_page.form.submit()
        # follow first redirect
        self.app.set_cookie(settings.SESSION_COOKIE_NAME, session_id)
        contact_page = type_result.follow()

        self.assertContains(contact_page, self.TITLES[Step.TYPE_OF_WORK])

    def test_application_no_other_contacts(self):
        """Applicants with no other contacts have to give a reason."""
        contacts_page = self.app.get(reverse("application:other_contacts"))
        # django-webtest does not handle cookie-based sessions well because it keeps
        # resetting the session key on each new request, thus destroying the concept
        # of a "session". We are going to do it manually, saving the session ID here
        # and then setting the cookie on each request.
        session_id = self.app.cookies[settings.SESSION_COOKIE_NAME]

        self.app.set_cookie(settings.SESSION_COOKIE_NAME, session_id)
        result = contacts_page.form.submit()
        # follow first redirect
        self.app.set_cookie(settings.SESSION_COOKIE_NAME, session_id)
        no_contacts_page = result.follow()
        expected_url_slug = str(Step.NO_OTHER_CONTACTS)
        actual_url_slug = no_contacts_page.request.path.split("/")[-2]
        self.assertEqual(expected_url_slug, actual_url_slug)

    def test_application_type_of_work_interstate(self):
        """Special districts have to answer an additional question."""
        type_page = self.app.get(reverse("application:")).follow()
        # django-webtest does not handle cookie-based sessions well because it keeps
        # resetting the session key on each new request, thus destroying the concept
        # of a "session". We are going to do it manually, saving the session ID here
        # and then setting the cookie on each request.
        session_id = self.app.cookies[settings.SESSION_COOKIE_NAME]

        type_form = type_page.form
        type_form[
            "organization_type-organization_type"
        ] = DomainApplication.OrganizationChoices.INTERSTATE
        self.app.set_cookie(settings.SESSION_COOKIE_NAME, session_id)
        type_result = type_page.form.submit()
        # follow first redirect
        self.app.set_cookie(settings.SESSION_COOKIE_NAME, session_id)
        contact_page = type_result.follow()

        self.assertContains(contact_page, self.TITLES[Step.TYPE_OF_WORK])

    def test_application_tribal_government(self):
        """Tribal organizations have to answer an additional question."""
        type_page = self.app.get(reverse("application:")).follow()
        # django-webtest does not handle cookie-based sessions well because it keeps
        # resetting the session key on each new request, thus destroying the concept
        # of a "session". We are going to do it manually, saving the session ID here
        # and then setting the cookie on each request.
        session_id = self.app.cookies[settings.SESSION_COOKIE_NAME]
        type_form = type_page.form
        type_form[
            "organization_type-organization_type"
        ] = DomainApplication.OrganizationChoices.TRIBAL
        self.app.set_cookie(settings.SESSION_COOKIE_NAME, session_id)
        type_result = type_page.form.submit()
        # the tribal government page comes immediately afterwards
        self.assertIn("/tribal_government", type_result.headers["Location"])
        # follow first redirect
        self.app.set_cookie(settings.SESSION_COOKIE_NAME, session_id)
        tribal_government_page = type_result.follow()

        # and the step is on the sidebar list.
        self.assertContains(tribal_government_page, self.TITLES[Step.TRIBAL_GOVERNMENT])

    def test_application_ao_dynamic_text(self):
        type_page = self.app.get(reverse("application:")).follow()
        # django-webtest does not handle cookie-based sessions well because it keeps
        # resetting the session key on each new request, thus destroying the concept
        # of a "session". We are going to do it manually, saving the session ID here
        # and then setting the cookie on each request.
        session_id = self.app.cookies[settings.SESSION_COOKIE_NAME]

        # ---- TYPE PAGE  ----
        type_form = type_page.form
        type_form["organization_type-organization_type"] = "federal"

        # test next button
        self.app.set_cookie(settings.SESSION_COOKIE_NAME, session_id)
        type_result = type_page.form.submit()

        # ---- FEDERAL BRANCH PAGE  ----
        # Follow the redirect to the next form page
        self.app.set_cookie(settings.SESSION_COOKIE_NAME, session_id)
        federal_page = type_result.follow()
        federal_form = federal_page.form
        federal_form["organization_federal-federal_type"] = "executive"
        self.app.set_cookie(settings.SESSION_COOKIE_NAME, session_id)
        federal_result = federal_form.submit()

        # ---- ORG CONTACT PAGE  ----
        # Follow the redirect to the next form page
        self.app.set_cookie(settings.SESSION_COOKIE_NAME, session_id)
        org_contact_page = federal_result.follow()
        org_contact_form = org_contact_page.form
        # federal agency so we have to fill in federal_agency
        org_contact_form[
            "organization_contact-federal_agency"
        ] = "General Services Administration"
        org_contact_form["organization_contact-organization_name"] = "Testorg"
        org_contact_form["organization_contact-address_line1"] = "address 1"
        org_contact_form["organization_contact-address_line2"] = "address 2"
        org_contact_form["organization_contact-city"] = "NYC"
        org_contact_form["organization_contact-state_territory"] = "NY"
        org_contact_form["organization_contact-zipcode"] = "10002"
        org_contact_form["organization_contact-urbanization"] = "URB Royal Oaks"

        self.app.set_cookie(settings.SESSION_COOKIE_NAME, session_id)
        org_contact_result = org_contact_form.submit()

        # ---- AO CONTACT PAGE  ----
        self.app.set_cookie(settings.SESSION_COOKIE_NAME, session_id)
        ao_page = org_contact_result.follow()
        self.assertContains(ao_page, "Domain requests from executive branch agencies")

        # Go back to organization type page and change type
        self.app.set_cookie(settings.SESSION_COOKIE_NAME, session_id)
        ao_page.click(str(self.TITLES["organization_type"]), index=0)
        self.app.set_cookie(settings.SESSION_COOKIE_NAME, session_id)
        type_form["organization_type-organization_type"] = "city"
        type_result = type_form.submit()
        self.app.set_cookie(settings.SESSION_COOKIE_NAME, session_id)
        election_page = type_result.follow()

        # Go back to AO page and test the dynamic text changed
        self.app.set_cookie(settings.SESSION_COOKIE_NAME, session_id)
        ao_page = election_page.click(str(self.TITLES["authorizing_official"]), index=0)
        self.assertContains(ao_page, "Domain requests from cities")

    def test_application_dotgov_domain_dynamic_text(self):
        type_page = self.app.get(reverse("application:")).follow()
        # django-webtest does not handle cookie-based sessions well because it keeps
        # resetting the session key on each new request, thus destroying the concept
        # of a "session". We are going to do it manually, saving the session ID here
        # and then setting the cookie on each request.
        session_id = self.app.cookies[settings.SESSION_COOKIE_NAME]
        # ---- TYPE PAGE  ----
        type_form = type_page.form
        type_form["organization_type-organization_type"] = "federal"

        # test next button
        self.app.set_cookie(settings.SESSION_COOKIE_NAME, session_id)
        type_result = type_page.form.submit()

        # ---- FEDERAL BRANCH PAGE  ----
        # Follow the redirect to the next form page
        self.app.set_cookie(settings.SESSION_COOKIE_NAME, session_id)
        federal_page = type_result.follow()
        federal_form = federal_page.form
        federal_form["organization_federal-federal_type"] = "executive"
        self.app.set_cookie(settings.SESSION_COOKIE_NAME, session_id)
        federal_result = federal_form.submit()

        # ---- ORG CONTACT PAGE  ----
        # Follow the redirect to the next form page
        self.app.set_cookie(settings.SESSION_COOKIE_NAME, session_id)
        org_contact_page = federal_result.follow()
        org_contact_form = org_contact_page.form
        # federal agency so we have to fill in federal_agency
        org_contact_form[
            "organization_contact-federal_agency"
        ] = "General Services Administration"
        org_contact_form["organization_contact-organization_name"] = "Testorg"
        org_contact_form["organization_contact-address_line1"] = "address 1"
        org_contact_form["organization_contact-address_line2"] = "address 2"
        org_contact_form["organization_contact-city"] = "NYC"
        org_contact_form["organization_contact-state_territory"] = "NY"
        org_contact_form["organization_contact-zipcode"] = "10002"
        org_contact_form["organization_contact-urbanization"] = "URB Royal Oaks"

        self.app.set_cookie(settings.SESSION_COOKIE_NAME, session_id)
        org_contact_result = org_contact_form.submit()

        # ---- AO CONTACT PAGE  ----
        self.app.set_cookie(settings.SESSION_COOKIE_NAME, session_id)
        ao_page = org_contact_result.follow()

        # ---- AUTHORIZING OFFICIAL PAGE  ----
        # Follow the redirect to the next form page
        self.app.set_cookie(settings.SESSION_COOKIE_NAME, session_id)
        ao_page = org_contact_result.follow()
        ao_form = ao_page.form
        ao_form["authorizing_official-first_name"] = "Testy ATO"
        ao_form["authorizing_official-last_name"] = "Tester ATO"
        ao_form["authorizing_official-title"] = "Chief Tester"
        ao_form["authorizing_official-email"] = "testy@town.com"
        ao_form["authorizing_official-phone"] = "(201) 555 5555"

        self.app.set_cookie(settings.SESSION_COOKIE_NAME, session_id)
        ao_result = ao_form.submit()

        # ---- CURRENT SITES PAGE  ----
        # Follow the redirect to the next form page
        self.app.set_cookie(settings.SESSION_COOKIE_NAME, session_id)
        current_sites_page = ao_result.follow()
        current_sites_form = current_sites_page.form
        current_sites_form["current_sites-0-website"] = "www.city.com"

        # test saving the page
        self.app.set_cookie(settings.SESSION_COOKIE_NAME, session_id)
        current_sites_result = current_sites_form.submit()

        # ---- DOTGOV DOMAIN PAGE  ----
        self.app.set_cookie(settings.SESSION_COOKIE_NAME, session_id)
        dotgov_page = current_sites_result.follow()

        self.assertContains(dotgov_page, "medicare.gov")

        # Go back to organization type page and change type
        self.app.set_cookie(settings.SESSION_COOKIE_NAME, session_id)
        dotgov_page.click(str(self.TITLES["organization_type"]), index=0)
        self.app.set_cookie(settings.SESSION_COOKIE_NAME, session_id)
        type_form["organization_type-organization_type"] = "city"
        type_result = type_form.submit()
        self.app.set_cookie(settings.SESSION_COOKIE_NAME, session_id)
        election_page = type_result.follow()

        # Go back to dotgov domain page to test the dynamic text changed
        self.app.set_cookie(settings.SESSION_COOKIE_NAME, session_id)
        dotgov_page = election_page.click(str(self.TITLES["dotgov_domain"]), index=0)
        self.assertContains(dotgov_page, "CityofEudoraKS.gov")
        self.assertNotContains(dotgov_page, "medicare.gov")

    def test_application_formsets(self):
        """Users are able to add more than one of some fields."""
        current_sites_page = self.app.get(reverse("application:current_sites"))
        session_id = self.app.cookies[settings.SESSION_COOKIE_NAME]
        # fill in the form field
        current_sites_form = current_sites_page.form
        self.assertIn("current_sites-0-website", current_sites_form.fields)
        self.assertNotIn("current_sites-1-website", current_sites_form.fields)
        current_sites_form["current_sites-0-website"] = "https://example.com"

        # click "Add another"
        self.app.set_cookie(settings.SESSION_COOKIE_NAME, session_id)
        current_sites_result = current_sites_form.submit("submit_button", value="save")
        self.app.set_cookie(settings.SESSION_COOKIE_NAME, session_id)
        current_sites_form = current_sites_result.follow().form

        # verify that there are two form fields
        value = current_sites_form["current_sites-0-website"].value
        self.assertEqual(value, "https://example.com")
        self.assertIn("current_sites-1-website", current_sites_form.fields)
        # and it is correctly referenced in the ManyToOne relationship
        application = DomainApplication.objects.get()  # there's only one
        self.assertEqual(
            application.current_websites.filter(website="https://example.com").count(),
            1,
        )

    @skip("WIP")
    def test_application_edit_restore(self):
        """
        Test that a previously saved application is available at the /edit endpoint.
        """
        ao, _ = Contact.objects.get_or_create(
            first_name="Testy",
            last_name="Tester",
            title="Chief Tester",
            email="testy@town.com",
            phone="(555) 555 5555",
        )
        domain, _ = Domain.objects.get_or_create(name="city.gov")
        alt, _ = Website.objects.get_or_create(website="city1.gov")
        current, _ = Website.objects.get_or_create(website="city.com")
        you, _ = Contact.objects.get_or_create(
            first_name="Testy you",
            last_name="Tester you",
            title="Admin Tester",
            email="testy-admin@town.com",
            phone="(555) 555 5556",
        )
        other, _ = Contact.objects.get_or_create(
            first_name="Testy2",
            last_name="Tester2",
            title="Another Tester",
            email="testy2@town.com",
            phone="(555) 555 5557",
        )
        application, _ = DomainApplication.objects.get_or_create(
            organization_type="federal",
            federal_type="executive",
            purpose="Purpose of the site",
            anything_else="No",
            is_policy_acknowledged=True,
            organization_name="Testorg",
            address_line1="address 1",
            state_territory="NY",
            zipcode="10002",
            authorizing_official=ao,
            requested_domain=domain,
            submitter=you,
            creator=self.user,
        )
        application.other_contacts.add(other)
        application.current_websites.add(current)
        application.alternative_domains.add(alt)

        # prime the form by visiting /edit
        url = reverse("edit-application", kwargs={"id": application.pk})
        response = self.client.get(url)

        # TODO: this is a sketch of each page in the wizard which needs to be tested
        # Django does not have tools sufficient for real end to end integration testing
        # (for example, USWDS moves radio buttons off screen and replaces them with
        # CSS styled "fakes" -- Django cannot determine if those are visually correct)
        # -- the best that can/should be done here is to ensure the correct values
        # are being passed to the templating engine

        url = reverse("application:organization_type")
        response = self.client.get(url, follow=True)
        self.assertContains(response, "<input>")
        # choices = response.context['wizard']['form']['organization_type'].subwidgets
        # radio = [ x for x in choices if x.data["value"] == "federal" ][0]
        # checked = radio.data["selected"]
        # self.assertTrue(checked)

        # url = reverse("application:organization_federal")
        # self.app.set_cookie(settings.SESSION_COOKIE_NAME, session_id)
        # page = self.app.get(url)
        # self.assertNotContains(page, "VALUE")

        # url = reverse("application:organization_contact")
        # self.app.set_cookie(settings.SESSION_COOKIE_NAME, session_id)
        # page = self.app.get(url)
        # self.assertNotContains(page, "VALUE")

        # url = reverse("application:authorizing_official")
        # self.app.set_cookie(settings.SESSION_COOKIE_NAME, session_id)
        # page = self.app.get(url)
        # self.assertNotContains(page, "VALUE")

        # url = reverse("application:current_sites")
        # self.app.set_cookie(settings.SESSION_COOKIE_NAME, session_id)
        # page = self.app.get(url)
        # self.assertNotContains(page, "VALUE")

        # url = reverse("application:dotgov_domain")
        # self.app.set_cookie(settings.SESSION_COOKIE_NAME, session_id)
        # page = self.app.get(url)
        # self.assertNotContains(page, "VALUE")

        # url = reverse("application:purpose")
        # self.app.set_cookie(settings.SESSION_COOKIE_NAME, session_id)
        # page = self.app.get(url)
        # self.assertNotContains(page, "VALUE")

        # url = reverse("application:your_contact")
        # self.app.set_cookie(settings.SESSION_COOKIE_NAME, session_id)
        # page = self.app.get(url)
        # self.assertNotContains(page, "VALUE")

        # url = reverse("application:other_contacts")
        # self.app.set_cookie(settings.SESSION_COOKIE_NAME, session_id)
        # page = self.app.get(url)
        # self.assertNotContains(page, "VALUE")

        # url = reverse("application:other_contacts")
        # self.app.set_cookie(settings.SESSION_COOKIE_NAME, session_id)
        # page = self.app.get(url)
        # self.assertNotContains(page, "VALUE")

        # url = reverse("application:security_email")
        # self.app.set_cookie(settings.SESSION_COOKIE_NAME, session_id)
        # page = self.app.get(url)
        # self.assertNotContains(page, "VALUE")

        # url = reverse("application:anything_else")
        # self.app.set_cookie(settings.SESSION_COOKIE_NAME, session_id)
        # page = self.app.get(url)
        # self.assertNotContains(page, "VALUE")

        # url = reverse("application:requirements")
        # self.app.set_cookie(settings.SESSION_COOKIE_NAME, session_id)
        # page = self.app.get(url)
        # self.assertNotContains(page, "VALUE")


class TestWithDomainPermissions(TestWithUser):
    def setUp(self):
        super().setUp()
        self.domain, _ = Domain.objects.get_or_create(name="igorville.gov")
        self.role, _ = UserDomainRole.objects.get_or_create(
            user=self.user, domain=self.domain, role=UserDomainRole.Roles.ADMIN
        )

    def tearDown(self):
        try:
            self.domain.delete()
            self.role.delete()
        except ValueError:  # pass if already deleted
            pass
        super().tearDown()


class TestDomainPermissions(TestWithDomainPermissions):
    def test_not_logged_in(self):
        """Not logged in gets a redirect to Login."""
        response = self.client.get(reverse("domain", kwargs={"pk": self.domain.id}))
        self.assertEqual(response.status_code, 302)

        response = self.client.get(
            reverse("domain-users", kwargs={"pk": self.domain.id})
        )
        self.assertEqual(response.status_code, 302)

        response = self.client.get(
            reverse("domain-users-add", kwargs={"pk": self.domain.id})
        )
        self.assertEqual(response.status_code, 302)

    def test_no_domain_role(self):
        """Logged in but no role gets 403 Forbidden."""
        self.client.force_login(self.user)
        self.role.delete()  # user no longer has a role on this domain

        with less_console_noise():
            response = self.client.get(reverse("domain", kwargs={"pk": self.domain.id}))
        self.assertEqual(response.status_code, 403)

        with less_console_noise():
            response = self.client.get(
                reverse("domain-users", kwargs={"pk": self.domain.id})
            )
        self.assertEqual(response.status_code, 403)

        with less_console_noise():
            response = self.client.get(
                reverse("domain-users-add", kwargs={"pk": self.domain.id})
            )
        self.assertEqual(response.status_code, 403)


class TestDomainDetail(TestWithDomainPermissions, WebTest):
    def setUp(self):
        super().setUp()
        self.app.set_user(self.user.username)
        self.client.force_login(self.user)

    def test_domain_detail_link_works(self):
        home_page = self.app.get("/")
        self.assertContains(home_page, "igorville.gov")
        # click the "Edit" link
        detail_page = home_page.click("Edit")
        self.assertContains(detail_page, "igorville.gov")

    def test_domain_user_management(self):
        response = self.client.get(
            reverse("domain-users", kwargs={"pk": self.domain.id})
        )
        self.assertContains(response, "User management")

    def test_domain_user_management_add_link(self):
        """Button to get to user add page works."""
        management_page = self.app.get(
            reverse("domain-users", kwargs={"pk": self.domain.id})
        )
        add_page = management_page.click("Add another user")
        self.assertContains(add_page, "Add another user")

    def test_domain_user_add(self):
        response = self.client.get(
            reverse("domain-users-add", kwargs={"pk": self.domain.id})
        )
        self.assertContains(response, "Add another user")

    def test_domain_user_add_form(self):
        """Adding a user works."""
        other_user, _ = get_user_model().objects.get_or_create(
            email="mayor@igorville.gov"
        )
        add_page = self.app.get(
            reverse("domain-users-add", kwargs={"pk": self.domain.id})
        )
        session_id = self.app.cookies[settings.SESSION_COOKIE_NAME]

        add_page.form["email"] = "mayor@igorville.gov"

        self.app.set_cookie(settings.SESSION_COOKIE_NAME, session_id)
        success_result = add_page.form.submit()

        self.assertEqual(success_result.status_code, 302)
        self.assertEqual(
            success_result["Location"],
            reverse("domain-users", kwargs={"pk": self.domain.id}),
        )

        self.app.set_cookie(settings.SESSION_COOKIE_NAME, session_id)
        success_page = success_result.follow()
        self.assertContains(success_page, "mayor@igorville.gov")

<<<<<<< HEAD
class TestApplicationStatus(TestWithUser, WebTest):
    def setUp(self):
        super().setUp()
        self.app.set_user(self.user.username)

    def _completed_application(
        self,
        has_other_contacts=True,
        has_current_website=True,
        has_alternative_gov_domain=True,
        has_type_of_work=True,
        has_anything_else=True,
    ):
        """A completed domain application."""
        ao, _ = Contact.objects.get_or_create(
            first_name="Testy",
            last_name="Tester",
            title="Chief Tester",
            email="testy@town.com",
            phone="(555) 555 5555",
        )
        domain, _ = Domain.objects.get_or_create(name="citystatus.gov")
        alt, _ = Website.objects.get_or_create(website="city1.gov")
        current, _ = Website.objects.get_or_create(website="city.com")
        you, _ = Contact.objects.get_or_create(
            first_name="Testy you",
            last_name="Tester you",
            title="Admin Tester",
            email="testy-admin@town.com",
            phone="(555) 555 5556",
        )
        other, _ = Contact.objects.get_or_create(
            first_name="Testy2",
            last_name="Tester2",
            title="Another Tester",
            email="testy2@town.com",
            phone="(555) 555 5557",
        )
        domain_application_kwargs = dict(
            organization_type="federal",
            federal_type="executive",
            purpose="Purpose of the site",
            is_policy_acknowledged=True,
            organization_name="Testorg",
            address_line1="address 1",
            address_line2="address 2",
            state_territory="NY",
            zipcode="10002",
            authorizing_official=ao,
            requested_domain=domain,
            submitter=you,
            creator=self.user,
        )
        if has_type_of_work:
            domain_application_kwargs["type_of_work"] = "e-Government"
        if has_anything_else:
            domain_application_kwargs["anything_else"] = "There is more"
      
        application, _ = DomainApplication.objects.get_or_create(
            **domain_application_kwargs
        )

        application.status = DomainApplication.SUBMITTED
        application.save()
        
        if has_other_contacts:
            application.other_contacts.add(other)
        if has_current_website:
            application.current_websites.add(current)
        if has_alternative_gov_domain:
            application.alternative_domains.add(alt)

        return application

    def test_application_status(self):
        """Checking application status page"""
        application = self._completed_application()
        application.save()

        home_page = self.app.get("/")
        self.assertContains(home_page, "citystatus.gov")
        # click the "Manage" link
        detail_page = home_page.click("Manage")
        self.assertContains(detail_page, "citystatus.gov")
        self.assertContains(detail_page, "Chief Tester")
        self.assertContains(detail_page, "testy@town.com")
        self.assertContains(detail_page, "Admin Tester")
        self.assertContains(detail_page, "Status:")
=======
    @boto3_mocking.patching
    def test_domain_invitation_created(self):
        """Add user on a nonexistent email creates an invitation.

        Adding a non-existent user sends an email as a side-effect, so mock
        out the boto3 SES email sending here.
        """
        # make sure there is no user with this email
        EMAIL = "mayor@igorville.gov"
        User.objects.filter(email=EMAIL).delete()

        add_page = self.app.get(
            reverse("domain-users-add", kwargs={"pk": self.domain.id})
        )
        session_id = self.app.cookies[settings.SESSION_COOKIE_NAME]
        add_page.form["email"] = EMAIL
        self.app.set_cookie(settings.SESSION_COOKIE_NAME, session_id)
        success_result = add_page.form.submit()
        self.app.set_cookie(settings.SESSION_COOKIE_NAME, session_id)
        success_page = success_result.follow()

        self.assertContains(success_page, EMAIL)
        self.assertContains(success_page, "Cancel")  # link to cancel invitation
        self.assertTrue(DomainInvitation.objects.filter(email=EMAIL).exists())

    @boto3_mocking.patching
    def test_domain_invitation_email_sent(self):
        """Inviting a non-existent user sends them an email."""
        # make sure there is no user with this email
        EMAIL = "mayor@igorville.gov"
        User.objects.filter(email=EMAIL).delete()

        mock_client = MagicMock()
        mock_client_instance = mock_client.return_value
        with boto3_mocking.clients.handler_for("sesv2", mock_client):
            add_page = self.app.get(
                reverse("domain-users-add", kwargs={"pk": self.domain.id})
            )
            session_id = self.app.cookies[settings.SESSION_COOKIE_NAME]
            add_page.form["email"] = EMAIL
            self.app.set_cookie(settings.SESSION_COOKIE_NAME, session_id)
            add_page.form.submit()
        # check the mock instance to see if `send_email` was called right
        mock_client_instance.send_email.assert_called_once_with(
            FromEmailAddress=settings.DEFAULT_FROM_EMAIL,
            Destination={"ToAddresses": [EMAIL]},
            Content=ANY,
        )

    def test_domain_invitation_cancel(self):
        """Posting to the delete view deletes an invitation."""
        EMAIL = "mayor@igorville.gov"
        invitation, _ = DomainInvitation.objects.get_or_create(
            domain=self.domain, email=EMAIL
        )
        self.client.post(reverse("invitation-delete", kwargs={"pk": invitation.id}))
        with self.assertRaises(DomainInvitation.DoesNotExist):
            DomainInvitation.objects.get(id=invitation.id)

    @boto3_mocking.patching
    def test_domain_invitation_flow(self):
        """Send an invitation to a new user, log in and load the dashboard."""
        EMAIL = "mayor@igorville.gov"
        User.objects.filter(email=EMAIL).delete()

        add_page = self.app.get(
            reverse("domain-users-add", kwargs={"pk": self.domain.id})
        )
        session_id = self.app.cookies[settings.SESSION_COOKIE_NAME]
        add_page.form["email"] = EMAIL
        self.app.set_cookie(settings.SESSION_COOKIE_NAME, session_id)
        add_page.form.submit()

        # user was invited, create them
        new_user = User.objects.create(username=EMAIL, email=EMAIL)
        # log them in to `self.app`
        self.app.set_user(new_user.username)
        # and manually call the first login callback
        new_user.first_login()

        # Now load the home page and make sure our domain appears there
        home_page = self.app.get(reverse("home"))
        self.assertContains(home_page, self.domain.name)
>>>>>>> aab080db
<|MERGE_RESOLUTION|>--- conflicted
+++ resolved
@@ -1138,7 +1138,90 @@
         success_page = success_result.follow()
         self.assertContains(success_page, "mayor@igorville.gov")
 
-<<<<<<< HEAD
+    @boto3_mocking.patching
+    def test_domain_invitation_created(self):
+        """Add user on a nonexistent email creates an invitation.
+
+        Adding a non-existent user sends an email as a side-effect, so mock
+        out the boto3 SES email sending here.
+        """
+        # make sure there is no user with this email
+        EMAIL = "mayor@igorville.gov"
+        User.objects.filter(email=EMAIL).delete()
+
+        add_page = self.app.get(
+            reverse("domain-users-add", kwargs={"pk": self.domain.id})
+        )
+        session_id = self.app.cookies[settings.SESSION_COOKIE_NAME]
+        add_page.form["email"] = EMAIL
+        self.app.set_cookie(settings.SESSION_COOKIE_NAME, session_id)
+        success_result = add_page.form.submit()
+        self.app.set_cookie(settings.SESSION_COOKIE_NAME, session_id)
+        success_page = success_result.follow()
+
+        self.assertContains(success_page, EMAIL)
+        self.assertContains(success_page, "Cancel")  # link to cancel invitation
+        self.assertTrue(DomainInvitation.objects.filter(email=EMAIL).exists())
+
+    @boto3_mocking.patching
+    def test_domain_invitation_email_sent(self):
+        """Inviting a non-existent user sends them an email."""
+        # make sure there is no user with this email
+        EMAIL = "mayor@igorville.gov"
+        User.objects.filter(email=EMAIL).delete()
+
+        mock_client = MagicMock()
+        mock_client_instance = mock_client.return_value
+        with boto3_mocking.clients.handler_for("sesv2", mock_client):
+            add_page = self.app.get(
+                reverse("domain-users-add", kwargs={"pk": self.domain.id})
+            )
+            session_id = self.app.cookies[settings.SESSION_COOKIE_NAME]
+            add_page.form["email"] = EMAIL
+            self.app.set_cookie(settings.SESSION_COOKIE_NAME, session_id)
+            add_page.form.submit()
+        # check the mock instance to see if `send_email` was called right
+        mock_client_instance.send_email.assert_called_once_with(
+            FromEmailAddress=settings.DEFAULT_FROM_EMAIL,
+            Destination={"ToAddresses": [EMAIL]},
+            Content=ANY,
+        )
+
+    def test_domain_invitation_cancel(self):
+        """Posting to the delete view deletes an invitation."""
+        EMAIL = "mayor@igorville.gov"
+        invitation, _ = DomainInvitation.objects.get_or_create(
+            domain=self.domain, email=EMAIL
+        )
+        self.client.post(reverse("invitation-delete", kwargs={"pk": invitation.id}))
+        with self.assertRaises(DomainInvitation.DoesNotExist):
+            DomainInvitation.objects.get(id=invitation.id)
+
+    @boto3_mocking.patching
+    def test_domain_invitation_flow(self):
+        """Send an invitation to a new user, log in and load the dashboard."""
+        EMAIL = "mayor@igorville.gov"
+        User.objects.filter(email=EMAIL).delete()
+
+        add_page = self.app.get(
+            reverse("domain-users-add", kwargs={"pk": self.domain.id})
+        )
+        session_id = self.app.cookies[settings.SESSION_COOKIE_NAME]
+        add_page.form["email"] = EMAIL
+        self.app.set_cookie(settings.SESSION_COOKIE_NAME, session_id)
+        add_page.form.submit()
+
+        # user was invited, create them
+        new_user = User.objects.create(username=EMAIL, email=EMAIL)
+        # log them in to `self.app`
+        self.app.set_user(new_user.username)
+        # and manually call the first login callback
+        new_user.first_login()
+
+        # Now load the home page and make sure our domain appears there
+        home_page = self.app.get(reverse("home"))
+        self.assertContains(home_page, self.domain.name)
+
 class TestApplicationStatus(TestWithUser, WebTest):
     def setUp(self):
         super().setUp()
@@ -1226,89 +1309,4 @@
         self.assertContains(detail_page, "Chief Tester")
         self.assertContains(detail_page, "testy@town.com")
         self.assertContains(detail_page, "Admin Tester")
-        self.assertContains(detail_page, "Status:")
-=======
-    @boto3_mocking.patching
-    def test_domain_invitation_created(self):
-        """Add user on a nonexistent email creates an invitation.
-
-        Adding a non-existent user sends an email as a side-effect, so mock
-        out the boto3 SES email sending here.
-        """
-        # make sure there is no user with this email
-        EMAIL = "mayor@igorville.gov"
-        User.objects.filter(email=EMAIL).delete()
-
-        add_page = self.app.get(
-            reverse("domain-users-add", kwargs={"pk": self.domain.id})
-        )
-        session_id = self.app.cookies[settings.SESSION_COOKIE_NAME]
-        add_page.form["email"] = EMAIL
-        self.app.set_cookie(settings.SESSION_COOKIE_NAME, session_id)
-        success_result = add_page.form.submit()
-        self.app.set_cookie(settings.SESSION_COOKIE_NAME, session_id)
-        success_page = success_result.follow()
-
-        self.assertContains(success_page, EMAIL)
-        self.assertContains(success_page, "Cancel")  # link to cancel invitation
-        self.assertTrue(DomainInvitation.objects.filter(email=EMAIL).exists())
-
-    @boto3_mocking.patching
-    def test_domain_invitation_email_sent(self):
-        """Inviting a non-existent user sends them an email."""
-        # make sure there is no user with this email
-        EMAIL = "mayor@igorville.gov"
-        User.objects.filter(email=EMAIL).delete()
-
-        mock_client = MagicMock()
-        mock_client_instance = mock_client.return_value
-        with boto3_mocking.clients.handler_for("sesv2", mock_client):
-            add_page = self.app.get(
-                reverse("domain-users-add", kwargs={"pk": self.domain.id})
-            )
-            session_id = self.app.cookies[settings.SESSION_COOKIE_NAME]
-            add_page.form["email"] = EMAIL
-            self.app.set_cookie(settings.SESSION_COOKIE_NAME, session_id)
-            add_page.form.submit()
-        # check the mock instance to see if `send_email` was called right
-        mock_client_instance.send_email.assert_called_once_with(
-            FromEmailAddress=settings.DEFAULT_FROM_EMAIL,
-            Destination={"ToAddresses": [EMAIL]},
-            Content=ANY,
-        )
-
-    def test_domain_invitation_cancel(self):
-        """Posting to the delete view deletes an invitation."""
-        EMAIL = "mayor@igorville.gov"
-        invitation, _ = DomainInvitation.objects.get_or_create(
-            domain=self.domain, email=EMAIL
-        )
-        self.client.post(reverse("invitation-delete", kwargs={"pk": invitation.id}))
-        with self.assertRaises(DomainInvitation.DoesNotExist):
-            DomainInvitation.objects.get(id=invitation.id)
-
-    @boto3_mocking.patching
-    def test_domain_invitation_flow(self):
-        """Send an invitation to a new user, log in and load the dashboard."""
-        EMAIL = "mayor@igorville.gov"
-        User.objects.filter(email=EMAIL).delete()
-
-        add_page = self.app.get(
-            reverse("domain-users-add", kwargs={"pk": self.domain.id})
-        )
-        session_id = self.app.cookies[settings.SESSION_COOKIE_NAME]
-        add_page.form["email"] = EMAIL
-        self.app.set_cookie(settings.SESSION_COOKIE_NAME, session_id)
-        add_page.form.submit()
-
-        # user was invited, create them
-        new_user = User.objects.create(username=EMAIL, email=EMAIL)
-        # log them in to `self.app`
-        self.app.set_user(new_user.username)
-        # and manually call the first login callback
-        new_user.first_login()
-
-        # Now load the home page and make sure our domain appears there
-        home_page = self.app.get(reverse("home"))
-        self.assertContains(home_page, self.domain.name)
->>>>>>> aab080db
+        self.assertContains(detail_page, "Status:")