--- conflicted
+++ resolved
@@ -1554,7 +1554,6 @@
             success_page, "The security email for this domain has been updated"
         )
 
-<<<<<<< HEAD
     def test_security_email_form_messages(self):
         """
         Test against the success and error messages that are defined in the view
@@ -1626,7 +1625,6 @@
         with less_console_noise():
             response = self.client.get(reverse("domain", kwargs={"pk": self.domain.id}))
             self.assertEqual(response.status_code, 403)
-=======
 
 class TestDomainDNSSEC(TestDomainOverview):
 
@@ -1835,7 +1833,6 @@
         # error text appears twice, once at the top of the page, once around
         # the field.
         self.assertContains(result, "Pub key is required", count=2, status_code=200)
->>>>>>> 5eb2591e
 
 
 class TestApplicationStatus(TestWithUser, WebTest):
