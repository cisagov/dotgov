from unittest import skip
from unittest.mock import MagicMock, ANY, patch

from django.conf import settings
from django.test import Client, TestCase
from django.urls import reverse
from django.contrib.auth import get_user_model
from .common import MockEppLib, MockSESClient, completed_application, create_user  # type: ignore
from django_webtest import WebTest  # type: ignore
import boto3_mocking  # type: ignore

from registrar.utility.errors import (
    NameserverError,
    NameserverErrorCodes,
    SecurityEmailError,
    SecurityEmailErrorCodes,
    GenericError,
    GenericErrorCodes,
    DsDataError,
    DsDataErrorCodes,
)

from registrar.models import (
    DomainApplication,
    Domain,
    DomainInformation,
    DraftDomain,
    DomainInvitation,
    Contact,
    PublicContact,
    Host,
    HostIP,
    Website,
    UserDomainRole,
    User,
)
from registrar.views.application import ApplicationWizard, Step
from datetime import date, datetime, timedelta
from django.utils import timezone

from .common import less_console_noise


class TestViews(TestCase):
    def setUp(self):
        self.client = Client()

    def test_health_check_endpoint(self):
        response = self.client.get("/health/")
        self.assertContains(response, "OK", status_code=200)

    def test_home_page(self):
        """Home page should NOT be available without a login."""
        response = self.client.get("/")
        self.assertEqual(response.status_code, 302)

    def test_application_form_not_logged_in(self):
        """Application form not accessible without a logged-in user."""
        response = self.client.get("/register/")
        self.assertEqual(response.status_code, 302)
        self.assertIn("/login?next=/register/", response.headers["Location"])


class TestWithUser(MockEppLib):
    def setUp(self):
        super().setUp()
        username = "test_user"
        first_name = "First"
        last_name = "Last"
        email = "info@example.com"
        self.user = get_user_model().objects.create(
            username=username, first_name=first_name, last_name=last_name, email=email
        )

    def tearDown(self):
        # delete any applications too
        super().tearDown()
        DomainApplication.objects.all().delete()
        DomainInformation.objects.all().delete()
        self.user.delete()


class LoggedInTests(TestWithUser):
    def setUp(self):
        super().setUp()
        self.client.force_login(self.user)

    def test_home_lists_domain_applications(self):
        response = self.client.get("/")
        self.assertNotContains(response, "igorville.gov")
        site = DraftDomain.objects.create(name="igorville.gov")
        application = DomainApplication.objects.create(creator=self.user, requested_domain=site)
        response = self.client.get("/")

        # count = 6 because it is also in screenreader content, and in the delete modal
        self.assertContains(response, "igorville.gov", count=6)

        # clean up
        application.delete()

    def test_home_deletes_withdrawn_domain_application(self):
        """Tests if the user can delete a DomainApplication in the 'withdrawn' status"""

        site = DraftDomain.objects.create(name="igorville.gov")
        application = DomainApplication.objects.create(
            creator=self.user, requested_domain=site, status=DomainApplication.ApplicationStatus.WITHDRAWN
        )

        # Ensure that igorville.gov exists on the page
        home_page = self.client.get("/")
        self.assertContains(home_page, "igorville.gov")

        # Check if the delete button exists. We can do this by checking for its id and text content.
        self.assertContains(home_page, "Delete")
        self.assertContains(home_page, "button-toggle-delete-domain-alert-1")

        # Trigger the delete logic
        response = self.client.post(reverse("application-delete", kwargs={"pk": application.pk}), follow=True)

        self.assertNotContains(response, "igorville.gov")

        # clean up
        application.delete()

    def test_home_deletes_started_domain_application(self):
        """Tests if the user can delete a DomainApplication in the 'started' status"""

        site = DraftDomain.objects.create(name="igorville.gov")
        application = DomainApplication.objects.create(
            creator=self.user, requested_domain=site, status=DomainApplication.ApplicationStatus.STARTED
        )

        # Ensure that igorville.gov exists on the page
        home_page = self.client.get("/")
        self.assertContains(home_page, "igorville.gov")

        # Check if the delete button exists. We can do this by checking for its id and text content.
        self.assertContains(home_page, "Delete")
        self.assertContains(home_page, "button-toggle-delete-domain-alert-1")

        # Trigger the delete logic
        response = self.client.post(reverse("application-delete", kwargs={"pk": application.pk}), follow=True)

        self.assertNotContains(response, "igorville.gov")

        # clean up
        application.delete()

<<<<<<< HEAD
    def test_home_doesnt_delete_other_domain_applications(self):
        """Tests to ensure the user can't delete Applications not in the status of STARTED or WITHDRAWN"""

        # Given that we are including a subset of items that can be deleted while excluding the rest,
        # subTest is appropriate here as otherwise we would need many duplicate tests for the same reason.
        draft_domain = DraftDomain.objects.create(name="igorville.gov")
        for status in DomainApplication.ApplicationStatus:
            if status not in [
                DomainApplication.ApplicationStatus.STARTED,
                DomainApplication.ApplicationStatus.WITHDRAWN,
            ]:
                with self.subTest(status=status):
                    application = DomainApplication.objects.create(
                        creator=self.user, requested_domain=draft_domain, status=status
                    )

                    # Trigger the delete logic
                    response = self.client.post(
                        reverse("application-delete", kwargs={"pk": application.pk}), follow=True
                    )

                    # Check for a 403 error - the end user should not be allowed to do this
                    self.assertEqual(response.status_code, 403)

                    desired_application = DomainApplication.objects.filter(requested_domain=draft_domain)

                    # Make sure the DomainApplication wasn't deleted
                    self.assertEqual(desired_application.count(), 1)

                    # clean up
                    application.delete()

    def test_home_lists_domains(self):
        response = self.client.get("/")
        domain, _ = Domain.objects.get_or_create(name="igorville.gov")
        self.assertNotContains(response, "igorville.gov")
        role, _ = UserDomainRole.objects.get_or_create(user=self.user, domain=domain, role=UserDomainRole.Roles.MANAGER)
        response = self.client.get("/")
        # count = 2 because it is also in screenreader content
        self.assertContains(response, "igorville.gov", count=2)
        self.assertContains(response, "Expired")
        # clean up
        role.delete()

=======
>>>>>>> c5a584fa
    def test_application_form_view(self):
        response = self.client.get("/register/", follow=True)
        self.assertContains(
            response,
            "You’re about to start your .gov domain request.",
        )

    def test_domain_application_form_with_ineligible_user(self):
        """Application form not accessible for an ineligible user.
        This test should be solid enough since all application wizard
        views share the same permissions class"""
        self.user.status = User.RESTRICTED
        self.user.save()

        with less_console_noise():
            response = self.client.get("/register/", follow=True)
            print(response.status_code)
            self.assertEqual(response.status_code, 403)


class DomainApplicationTests(TestWithUser, WebTest):

    """Webtests for domain application to test filling and submitting."""

    # Doesn't work with CSRF checking
    # hypothesis is that CSRF_USE_SESSIONS is incompatible with WebTest
    csrf_checks = False

    def setUp(self):
        super().setUp()
        self.app.set_user(self.user.username)
        self.TITLES = ApplicationWizard.TITLES

    def test_application_form_intro_acknowledgement(self):
        """Tests that user is presented with intro acknowledgement page"""
        intro_page = self.app.get(reverse("application:"))
        self.assertContains(intro_page, "You’re about to start your .gov domain request")

    def test_application_form_intro_is_skipped_when_edit_access(self):
        """Tests that user is NOT presented with intro acknowledgement page when accessed through 'edit'"""
        completed_application(status=DomainApplication.ApplicationStatus.STARTED, user=self.user)
        home_page = self.app.get("/")
        self.assertContains(home_page, "city.gov")
        # click the "Edit" link
        detail_page = home_page.click("Edit", index=0)
        # Check that the response is a redirect
        self.assertEqual(detail_page.status_code, 302)
        # You can access the 'Location' header to get the redirect URL
        redirect_url = detail_page.url
        self.assertEqual(redirect_url, "/register/organization_type/")

    def test_application_form_empty_submit(self):
        """Tests empty submit on the first page after the acknowledgement page"""
        intro_page = self.app.get(reverse("application:"))
        # django-webtest does not handle cookie-based sessions well because it keeps
        # resetting the session key on each new request, thus destroying the concept
        # of a "session". We are going to do it manually, saving the session ID here
        # and then setting the cookie on each request.
        session_id = self.app.cookies[settings.SESSION_COOKIE_NAME]

        intro_form = intro_page.forms[0]
        self.app.set_cookie(settings.SESSION_COOKIE_NAME, session_id)
        intro_result = intro_form.submit()

        # follow first redirect
        self.app.set_cookie(settings.SESSION_COOKIE_NAME, session_id)
        type_page = intro_result.follow()
        session_id = self.app.cookies[settings.SESSION_COOKIE_NAME]

        # submitting should get back the same page if the required field is empty
        result = type_page.forms[0].submit()
        self.assertIn("What kind of U.S.-based government organization do you represent?", result)

    def test_application_multiple_applications_exist(self):
        """Test that an info message appears when user has multiple applications already"""
        # create and submit an application
        application = completed_application(user=self.user)
        mock_client = MockSESClient()
        with boto3_mocking.clients.handler_for("sesv2", mock_client):
            with less_console_noise():
                application.submit()
                application.save()

        # now, attempt to create another one
        with less_console_noise():
            intro_page = self.app.get(reverse("application:"))
            session_id = self.app.cookies[settings.SESSION_COOKIE_NAME]
            intro_form = intro_page.forms[0]
            self.app.set_cookie(settings.SESSION_COOKIE_NAME, session_id)
            intro_result = intro_form.submit()

            # follow first redirect
            self.app.set_cookie(settings.SESSION_COOKIE_NAME, session_id)
            type_page = intro_result.follow()
            session_id = self.app.cookies[settings.SESSION_COOKIE_NAME]

            self.assertContains(type_page, "You cannot submit this request yet")

    @boto3_mocking.patching
    def test_application_form_submission(self):
        """
        Can fill out the entire form and submit.
        As we add additional form pages, we need to include them here to make
        this test work.

        This test also looks for the long organization name on the summary page.

        This also tests for the presence of a modal trigger and the dynamic test
        in the modal header on the submit page.
        """
        num_pages_tested = 0
        # elections, type_of_work, tribal_government
        SKIPPED_PAGES = 3
        num_pages = len(self.TITLES) - SKIPPED_PAGES

        intro_page = self.app.get(reverse("application:"))
        # django-webtest does not handle cookie-based sessions well because it keeps
        # resetting the session key on each new request, thus destroying the concept
        # of a "session". We are going to do it manually, saving the session ID here
        # and then setting the cookie on each request.
        session_id = self.app.cookies[settings.SESSION_COOKIE_NAME]

        intro_form = intro_page.forms[0]
        self.app.set_cookie(settings.SESSION_COOKIE_NAME, session_id)
        intro_result = intro_form.submit()

        # follow first redirect
        self.app.set_cookie(settings.SESSION_COOKIE_NAME, session_id)
        type_page = intro_result.follow()
        session_id = self.app.cookies[settings.SESSION_COOKIE_NAME]

        # ---- TYPE PAGE  ----
        type_form = type_page.forms[0]
        type_form["organization_type-organization_type"] = "federal"
        # test next button and validate data
        self.app.set_cookie(settings.SESSION_COOKIE_NAME, session_id)
        type_result = type_form.submit()
        # should see results in db
        application = DomainApplication.objects.get()  # there's only one
        self.assertEqual(application.organization_type, "federal")
        # the post request should return a redirect to the next form in
        # the application
        self.assertEqual(type_result.status_code, 302)
        self.assertEqual(type_result["Location"], "/register/organization_federal/")
        num_pages_tested += 1

        # ---- FEDERAL BRANCH PAGE  ----
        # Follow the redirect to the next form page
        self.app.set_cookie(settings.SESSION_COOKIE_NAME, session_id)

        federal_page = type_result.follow()
        federal_form = federal_page.forms[0]
        federal_form["organization_federal-federal_type"] = "executive"

        # test next button
        self.app.set_cookie(settings.SESSION_COOKIE_NAME, session_id)
        federal_result = federal_form.submit()
        # validate that data from this step are being saved
        application = DomainApplication.objects.get()  # there's only one
        self.assertEqual(application.federal_type, "executive")
        # the post request should return a redirect to the next form in
        # the application
        self.assertEqual(federal_result.status_code, 302)
        self.assertEqual(federal_result["Location"], "/register/organization_contact/")
        num_pages_tested += 1

        # ---- ORG CONTACT PAGE  ----
        # Follow the redirect to the next form page
        self.app.set_cookie(settings.SESSION_COOKIE_NAME, session_id)
        org_contact_page = federal_result.follow()
        org_contact_form = org_contact_page.forms[0]
        # federal agency so we have to fill in federal_agency
        org_contact_form["organization_contact-federal_agency"] = "General Services Administration"
        org_contact_form["organization_contact-organization_name"] = "Testorg"
        org_contact_form["organization_contact-address_line1"] = "address 1"
        org_contact_form["organization_contact-address_line2"] = "address 2"
        org_contact_form["organization_contact-city"] = "NYC"
        org_contact_form["organization_contact-state_territory"] = "NY"
        org_contact_form["organization_contact-zipcode"] = "10002"
        org_contact_form["organization_contact-urbanization"] = "URB Royal Oaks"

        # test next button
        self.app.set_cookie(settings.SESSION_COOKIE_NAME, session_id)
        org_contact_result = org_contact_form.submit()
        # validate that data from this step are being saved
        application = DomainApplication.objects.get()  # there's only one
        self.assertEqual(application.organization_name, "Testorg")
        self.assertEqual(application.address_line1, "address 1")
        self.assertEqual(application.address_line2, "address 2")
        self.assertEqual(application.city, "NYC")
        self.assertEqual(application.state_territory, "NY")
        self.assertEqual(application.zipcode, "10002")
        self.assertEqual(application.urbanization, "URB Royal Oaks")
        # the post request should return a redirect to the next form in
        # the application
        self.assertEqual(org_contact_result.status_code, 302)
        self.assertEqual(org_contact_result["Location"], "/register/authorizing_official/")
        num_pages_tested += 1

        # ---- AUTHORIZING OFFICIAL PAGE  ----
        # Follow the redirect to the next form page
        self.app.set_cookie(settings.SESSION_COOKIE_NAME, session_id)
        ao_page = org_contact_result.follow()
        ao_form = ao_page.forms[0]
        ao_form["authorizing_official-first_name"] = "Testy ATO"
        ao_form["authorizing_official-last_name"] = "Tester ATO"
        ao_form["authorizing_official-title"] = "Chief Tester"
        ao_form["authorizing_official-email"] = "testy@town.com"

        # test next button
        self.app.set_cookie(settings.SESSION_COOKIE_NAME, session_id)
        ao_result = ao_form.submit()
        # validate that data from this step are being saved
        application = DomainApplication.objects.get()  # there's only one
        self.assertEqual(application.authorizing_official.first_name, "Testy ATO")
        self.assertEqual(application.authorizing_official.last_name, "Tester ATO")
        self.assertEqual(application.authorizing_official.title, "Chief Tester")
        self.assertEqual(application.authorizing_official.email, "testy@town.com")
        # the post request should return a redirect to the next form in
        # the application
        self.assertEqual(ao_result.status_code, 302)
        self.assertEqual(ao_result["Location"], "/register/current_sites/")
        num_pages_tested += 1

        # ---- CURRENT SITES PAGE  ----
        # Follow the redirect to the next form page
        self.app.set_cookie(settings.SESSION_COOKIE_NAME, session_id)
        current_sites_page = ao_result.follow()
        current_sites_form = current_sites_page.forms[0]
        current_sites_form["current_sites-0-website"] = "www.city.com"

        # test next button
        self.app.set_cookie(settings.SESSION_COOKIE_NAME, session_id)
        current_sites_result = current_sites_form.submit()
        # validate that data from this step are being saved
        application = DomainApplication.objects.get()  # there's only one
        self.assertEqual(
            application.current_websites.filter(website="http://www.city.com").count(),
            1,
        )
        # the post request should return a redirect to the next form in
        # the application
        self.assertEqual(current_sites_result.status_code, 302)
        self.assertEqual(current_sites_result["Location"], "/register/dotgov_domain/")
        num_pages_tested += 1

        # ---- DOTGOV DOMAIN PAGE  ----
        # Follow the redirect to the next form page
        self.app.set_cookie(settings.SESSION_COOKIE_NAME, session_id)
        dotgov_page = current_sites_result.follow()
        dotgov_form = dotgov_page.forms[0]
        dotgov_form["dotgov_domain-requested_domain"] = "city"
        dotgov_form["dotgov_domain-0-alternative_domain"] = "city1"

        self.app.set_cookie(settings.SESSION_COOKIE_NAME, session_id)
        dotgov_result = dotgov_form.submit()
        # validate that data from this step are being saved
        application = DomainApplication.objects.get()  # there's only one
        self.assertEqual(application.requested_domain.name, "city.gov")
        self.assertEqual(application.alternative_domains.filter(website="city1.gov").count(), 1)
        # the post request should return a redirect to the next form in
        # the application
        self.assertEqual(dotgov_result.status_code, 302)
        self.assertEqual(dotgov_result["Location"], "/register/purpose/")
        num_pages_tested += 1

        # ---- PURPOSE PAGE  ----
        # Follow the redirect to the next form page
        self.app.set_cookie(settings.SESSION_COOKIE_NAME, session_id)
        purpose_page = dotgov_result.follow()
        purpose_form = purpose_page.forms[0]
        purpose_form["purpose-purpose"] = "For all kinds of things."

        # test next button
        self.app.set_cookie(settings.SESSION_COOKIE_NAME, session_id)
        purpose_result = purpose_form.submit()
        # validate that data from this step are being saved
        application = DomainApplication.objects.get()  # there's only one
        self.assertEqual(application.purpose, "For all kinds of things.")
        # the post request should return a redirect to the next form in
        # the application
        self.assertEqual(purpose_result.status_code, 302)
        self.assertEqual(purpose_result["Location"], "/register/your_contact/")
        num_pages_tested += 1

        # ---- YOUR CONTACT INFO PAGE  ----
        # Follow the redirect to the next form page
        self.app.set_cookie(settings.SESSION_COOKIE_NAME, session_id)
        your_contact_page = purpose_result.follow()
        your_contact_form = your_contact_page.forms[0]

        your_contact_form["your_contact-first_name"] = "Testy you"
        your_contact_form["your_contact-last_name"] = "Tester you"
        your_contact_form["your_contact-title"] = "Admin Tester"
        your_contact_form["your_contact-email"] = "testy-admin@town.com"
        your_contact_form["your_contact-phone"] = "(201) 555 5556"

        # test next button
        self.app.set_cookie(settings.SESSION_COOKIE_NAME, session_id)
        your_contact_result = your_contact_form.submit()
        # validate that data from this step are being saved
        application = DomainApplication.objects.get()  # there's only one
        self.assertEqual(application.submitter.first_name, "Testy you")
        self.assertEqual(application.submitter.last_name, "Tester you")
        self.assertEqual(application.submitter.title, "Admin Tester")
        self.assertEqual(application.submitter.email, "testy-admin@town.com")
        self.assertEqual(application.submitter.phone, "(201) 555 5556")
        # the post request should return a redirect to the next form in
        # the application
        self.assertEqual(your_contact_result.status_code, 302)
        self.assertEqual(your_contact_result["Location"], "/register/other_contacts/")
        num_pages_tested += 1

        # ---- OTHER CONTACTS PAGE  ----
        # Follow the redirect to the next form page
        self.app.set_cookie(settings.SESSION_COOKIE_NAME, session_id)
        other_contacts_page = your_contact_result.follow()

        # This page has 3 forms in 1.
        # Let's set the yes/no radios to enable the other contacts fieldsets
        other_contacts_form = other_contacts_page.forms[0]

        other_contacts_form["other_contacts-has_other_contacts"] = "True"

        other_contacts_form["other_contacts-0-first_name"] = "Testy2"
        other_contacts_form["other_contacts-0-last_name"] = "Tester2"
        other_contacts_form["other_contacts-0-title"] = "Another Tester"
        other_contacts_form["other_contacts-0-email"] = "testy2@town.com"
        other_contacts_form["other_contacts-0-phone"] = "(201) 555 5557"

        # test next button
        self.app.set_cookie(settings.SESSION_COOKIE_NAME, session_id)
        other_contacts_result = other_contacts_form.submit()
        # validate that data from this step are being saved
        application = DomainApplication.objects.get()  # there's only one
        self.assertEqual(
            application.other_contacts.filter(
                first_name="Testy2",
                last_name="Tester2",
                title="Another Tester",
                email="testy2@town.com",
                phone="(201) 555 5557",
            ).count(),
            1,
        )
        # the post request should return a redirect to the next form in
        # the application
        self.assertEqual(other_contacts_result.status_code, 302)
        self.assertEqual(other_contacts_result["Location"], "/register/anything_else/")
        num_pages_tested += 1

        # ---- ANYTHING ELSE PAGE  ----
        # Follow the redirect to the next form page
        self.app.set_cookie(settings.SESSION_COOKIE_NAME, session_id)
        anything_else_page = other_contacts_result.follow()
        anything_else_form = anything_else_page.forms[0]

        anything_else_form["anything_else-anything_else"] = "Nothing else."

        # test next button
        self.app.set_cookie(settings.SESSION_COOKIE_NAME, session_id)
        anything_else_result = anything_else_form.submit()
        # validate that data from this step are being saved
        application = DomainApplication.objects.get()  # there's only one
        self.assertEqual(application.anything_else, "Nothing else.")
        # the post request should return a redirect to the next form in
        # the application
        self.assertEqual(anything_else_result.status_code, 302)
        self.assertEqual(anything_else_result["Location"], "/register/requirements/")
        num_pages_tested += 1

        # ---- REQUIREMENTS PAGE  ----
        # Follow the redirect to the next form page
        self.app.set_cookie(settings.SESSION_COOKIE_NAME, session_id)
        requirements_page = anything_else_result.follow()
        requirements_form = requirements_page.forms[0]

        requirements_form["requirements-is_policy_acknowledged"] = True

        # test next button
        self.app.set_cookie(settings.SESSION_COOKIE_NAME, session_id)
        requirements_result = requirements_form.submit()
        # validate that data from this step are being saved
        application = DomainApplication.objects.get()  # there's only one
        self.assertEqual(application.is_policy_acknowledged, True)
        # the post request should return a redirect to the next form in
        # the application
        self.assertEqual(requirements_result.status_code, 302)
        self.assertEqual(requirements_result["Location"], "/register/review/")
        num_pages_tested += 1

        # ---- REVIEW AND FINSIHED PAGES  ----
        # Follow the redirect to the next form page
        self.app.set_cookie(settings.SESSION_COOKIE_NAME, session_id)
        review_page = requirements_result.follow()
        review_form = review_page.forms[0]

        # Review page contains all the previously entered data
        # Let's make sure the long org name is displayed
        self.assertContains(review_page, "Federal: an agency of the U.S. government")
        self.assertContains(review_page, "Executive")
        self.assertContains(review_page, "Testorg")
        self.assertContains(review_page, "address 1")
        self.assertContains(review_page, "address 2")
        self.assertContains(review_page, "NYC")
        self.assertContains(review_page, "NY")
        self.assertContains(review_page, "10002")
        self.assertContains(review_page, "URB Royal Oaks")
        self.assertContains(review_page, "Testy ATO")
        self.assertContains(review_page, "Tester ATO")
        self.assertContains(review_page, "Chief Tester")
        self.assertContains(review_page, "testy@town.com")
        self.assertContains(review_page, "city.com")
        self.assertContains(review_page, "city.gov")
        self.assertContains(review_page, "city1.gov")
        self.assertContains(review_page, "For all kinds of things.")
        self.assertContains(review_page, "Testy you")
        self.assertContains(review_page, "Tester you")
        self.assertContains(review_page, "Admin Tester")
        self.assertContains(review_page, "testy-admin@town.com")
        self.assertContains(review_page, "(201) 555-5556")
        self.assertContains(review_page, "Testy2")
        self.assertContains(review_page, "Tester2")
        self.assertContains(review_page, "Another Tester")
        self.assertContains(review_page, "testy2@town.com")
        self.assertContains(review_page, "(201) 555-5557")
        self.assertContains(review_page, "Nothing else.")

        # We can't test the modal itself as it relies on JS for init and triggering,
        # but we can test for the existence of its trigger:
        self.assertContains(review_page, "toggle-submit-domain-request")
        # And the existence of the modal's data parked and ready for the js init.
        # The next assert also tests for the passed requested domain context from
        # the view > application_form > modal
        self.assertContains(review_page, "You are about to submit a domain request for city.gov")

        # final submission results in a redirect to the "finished" URL
        self.app.set_cookie(settings.SESSION_COOKIE_NAME, session_id)
        with less_console_noise():
            review_result = review_form.submit()

        self.assertEqual(review_result.status_code, 302)
        self.assertEqual(review_result["Location"], "/register/finished/")
        num_pages_tested += 1

        # following this redirect is a GET request, so include the cookie
        # here too.
        self.app.set_cookie(settings.SESSION_COOKIE_NAME, session_id)
        with less_console_noise():
            final_result = review_result.follow()
        self.assertContains(final_result, "Thanks for your domain request!")

        # check that any new pages are added to this test
        self.assertEqual(num_pages, num_pages_tested)

    # This is the start of a test to check an existing application, it currently
    # does not work and results in errors as noted in:
    # https://github.com/cisagov/getgov/pull/728
    @skip("WIP")
    def test_application_form_started_allsteps(self):
        num_pages_tested = 0
        # elections, type_of_work, tribal_government
        SKIPPED_PAGES = 3
        DASHBOARD_PAGE = 1
        num_pages = len(self.TITLES) - SKIPPED_PAGES + DASHBOARD_PAGE

        application = completed_application(user=self.user)
        application.save()
        home_page = self.app.get("/")
        self.assertContains(home_page, "city.gov")
        self.assertContains(home_page, "Started")
        num_pages_tested += 1

        # TODO: For some reason this click results in a new application being generated
        # This appraoch is an alternatie to using get as is being done below
        #
        # type_page = home_page.click("Edit")

        session_id = self.app.cookies[settings.SESSION_COOKIE_NAME]
        url = reverse("edit-application", kwargs={"id": application.pk})
        self.app.set_cookie(settings.SESSION_COOKIE_NAME, session_id)

        # TODO: The following line results in a django error on middleware
        response = self.client.get(url, follow=True)
        self.assertContains(response, "Type of organization")
        self.app.set_cookie(settings.SESSION_COOKIE_NAME, session_id)
        # TODO: Step through the remaining pages

        self.assertEqual(num_pages, num_pages_tested)

    def test_application_form_conditional_federal(self):
        """Federal branch question is shown for federal organizations."""
        intro_page = self.app.get(reverse("application:"))
        # django-webtest does not handle cookie-based sessions well because it keeps
        # resetting the session key on each new request, thus destroying the concept
        # of a "session". We are going to do it manually, saving the session ID here
        # and then setting the cookie on each request.
        session_id = self.app.cookies[settings.SESSION_COOKIE_NAME]

        intro_form = intro_page.forms[0]
        self.app.set_cookie(settings.SESSION_COOKIE_NAME, session_id)
        intro_result = intro_form.submit()

        # follow first redirect
        self.app.set_cookie(settings.SESSION_COOKIE_NAME, session_id)
        type_page = intro_result.follow()
        session_id = self.app.cookies[settings.SESSION_COOKIE_NAME]

        # ---- TYPE PAGE  ----

        # the conditional step titles shouldn't appear initially
        self.assertNotContains(type_page, self.TITLES["organization_federal"])
        self.assertNotContains(type_page, self.TITLES["organization_election"])
        type_form = type_page.forms[0]
        type_form["organization_type-organization_type"] = "federal"

        # set the session ID before .submit()
        self.app.set_cookie(settings.SESSION_COOKIE_NAME, session_id)
        type_result = type_form.submit()

        # the post request should return a redirect to the federal branch
        # question
        self.assertEqual(type_result.status_code, 302)
        self.assertEqual(type_result["Location"], "/register/organization_federal/")

        # and the step label should appear in the sidebar of the resulting page
        # but the step label for the elections page should not appear
        self.app.set_cookie(settings.SESSION_COOKIE_NAME, session_id)
        federal_page = type_result.follow()
        self.assertContains(federal_page, self.TITLES["organization_federal"])
        self.assertNotContains(federal_page, self.TITLES["organization_election"])

        # continuing on in the flow we need to see top-level agency on the
        # contact page
        federal_page.forms[0]["organization_federal-federal_type"] = "executive"
        self.app.set_cookie(settings.SESSION_COOKIE_NAME, session_id)
        federal_result = federal_page.forms[0].submit()
        # the post request should return a redirect to the contact
        # question
        self.assertEqual(federal_result.status_code, 302)
        self.assertEqual(federal_result["Location"], "/register/organization_contact/")
        self.app.set_cookie(settings.SESSION_COOKIE_NAME, session_id)
        contact_page = federal_result.follow()
        self.assertContains(contact_page, "Federal agency")

    def test_application_form_conditional_elections(self):
        """Election question is shown for other organizations."""
        intro_page = self.app.get(reverse("application:"))
        # django-webtest does not handle cookie-based sessions well because it keeps
        # resetting the session key on each new request, thus destroying the concept
        # of a "session". We are going to do it manually, saving the session ID here
        # and then setting the cookie on each request.
        session_id = self.app.cookies[settings.SESSION_COOKIE_NAME]

        intro_form = intro_page.forms[0]
        self.app.set_cookie(settings.SESSION_COOKIE_NAME, session_id)
        intro_result = intro_form.submit()

        # follow first redirect
        self.app.set_cookie(settings.SESSION_COOKIE_NAME, session_id)
        type_page = intro_result.follow()
        session_id = self.app.cookies[settings.SESSION_COOKIE_NAME]

        # ---- TYPE PAGE  ----

        # the conditional step titles shouldn't appear initially
        self.assertNotContains(type_page, self.TITLES["organization_federal"])
        self.assertNotContains(type_page, self.TITLES["organization_election"])
        type_form = type_page.forms[0]
        type_form["organization_type-organization_type"] = "county"

        # set the session ID before .submit()
        self.app.set_cookie(settings.SESSION_COOKIE_NAME, session_id)
        type_result = type_form.submit()

        # the post request should return a redirect to the elections question
        self.assertEqual(type_result.status_code, 302)
        self.assertEqual(type_result["Location"], "/register/organization_election/")

        # and the step label should appear in the sidebar of the resulting page
        # but the step label for the elections page should not appear
        self.app.set_cookie(settings.SESSION_COOKIE_NAME, session_id)
        election_page = type_result.follow()
        self.assertContains(election_page, self.TITLES["organization_election"])
        self.assertNotContains(election_page, self.TITLES["organization_federal"])

        # continuing on in the flow we need to NOT see top-level agency on the
        # contact page
        election_page.forms[0]["organization_election-is_election_board"] = "True"
        self.app.set_cookie(settings.SESSION_COOKIE_NAME, session_id)
        election_result = election_page.forms[0].submit()
        # the post request should return a redirect to the contact
        # question
        self.assertEqual(election_result.status_code, 302)
        self.assertEqual(election_result["Location"], "/register/organization_contact/")
        self.app.set_cookie(settings.SESSION_COOKIE_NAME, session_id)
        contact_page = election_result.follow()
        self.assertNotContains(contact_page, "Federal agency")

    def test_application_form_section_skipping(self):
        """Can skip forward and back in sections"""
        intro_page = self.app.get(reverse("application:"))
        # django-webtest does not handle cookie-based sessions well because it keeps
        # resetting the session key on each new request, thus destroying the concept
        # of a "session". We are going to do it manually, saving the session ID here
        # and then setting the cookie on each request.
        session_id = self.app.cookies[settings.SESSION_COOKIE_NAME]

        intro_form = intro_page.forms[0]
        self.app.set_cookie(settings.SESSION_COOKIE_NAME, session_id)
        intro_result = intro_form.submit()

        # follow first redirect
        self.app.set_cookie(settings.SESSION_COOKIE_NAME, session_id)
        type_page = intro_result.follow()
        session_id = self.app.cookies[settings.SESSION_COOKIE_NAME]

        type_form = type_page.forms[0]
        type_form["organization_type-organization_type"] = "federal"
        self.app.set_cookie(settings.SESSION_COOKIE_NAME, session_id)
        type_result = type_form.submit()

        # follow first redirect
        self.app.set_cookie(settings.SESSION_COOKIE_NAME, session_id)
        federal_page = type_result.follow()

        # Now on federal type page, click back to the organization type
        self.app.set_cookie(settings.SESSION_COOKIE_NAME, session_id)
        new_page = federal_page.click(str(self.TITLES["organization_type"]), index=0)

        # Should be a link to the organization_federal page
        self.assertGreater(
            len(new_page.html.find_all("a", href="/register/organization_federal/")),
            0,
        )

    def test_application_form_nonfederal(self):
        """Non-federal organizations don't have to provide their federal agency."""
        intro_page = self.app.get(reverse("application:"))
        # django-webtest does not handle cookie-based sessions well because it keeps
        # resetting the session key on each new request, thus destroying the concept
        # of a "session". We are going to do it manually, saving the session ID here
        # and then setting the cookie on each request.
        session_id = self.app.cookies[settings.SESSION_COOKIE_NAME]

        intro_form = intro_page.forms[0]
        self.app.set_cookie(settings.SESSION_COOKIE_NAME, session_id)
        intro_result = intro_form.submit()

        # follow first redirect
        self.app.set_cookie(settings.SESSION_COOKIE_NAME, session_id)
        type_page = intro_result.follow()
        session_id = self.app.cookies[settings.SESSION_COOKIE_NAME]

        type_form = type_page.forms[0]
        type_form["organization_type-organization_type"] = DomainApplication.OrganizationChoices.INTERSTATE
        self.app.set_cookie(settings.SESSION_COOKIE_NAME, session_id)
        type_result = type_form.submit()

        # follow first redirect
        self.app.set_cookie(settings.SESSION_COOKIE_NAME, session_id)
        contact_page = type_result.follow()
        org_contact_form = contact_page.forms[0]

        self.assertNotIn("federal_agency", org_contact_form.fields)

        # minimal fields that must be filled out
        org_contact_form["organization_contact-organization_name"] = "Testorg"
        org_contact_form["organization_contact-address_line1"] = "address 1"
        org_contact_form["organization_contact-city"] = "NYC"
        org_contact_form["organization_contact-state_territory"] = "NY"
        org_contact_form["organization_contact-zipcode"] = "10002"

        self.app.set_cookie(settings.SESSION_COOKIE_NAME, session_id)
        contact_result = org_contact_form.submit()

        # the post request should return a redirect to the
        # about your organization page if it was successful.
        self.assertEqual(contact_result.status_code, 302)
        self.assertEqual(contact_result["Location"], "/register/about_your_organization/")

    def test_application_about_your_organization_special(self):
        """Special districts have to answer an additional question."""
        intro_page = self.app.get(reverse("application:"))
        # django-webtest does not handle cookie-based sessions well because it keeps
        # resetting the session key on each new request, thus destroying the concept
        # of a "session". We are going to do it manually, saving the session ID here
        # and then setting the cookie on each request.
        session_id = self.app.cookies[settings.SESSION_COOKIE_NAME]

        intro_form = intro_page.forms[0]
        self.app.set_cookie(settings.SESSION_COOKIE_NAME, session_id)
        intro_result = intro_form.submit()

        # follow first redirect
        self.app.set_cookie(settings.SESSION_COOKIE_NAME, session_id)
        type_page = intro_result.follow()
        session_id = self.app.cookies[settings.SESSION_COOKIE_NAME]

        type_form = type_page.forms[0]
        type_form["organization_type-organization_type"] = DomainApplication.OrganizationChoices.SPECIAL_DISTRICT
        self.app.set_cookie(settings.SESSION_COOKIE_NAME, session_id)
        type_result = type_page.forms[0].submit()
        # follow first redirect
        self.app.set_cookie(settings.SESSION_COOKIE_NAME, session_id)
        contact_page = type_result.follow()

        self.assertContains(contact_page, self.TITLES[Step.ABOUT_YOUR_ORGANIZATION])

    def test_yes_no_form_inits_blank_for_new_application(self):
        """On the Other Contacts page, the yes/no form gets initialized with nothing selected for
        new applications"""
        other_contacts_page = self.app.get(reverse("application:other_contacts"))
        other_contacts_form = other_contacts_page.forms[0]
        self.assertEquals(other_contacts_form["other_contacts-has_other_contacts"].value, None)

    def test_yes_no_form_inits_yes_for_application_with_other_contacts(self):
        """On the Other Contacts page, the yes/no form gets initialized with YES selected if the
        application has other contacts"""
        # Application has other contacts by default
        application = completed_application(user=self.user)
        # prime the form by visiting /edit
        self.app.get(reverse("edit-application", kwargs={"id": application.pk}))
        # django-webtest does not handle cookie-based sessions well because it keeps
        # resetting the session key on each new request, thus destroying the concept
        # of a "session". We are going to do it manually, saving the session ID here
        # and then setting the cookie on each request.
        session_id = self.app.cookies[settings.SESSION_COOKIE_NAME]
        self.app.set_cookie(settings.SESSION_COOKIE_NAME, session_id)

        other_contacts_page = self.app.get(reverse("application:other_contacts"))
        self.app.set_cookie(settings.SESSION_COOKIE_NAME, session_id)

        other_contacts_form = other_contacts_page.forms[0]
        self.assertEquals(other_contacts_form["other_contacts-has_other_contacts"].value, "True")

    def test_yes_no_form_inits_no_for_application_with_no_other_contacts_rationale(self):
        """On the Other Contacts page, the yes/no form gets initialized with NO selected if the
        application has no other contacts"""
        # Application has other contacts by default
        application = completed_application(user=self.user, has_other_contacts=False)
        application.no_other_contacts_rationale = "Hello!"
        application.save()
        # prime the form by visiting /edit
        self.app.get(reverse("edit-application", kwargs={"id": application.pk}))
        # django-webtest does not handle cookie-based sessions well because it keeps
        # resetting the session key on each new request, thus destroying the concept
        # of a "session". We are going to do it manually, saving the session ID here
        # and then setting the cookie on each request.
        session_id = self.app.cookies[settings.SESSION_COOKIE_NAME]
        self.app.set_cookie(settings.SESSION_COOKIE_NAME, session_id)

        other_contacts_page = self.app.get(reverse("application:other_contacts"))
        self.app.set_cookie(settings.SESSION_COOKIE_NAME, session_id)

        other_contacts_form = other_contacts_page.forms[0]
        self.assertEquals(other_contacts_form["other_contacts-has_other_contacts"].value, "False")

    def test_submitting_other_contacts_deletes_no_other_contacts_rationale(self):
        """When a user submits the Other Contacts form with other contacts selected, the application's
        no other contacts rationale gets deleted"""
        # Application has other contacts by default
        application = completed_application(user=self.user, has_other_contacts=False)
        application.no_other_contacts_rationale = "Hello!"
        application.save()
        # prime the form by visiting /edit
        self.app.get(reverse("edit-application", kwargs={"id": application.pk}))
        # django-webtest does not handle cookie-based sessions well because it keeps
        # resetting the session key on each new request, thus destroying the concept
        # of a "session". We are going to do it manually, saving the session ID here
        # and then setting the cookie on each request.
        session_id = self.app.cookies[settings.SESSION_COOKIE_NAME]
        self.app.set_cookie(settings.SESSION_COOKIE_NAME, session_id)

        other_contacts_page = self.app.get(reverse("application:other_contacts"))
        self.app.set_cookie(settings.SESSION_COOKIE_NAME, session_id)

        other_contacts_form = other_contacts_page.forms[0]
        self.assertEquals(other_contacts_form["other_contacts-has_other_contacts"].value, "False")

        other_contacts_form["other_contacts-has_other_contacts"] = "True"

        other_contacts_form["other_contacts-0-first_name"] = "Testy"
        other_contacts_form["other_contacts-0-middle_name"] = ""
        other_contacts_form["other_contacts-0-last_name"] = "McTesterson"
        other_contacts_form["other_contacts-0-title"] = "Lord"
        other_contacts_form["other_contacts-0-email"] = "testy@abc.org"
        other_contacts_form["other_contacts-0-phone"] = "(201) 555-0123"

        # Submit the now empty form
        other_contacts_form.submit()

        self.app.set_cookie(settings.SESSION_COOKIE_NAME, session_id)

        # Verify that the no_other_contacts_rationale we saved earlier has been removed from the database
        application = DomainApplication.objects.get()
        self.assertEqual(
            application.other_contacts.count(),
            1,
        )

        self.assertEquals(
            application.no_other_contacts_rationale,
            None,
        )

    def test_submitting_no_other_contacts_rationale_deletes_other_contacts(self):
        """When a user submits the Other Contacts form with no other contacts selected, the application's
        other contacts get deleted for other contacts that exist and are not joined to other objects
        """
        # Application has other contacts by default
        application = completed_application(user=self.user)
        # prime the form by visiting /edit
        self.app.get(reverse("edit-application", kwargs={"id": application.pk}))
        # django-webtest does not handle cookie-based sessions well because it keeps
        # resetting the session key on each new request, thus destroying the concept
        # of a "session". We are going to do it manually, saving the session ID here
        # and then setting the cookie on each request.
        session_id = self.app.cookies[settings.SESSION_COOKIE_NAME]
        self.app.set_cookie(settings.SESSION_COOKIE_NAME, session_id)

        other_contacts_page = self.app.get(reverse("application:other_contacts"))
        self.app.set_cookie(settings.SESSION_COOKIE_NAME, session_id)

        other_contacts_form = other_contacts_page.forms[0]
        self.assertEquals(other_contacts_form["other_contacts-has_other_contacts"].value, "True")

        other_contacts_form["other_contacts-has_other_contacts"] = "False"

        other_contacts_form["other_contacts-no_other_contacts_rationale"] = "Hello again!"

        # Submit the now empty form
        other_contacts_form.submit()

        self.app.set_cookie(settings.SESSION_COOKIE_NAME, session_id)

        # Verify that the no_other_contacts_rationale we saved earlier has been removed from the database
        application = DomainApplication.objects.get()
        self.assertEqual(
            application.other_contacts.count(),
            0,
        )

        self.assertEquals(
            application.no_other_contacts_rationale,
            "Hello again!",
        )

    def test_submitting_no_other_contacts_rationale_removes_reference_other_contacts_when_joined(self):
        """When a user submits the Other Contacts form with no other contacts selected, the application's
        other contacts references get removed for other contacts that exist and are joined to other objects"""
        # Populate the databse with a domain application that
        # has 1 "other contact" assigned to it
        # We'll do it from scratch so we can reuse the other contact
        ao, _ = Contact.objects.get_or_create(
            first_name="Testy",
            last_name="Tester",
            title="Chief Tester",
            email="testy@town.com",
            phone="(555) 555 5555",
        )
        you, _ = Contact.objects.get_or_create(
            first_name="Testy you",
            last_name="Tester you",
            title="Admin Tester",
            email="testy-admin@town.com",
            phone="(555) 555 5556",
        )
        other, _ = Contact.objects.get_or_create(
            first_name="Testy2",
            last_name="Tester2",
            title="Another Tester",
            email="testy2@town.com",
            phone="(555) 555 5557",
        )
        application, _ = DomainApplication.objects.get_or_create(
            organization_type="federal",
            federal_type="executive",
            purpose="Purpose of the site",
            anything_else="No",
            is_policy_acknowledged=True,
            organization_name="Testorg",
            address_line1="address 1",
            state_territory="NY",
            zipcode="10002",
            authorizing_official=ao,
            submitter=you,
            creator=self.user,
            status="started",
        )
        application.other_contacts.add(other)

        # Now let's join the other contact to another object
        domain_info = DomainInformation.objects.create(creator=self.user)
        domain_info.other_contacts.set([other])

        # prime the form by visiting /edit
        self.app.get(reverse("edit-application", kwargs={"id": application.pk}))
        # django-webtest does not handle cookie-based sessions well because it keeps
        # resetting the session key on each new request, thus destroying the concept
        # of a "session". We are going to do it manually, saving the session ID here
        # and then setting the cookie on each request.
        session_id = self.app.cookies[settings.SESSION_COOKIE_NAME]
        self.app.set_cookie(settings.SESSION_COOKIE_NAME, session_id)

        other_contacts_page = self.app.get(reverse("application:other_contacts"))
        self.app.set_cookie(settings.SESSION_COOKIE_NAME, session_id)

        other_contacts_form = other_contacts_page.forms[0]
        self.assertEquals(other_contacts_form["other_contacts-has_other_contacts"].value, "True")

        other_contacts_form["other_contacts-has_other_contacts"] = "False"

        other_contacts_form["other_contacts-no_other_contacts_rationale"] = "Hello again!"

        # Submit the now empty form
        other_contacts_form.submit()

        self.app.set_cookie(settings.SESSION_COOKIE_NAME, session_id)

        # Verify that the no_other_contacts_rationale we saved earlier is no longer associated with the application
        application = DomainApplication.objects.get()
        self.assertEqual(
            application.other_contacts.count(),
            0,
        )

        # Verify that the 'other' contact object still exists
        domain_info = DomainInformation.objects.get()
        self.assertEqual(
            domain_info.other_contacts.count(),
            1,
        )
        self.assertEqual(
            domain_info.other_contacts.all()[0].first_name,
            "Testy2",
        )

        self.assertEquals(
            application.no_other_contacts_rationale,
            "Hello again!",
        )

    def test_if_yes_no_form_is_no_then_no_other_contacts_required(self):
        """Applicants with no other contacts have to give a reason."""
        other_contacts_page = self.app.get(reverse("application:other_contacts"))
        other_contacts_form = other_contacts_page.forms[0]
        other_contacts_form["other_contacts-has_other_contacts"] = "False"
        response = other_contacts_page.forms[0].submit()

        # The textarea for no other contacts returns this error message
        # Assert that it is returned, ie the no other contacts form is required
        self.assertContains(response, "Rationale for no other employees is required.")

        # The first name field for other contacts returns this error message
        # Assert that it is not returned, ie the contacts form is not required
        self.assertNotContains(response, "Enter the first name / given name of this contact.")

    def test_if_yes_no_form_is_yes_then_other_contacts_required(self):
        """Applicants with other contacts do not have to give a reason."""
        other_contacts_page = self.app.get(reverse("application:other_contacts"))
        other_contacts_form = other_contacts_page.forms[0]
        other_contacts_form["other_contacts-has_other_contacts"] = "True"
        response = other_contacts_page.forms[0].submit()

        # The textarea for no other contacts returns this error message
        # Assert that it is not returned, ie the no other contacts form is not required
        self.assertNotContains(response, "Rationale for no other employees is required.")

        # The first name field for other contacts returns this error message
        # Assert that it is returned, ie the contacts form is required
        self.assertContains(response, "Enter the first name / given name of this contact.")

    @skip("Repurpose when working on ticket 903")
    def test_application_delete_other_contact(self):
        """Other contacts can be deleted after being saved to database."""
        # Populate the databse with a domain application that
        # has 1 "other contact" assigned to it
        ao, _ = Contact.objects.get_or_create(
            first_name="Testy",
            last_name="Tester",
            title="Chief Tester",
            email="testy@town.com",
            phone="(555) 555 5555",
        )
        you, _ = Contact.objects.get_or_create(
            first_name="Testy you",
            last_name="Tester you",
            title="Admin Tester",
            email="testy-admin@town.com",
            phone="(555) 555 5556",
        )
        other, _ = Contact.objects.get_or_create(
            first_name="Testy2",
            last_name="Tester2",
            title="Another Tester",
            email="testy2@town.com",
            phone="(555) 555 5557",
        )
        application, _ = DomainApplication.objects.get_or_create(
            organization_type="federal",
            federal_type="executive",
            purpose="Purpose of the site",
            anything_else="No",
            is_policy_acknowledged=True,
            organization_name="Testorg",
            address_line1="address 1",
            state_territory="NY",
            zipcode="10002",
            authorizing_official=ao,
            submitter=you,
            creator=self.user,
            status="started",
        )
        application.other_contacts.add(other)

        # prime the form by visiting /edit
        self.app.get(reverse("edit-application", kwargs={"id": application.pk}))
        # django-webtest does not handle cookie-based sessions well because it keeps
        # resetting the session key on each new request, thus destroying the concept
        # of a "session". We are going to do it manually, saving the session ID here
        # and then setting the cookie on each request.
        session_id = self.app.cookies[settings.SESSION_COOKIE_NAME]
        self.app.set_cookie(settings.SESSION_COOKIE_NAME, session_id)

        other_contacts_page = self.app.get(reverse("application:other_contacts"))
        self.app.set_cookie(settings.SESSION_COOKIE_NAME, session_id)

        other_contacts_form = other_contacts_page.forms[0]

        # Minimal check to ensure the form is loaded with data (if this part of
        # the application doesn't work, we should be equipped with other unit
        # tests to flag it)
        self.assertEqual(other_contacts_form["other_contacts-0-first_name"].value, "Testy2")

        # clear the form
        other_contacts_form["other_contacts-0-first_name"] = ""
        other_contacts_form["other_contacts-0-middle_name"] = ""
        other_contacts_form["other_contacts-0-last_name"] = ""
        other_contacts_form["other_contacts-0-title"] = ""
        other_contacts_form["other_contacts-0-email"] = ""
        other_contacts_form["other_contacts-0-phone"] = ""

        # Submit the now empty form
        result = other_contacts_form.submit()
        self.app.set_cookie(settings.SESSION_COOKIE_NAME, session_id)

        # Verify that the contact we saved earlier has been removed from the database
        application = DomainApplication.objects.get()  # There are no contacts anymore
        self.assertEqual(
            application.other_contacts.count(),
            0,
        )

        # Verify that on submit, user is advanced to "no contacts" page
        no_contacts_page = result.follow()
        expected_url_slug = str(Step.NO_OTHER_CONTACTS)
        actual_url_slug = no_contacts_page.request.path.split("/")[-2]
        self.assertEqual(expected_url_slug, actual_url_slug)

    def test_application_about_your_organiztion_interstate(self):
        """Special districts have to answer an additional question."""
        intro_page = self.app.get(reverse("application:"))
        # django-webtest does not handle cookie-based sessions well because it keeps
        # resetting the session key on each new request, thus destroying the concept
        # of a "session". We are going to do it manually, saving the session ID here
        # and then setting the cookie on each request.
        session_id = self.app.cookies[settings.SESSION_COOKIE_NAME]

        intro_form = intro_page.forms[0]
        self.app.set_cookie(settings.SESSION_COOKIE_NAME, session_id)
        intro_result = intro_form.submit()

        # follow first redirect
        self.app.set_cookie(settings.SESSION_COOKIE_NAME, session_id)
        type_page = intro_result.follow()
        session_id = self.app.cookies[settings.SESSION_COOKIE_NAME]

        type_form = type_page.forms[0]
        type_form["organization_type-organization_type"] = DomainApplication.OrganizationChoices.INTERSTATE
        self.app.set_cookie(settings.SESSION_COOKIE_NAME, session_id)
        type_result = type_form.submit()
        # follow first redirect
        self.app.set_cookie(settings.SESSION_COOKIE_NAME, session_id)
        contact_page = type_result.follow()

        self.assertContains(contact_page, self.TITLES[Step.ABOUT_YOUR_ORGANIZATION])

    def test_application_tribal_government(self):
        """Tribal organizations have to answer an additional question."""
        intro_page = self.app.get(reverse("application:"))
        # django-webtest does not handle cookie-based sessions well because it keeps
        # resetting the session key on each new request, thus destroying the concept
        # of a "session". We are going to do it manually, saving the session ID here
        # and then setting the cookie on each request.
        session_id = self.app.cookies[settings.SESSION_COOKIE_NAME]

        intro_form = intro_page.forms[0]
        self.app.set_cookie(settings.SESSION_COOKIE_NAME, session_id)
        intro_result = intro_form.submit()

        # follow first redirect
        self.app.set_cookie(settings.SESSION_COOKIE_NAME, session_id)
        type_page = intro_result.follow()
        session_id = self.app.cookies[settings.SESSION_COOKIE_NAME]

        type_form = type_page.forms[0]
        type_form["organization_type-organization_type"] = DomainApplication.OrganizationChoices.TRIBAL
        self.app.set_cookie(settings.SESSION_COOKIE_NAME, session_id)
        type_result = type_form.submit()
        # the tribal government page comes immediately afterwards
        self.assertIn("/tribal_government", type_result.headers["Location"])
        # follow first redirect
        self.app.set_cookie(settings.SESSION_COOKIE_NAME, session_id)
        tribal_government_page = type_result.follow()

        # and the step is on the sidebar list.
        self.assertContains(tribal_government_page, self.TITLES[Step.TRIBAL_GOVERNMENT])

    def test_application_ao_dynamic_text(self):
        intro_page = self.app.get(reverse("application:"))
        # django-webtest does not handle cookie-based sessions well because it keeps
        # resetting the session key on each new request, thus destroying the concept
        # of a "session". We are going to do it manually, saving the session ID here
        # and then setting the cookie on each request.
        session_id = self.app.cookies[settings.SESSION_COOKIE_NAME]

        intro_form = intro_page.forms[0]
        self.app.set_cookie(settings.SESSION_COOKIE_NAME, session_id)
        intro_result = intro_form.submit()

        # follow first redirect
        self.app.set_cookie(settings.SESSION_COOKIE_NAME, session_id)
        type_page = intro_result.follow()
        session_id = self.app.cookies[settings.SESSION_COOKIE_NAME]

        # ---- TYPE PAGE  ----
        type_form = type_page.forms[0]
        type_form["organization_type-organization_type"] = "federal"

        # test next button
        self.app.set_cookie(settings.SESSION_COOKIE_NAME, session_id)
        type_result = type_form.submit()

        # ---- FEDERAL BRANCH PAGE  ----
        # Follow the redirect to the next form page
        self.app.set_cookie(settings.SESSION_COOKIE_NAME, session_id)
        federal_page = type_result.follow()
        federal_form = federal_page.forms[0]
        federal_form["organization_federal-federal_type"] = "executive"
        self.app.set_cookie(settings.SESSION_COOKIE_NAME, session_id)
        federal_result = federal_form.submit()

        # ---- ORG CONTACT PAGE  ----
        # Follow the redirect to the next form page
        self.app.set_cookie(settings.SESSION_COOKIE_NAME, session_id)
        org_contact_page = federal_result.follow()
        org_contact_form = org_contact_page.forms[0]
        # federal agency so we have to fill in federal_agency
        org_contact_form["organization_contact-federal_agency"] = "General Services Administration"
        org_contact_form["organization_contact-organization_name"] = "Testorg"
        org_contact_form["organization_contact-address_line1"] = "address 1"
        org_contact_form["organization_contact-address_line2"] = "address 2"
        org_contact_form["organization_contact-city"] = "NYC"
        org_contact_form["organization_contact-state_territory"] = "NY"
        org_contact_form["organization_contact-zipcode"] = "10002"
        org_contact_form["organization_contact-urbanization"] = "URB Royal Oaks"

        self.app.set_cookie(settings.SESSION_COOKIE_NAME, session_id)
        org_contact_result = org_contact_form.submit()

        # ---- AO CONTACT PAGE  ----
        self.app.set_cookie(settings.SESSION_COOKIE_NAME, session_id)
        ao_page = org_contact_result.follow()
        self.assertContains(ao_page, "Executive branch federal agencies")

        # Go back to organization type page and change type
        self.app.set_cookie(settings.SESSION_COOKIE_NAME, session_id)
        ao_page.click(str(self.TITLES["organization_type"]), index=0)
        self.app.set_cookie(settings.SESSION_COOKIE_NAME, session_id)
        type_form["organization_type-organization_type"] = "city"
        type_result = type_form.submit()
        self.app.set_cookie(settings.SESSION_COOKIE_NAME, session_id)
        election_page = type_result.follow()

        # Go back to AO page and test the dynamic text changed
        self.app.set_cookie(settings.SESSION_COOKIE_NAME, session_id)
        ao_page = election_page.click(str(self.TITLES["authorizing_official"]), index=0)
        self.assertContains(ao_page, "Domain requests from cities")

    def test_application_dotgov_domain_dynamic_text(self):
        intro_page = self.app.get(reverse("application:"))
        # django-webtest does not handle cookie-based sessions well because it keeps
        # resetting the session key on each new request, thus destroying the concept
        # of a "session". We are going to do it manually, saving the session ID here
        # and then setting the cookie on each request.
        session_id = self.app.cookies[settings.SESSION_COOKIE_NAME]

        intro_form = intro_page.forms[0]
        self.app.set_cookie(settings.SESSION_COOKIE_NAME, session_id)
        intro_result = intro_form.submit()

        # follow first redirect
        self.app.set_cookie(settings.SESSION_COOKIE_NAME, session_id)
        type_page = intro_result.follow()
        session_id = self.app.cookies[settings.SESSION_COOKIE_NAME]

        # ---- TYPE PAGE  ----
        type_form = type_page.forms[0]
        type_form["organization_type-organization_type"] = "federal"

        # test next button
        self.app.set_cookie(settings.SESSION_COOKIE_NAME, session_id)
        type_result = type_form.submit()

        # ---- FEDERAL BRANCH PAGE  ----
        # Follow the redirect to the next form page
        self.app.set_cookie(settings.SESSION_COOKIE_NAME, session_id)
        federal_page = type_result.follow()
        federal_form = federal_page.forms[0]
        federal_form["organization_federal-federal_type"] = "executive"
        self.app.set_cookie(settings.SESSION_COOKIE_NAME, session_id)
        federal_result = federal_form.submit()

        # ---- ORG CONTACT PAGE  ----
        # Follow the redirect to the next form page
        self.app.set_cookie(settings.SESSION_COOKIE_NAME, session_id)
        org_contact_page = federal_result.follow()
        org_contact_form = org_contact_page.forms[0]
        # federal agency so we have to fill in federal_agency
        org_contact_form["organization_contact-federal_agency"] = "General Services Administration"
        org_contact_form["organization_contact-organization_name"] = "Testorg"
        org_contact_form["organization_contact-address_line1"] = "address 1"
        org_contact_form["organization_contact-address_line2"] = "address 2"
        org_contact_form["organization_contact-city"] = "NYC"
        org_contact_form["organization_contact-state_territory"] = "NY"
        org_contact_form["organization_contact-zipcode"] = "10002"
        org_contact_form["organization_contact-urbanization"] = "URB Royal Oaks"

        self.app.set_cookie(settings.SESSION_COOKIE_NAME, session_id)
        org_contact_result = org_contact_form.submit()

        # ---- AO CONTACT PAGE  ----
        self.app.set_cookie(settings.SESSION_COOKIE_NAME, session_id)
        ao_page = org_contact_result.follow()

        # ---- AUTHORIZING OFFICIAL PAGE  ----
        # Follow the redirect to the next form page
        self.app.set_cookie(settings.SESSION_COOKIE_NAME, session_id)
        ao_page = org_contact_result.follow()
        ao_form = ao_page.forms[0]
        ao_form["authorizing_official-first_name"] = "Testy ATO"
        ao_form["authorizing_official-last_name"] = "Tester ATO"
        ao_form["authorizing_official-title"] = "Chief Tester"
        ao_form["authorizing_official-email"] = "testy@town.com"

        self.app.set_cookie(settings.SESSION_COOKIE_NAME, session_id)
        ao_result = ao_form.submit()

        # ---- CURRENT SITES PAGE  ----
        # Follow the redirect to the next form page
        self.app.set_cookie(settings.SESSION_COOKIE_NAME, session_id)
        current_sites_page = ao_result.follow()
        current_sites_form = current_sites_page.forms[0]
        current_sites_form["current_sites-0-website"] = "www.city.com"

        # test saving the page
        self.app.set_cookie(settings.SESSION_COOKIE_NAME, session_id)
        current_sites_result = current_sites_form.submit()

        # ---- DOTGOV DOMAIN PAGE  ----
        self.app.set_cookie(settings.SESSION_COOKIE_NAME, session_id)
        dotgov_page = current_sites_result.follow()

        self.assertContains(dotgov_page, "medicare.gov")

        # Go back to organization type page and change type
        self.app.set_cookie(settings.SESSION_COOKIE_NAME, session_id)
        dotgov_page.click(str(self.TITLES["organization_type"]), index=0)
        self.app.set_cookie(settings.SESSION_COOKIE_NAME, session_id)
        type_form["organization_type-organization_type"] = "city"
        type_result = type_form.submit()
        self.app.set_cookie(settings.SESSION_COOKIE_NAME, session_id)
        election_page = type_result.follow()

        # Go back to dotgov domain page to test the dynamic text changed
        self.app.set_cookie(settings.SESSION_COOKIE_NAME, session_id)
        dotgov_page = election_page.click(str(self.TITLES["dotgov_domain"]), index=0)
        self.assertContains(dotgov_page, "CityofEudoraKS.gov")
        self.assertNotContains(dotgov_page, "medicare.gov")

    def test_application_formsets(self):
        """Users are able to add more than one of some fields."""
        current_sites_page = self.app.get(reverse("application:current_sites"))
        session_id = self.app.cookies[settings.SESSION_COOKIE_NAME]
        # fill in the form field
        current_sites_form = current_sites_page.forms[0]
        self.assertIn("current_sites-0-website", current_sites_form.fields)
        self.assertNotIn("current_sites-1-website", current_sites_form.fields)
        current_sites_form["current_sites-0-website"] = "https://example.com"

        # click "Add another"
        self.app.set_cookie(settings.SESSION_COOKIE_NAME, session_id)
        current_sites_result = current_sites_form.submit("submit_button", value="save")
        self.app.set_cookie(settings.SESSION_COOKIE_NAME, session_id)
        current_sites_form = current_sites_result.follow().forms[0]

        # verify that there are two form fields
        value = current_sites_form["current_sites-0-website"].value
        self.assertEqual(value, "https://example.com")
        self.assertIn("current_sites-1-website", current_sites_form.fields)
        # and it is correctly referenced in the ManyToOne relationship
        application = DomainApplication.objects.get()  # there's only one
        self.assertEqual(
            application.current_websites.filter(website="https://example.com").count(),
            1,
        )

    @skip("WIP")
    def test_application_edit_restore(self):
        """
        Test that a previously saved application is available at the /edit endpoint.
        """
        ao, _ = Contact.objects.get_or_create(
            first_name="Testy",
            last_name="Tester",
            title="Chief Tester",
            email="testy@town.com",
            phone="(555) 555 5555",
        )
        domain, _ = Domain.objects.get_or_create(name="city.gov")
        alt, _ = Website.objects.get_or_create(website="city1.gov")
        current, _ = Website.objects.get_or_create(website="city.com")
        you, _ = Contact.objects.get_or_create(
            first_name="Testy you",
            last_name="Tester you",
            title="Admin Tester",
            email="testy-admin@town.com",
            phone="(555) 555 5556",
        )
        other, _ = Contact.objects.get_or_create(
            first_name="Testy2",
            last_name="Tester2",
            title="Another Tester",
            email="testy2@town.com",
            phone="(555) 555 5557",
        )
        application, _ = DomainApplication.objects.get_or_create(
            organization_type="federal",
            federal_type="executive",
            purpose="Purpose of the site",
            anything_else="No",
            is_policy_acknowledged=True,
            organization_name="Testorg",
            address_line1="address 1",
            state_territory="NY",
            zipcode="10002",
            authorizing_official=ao,
            requested_domain=domain,
            submitter=you,
            creator=self.user,
        )
        application.other_contacts.add(other)
        application.current_websites.add(current)
        application.alternative_domains.add(alt)

        # prime the form by visiting /edit
        url = reverse("edit-application", kwargs={"id": application.pk})
        response = self.client.get(url)

        # TODO: this is a sketch of each page in the wizard which needs to be tested
        # Django does not have tools sufficient for real end to end integration testing
        # (for example, USWDS moves radio buttons off screen and replaces them with
        # CSS styled "fakes" -- Django cannot determine if those are visually correct)
        # -- the best that can/should be done here is to ensure the correct values
        # are being passed to the templating engine

        url = reverse("application:organization_type")
        response = self.client.get(url, follow=True)
        self.assertContains(response, "<input>")
        # choices = response.context['wizard']['form']['organization_type'].subwidgets
        # radio = [ x for x in choices if x.data["value"] == "federal" ][0]
        # checked = radio.data["selected"]
        # self.assertTrue(checked)

        # url = reverse("application:organization_federal")
        # self.app.set_cookie(settings.SESSION_COOKIE_NAME, session_id)
        # page = self.app.get(url)
        # self.assertNotContains(page, "VALUE")

        # url = reverse("application:organization_contact")
        # self.app.set_cookie(settings.SESSION_COOKIE_NAME, session_id)
        # page = self.app.get(url)
        # self.assertNotContains(page, "VALUE")

        # url = reverse("application:authorizing_official")
        # self.app.set_cookie(settings.SESSION_COOKIE_NAME, session_id)
        # page = self.app.get(url)
        # self.assertNotContains(page, "VALUE")

        # url = reverse("application:current_sites")
        # self.app.set_cookie(settings.SESSION_COOKIE_NAME, session_id)
        # page = self.app.get(url)
        # self.assertNotContains(page, "VALUE")

        # url = reverse("application:dotgov_domain")
        # self.app.set_cookie(settings.SESSION_COOKIE_NAME, session_id)
        # page = self.app.get(url)
        # self.assertNotContains(page, "VALUE")

        # url = reverse("application:purpose")
        # self.app.set_cookie(settings.SESSION_COOKIE_NAME, session_id)
        # page = self.app.get(url)
        # self.assertNotContains(page, "VALUE")

        # url = reverse("application:your_contact")
        # self.app.set_cookie(settings.SESSION_COOKIE_NAME, session_id)
        # page = self.app.get(url)
        # self.assertNotContains(page, "VALUE")

        # url = reverse("application:other_contacts")
        # self.app.set_cookie(settings.SESSION_COOKIE_NAME, session_id)
        # page = self.app.get(url)
        # self.assertNotContains(page, "VALUE")

        # url = reverse("application:other_contacts")
        # self.app.set_cookie(settings.SESSION_COOKIE_NAME, session_id)
        # page = self.app.get(url)
        # self.assertNotContains(page, "VALUE")

        # url = reverse("application:security_email")
        # self.app.set_cookie(settings.SESSION_COOKIE_NAME, session_id)
        # page = self.app.get(url)
        # self.assertNotContains(page, "VALUE")

        # url = reverse("application:anything_else")
        # self.app.set_cookie(settings.SESSION_COOKIE_NAME, session_id)
        # page = self.app.get(url)
        # self.assertNotContains(page, "VALUE")

        # url = reverse("application:requirements")
        # self.app.set_cookie(settings.SESSION_COOKIE_NAME, session_id)
        # page = self.app.get(url)
        # self.assertNotContains(page, "VALUE")

    def test_long_org_name_in_application(self):
        """
        Make sure the long name is displaying in the application form,
        org step
        """
        intro_page = self.app.get(reverse("application:"))
        # django-webtest does not handle cookie-based sessions well because it keeps
        # resetting the session key on each new request, thus destroying the concept
        # of a "session". We are going to do it manually, saving the session ID here
        # and then setting the cookie on each request.
        session_id = self.app.cookies[settings.SESSION_COOKIE_NAME]

        intro_form = intro_page.forms[0]
        self.app.set_cookie(settings.SESSION_COOKIE_NAME, session_id)
        intro_result = intro_form.submit()

        # follow first redirect
        self.app.set_cookie(settings.SESSION_COOKIE_NAME, session_id)
        type_page = intro_result.follow()

        self.assertContains(type_page, "Federal: an agency of the U.S. government")

    def test_long_org_name_in_application_manage(self):
        """
        Make sure the long name is displaying in the application summary
        page (manage your application)
        """
        completed_application(status=DomainApplication.ApplicationStatus.SUBMITTED, user=self.user)
        home_page = self.app.get("/")
        self.assertContains(home_page, "city.gov")
        # click the "Edit" link
        detail_page = home_page.click("Manage", index=0)
        self.assertContains(detail_page, "Federal: an agency of the U.S. government")

    def test_submit_modal_no_domain_text_fallback(self):
        """When user clicks on submit your domain request and the requested domain
        is null (possible through url direct access to the review page), present
        fallback copy in the modal's header.

        NOTE: This may be a moot point if we implement a more solid pattern in the
        future, like not a submit action at all on the review page."""

        review_page = self.app.get(reverse("application:review"))
        self.assertContains(review_page, "toggle-submit-domain-request")
        self.assertContains(review_page, "You are about to submit an incomplete request")


class TestWithDomainPermissions(TestWithUser):
    def setUp(self):
        super().setUp()
        self.domain, _ = Domain.objects.get_or_create(name="igorville.gov")
        self.domain_with_ip, _ = Domain.objects.get_or_create(name="nameserverwithip.gov")
        self.domain_just_nameserver, _ = Domain.objects.get_or_create(name="justnameserver.com")
        self.domain_no_information, _ = Domain.objects.get_or_create(name="noinformation.gov")
        self.domain_on_hold, _ = Domain.objects.get_or_create(
            name="on-hold.gov",
            state=Domain.State.ON_HOLD,
            expiration_date=timezone.make_aware(
                datetime.combine(date.today() + timedelta(days=1), datetime.min.time())
            ),
        )
        self.domain_deleted, _ = Domain.objects.get_or_create(
            name="deleted.gov",
            state=Domain.State.DELETED,
            expiration_date=timezone.make_aware(
                datetime.combine(date.today() + timedelta(days=1), datetime.min.time())
            ),
        )

        self.domain_dsdata, _ = Domain.objects.get_or_create(name="dnssec-dsdata.gov")
        self.domain_multdsdata, _ = Domain.objects.get_or_create(name="dnssec-multdsdata.gov")
        # We could simply use domain (igorville) but this will be more readable in tests
        # that inherit this setUp
        self.domain_dnssec_none, _ = Domain.objects.get_or_create(name="dnssec-none.gov")

        self.domain_information, _ = DomainInformation.objects.get_or_create(creator=self.user, domain=self.domain)

        DomainInformation.objects.get_or_create(creator=self.user, domain=self.domain_dsdata)
        DomainInformation.objects.get_or_create(creator=self.user, domain=self.domain_multdsdata)
        DomainInformation.objects.get_or_create(creator=self.user, domain=self.domain_dnssec_none)
        DomainInformation.objects.get_or_create(creator=self.user, domain=self.domain_with_ip)
        DomainInformation.objects.get_or_create(creator=self.user, domain=self.domain_just_nameserver)
        DomainInformation.objects.get_or_create(creator=self.user, domain=self.domain_on_hold)
        DomainInformation.objects.get_or_create(creator=self.user, domain=self.domain_deleted)

        self.role, _ = UserDomainRole.objects.get_or_create(
            user=self.user, domain=self.domain, role=UserDomainRole.Roles.MANAGER
        )

        UserDomainRole.objects.get_or_create(
            user=self.user, domain=self.domain_dsdata, role=UserDomainRole.Roles.MANAGER
        )
        UserDomainRole.objects.get_or_create(
            user=self.user,
            domain=self.domain_multdsdata,
            role=UserDomainRole.Roles.MANAGER,
        )
        UserDomainRole.objects.get_or_create(
            user=self.user,
            domain=self.domain_dnssec_none,
            role=UserDomainRole.Roles.MANAGER,
        )
        UserDomainRole.objects.get_or_create(
            user=self.user,
            domain=self.domain_with_ip,
            role=UserDomainRole.Roles.MANAGER,
        )
        UserDomainRole.objects.get_or_create(
            user=self.user,
            domain=self.domain_just_nameserver,
            role=UserDomainRole.Roles.MANAGER,
        )
        UserDomainRole.objects.get_or_create(
            user=self.user, domain=self.domain_on_hold, role=UserDomainRole.Roles.MANAGER
        )
        UserDomainRole.objects.get_or_create(
            user=self.user, domain=self.domain_deleted, role=UserDomainRole.Roles.MANAGER
        )

    def tearDown(self):
        try:
            UserDomainRole.objects.all().delete()
            if hasattr(self.domain, "contacts"):
                self.domain.contacts.all().delete()
            DomainApplication.objects.all().delete()
            DomainInformation.objects.all().delete()
            PublicContact.objects.all().delete()
            HostIP.objects.all().delete()
            Host.objects.all().delete()
            Domain.objects.all().delete()
            UserDomainRole.objects.all().delete()
        except ValueError:  # pass if already deleted
            pass
        super().tearDown()


class TestDomainPermissions(TestWithDomainPermissions):
    def test_not_logged_in(self):
        """Not logged in gets a redirect to Login."""
        for view_name in [
            "domain",
            "domain-users",
            "domain-users-add",
            "domain-dns-nameservers",
            "domain-org-name-address",
            "domain-authorizing-official",
            "domain-your-contact-information",
            "domain-security-email",
        ]:
            with self.subTest(view_name=view_name):
                response = self.client.get(reverse(view_name, kwargs={"pk": self.domain.id}))
                self.assertEqual(response.status_code, 302)

    def test_no_domain_role(self):
        """Logged in but no role gets 403 Forbidden."""
        self.client.force_login(self.user)
        self.role.delete()  # user no longer has a role on this domain

        for view_name in [
            "domain",
            "domain-users",
            "domain-users-add",
            "domain-dns-nameservers",
            "domain-org-name-address",
            "domain-authorizing-official",
            "domain-your-contact-information",
            "domain-security-email",
        ]:
            with self.subTest(view_name=view_name):
                with less_console_noise():
                    response = self.client.get(reverse(view_name, kwargs={"pk": self.domain.id}))
                self.assertEqual(response.status_code, 403)

    def test_domain_pages_blocked_for_on_hold_and_deleted(self):
        """Test that the domain pages are blocked for on hold and deleted domains"""

        self.client.force_login(self.user)
        for view_name in [
            "domain-users",
            "domain-users-add",
            "domain-dns",
            "domain-dns-nameservers",
            "domain-dns-dnssec",
            "domain-dns-dnssec-dsdata",
            "domain-org-name-address",
            "domain-authorizing-official",
            "domain-your-contact-information",
            "domain-security-email",
        ]:
            for domain in [
                self.domain_on_hold,
                self.domain_deleted,
            ]:
                with self.subTest(view_name=view_name, domain=domain):
                    with less_console_noise():
                        response = self.client.get(reverse(view_name, kwargs={"pk": domain.id}))
                        self.assertEqual(response.status_code, 403)


class TestDomainOverview(TestWithDomainPermissions, WebTest):
    def setUp(self):
        super().setUp()
        self.app.set_user(self.user.username)
        self.client.force_login(self.user)


class TestDomainDetail(TestDomainOverview):
    def test_domain_detail_link_works(self):
        home_page = self.app.get("/")
        self.assertContains(home_page, "igorville.gov")
        # click the "Edit" link
        detail_page = home_page.click("Manage", index=0)
        self.assertContains(detail_page, "igorville.gov")
        self.assertContains(detail_page, "Status")

    def test_unknown_domain_does_not_show_as_expired_on_homepage(self):
        """An UNKNOWN domain does not show as expired on the homepage.
        It shows as 'DNS needed'"""
        # At the time of this test's writing, there are 6 UNKNOWN domains inherited
        # from constructors. Let's reset.
        Domain.objects.all().delete()
        UserDomainRole.objects.all().delete()
        self.domain, _ = Domain.objects.get_or_create(name="igorville.gov")
        home_page = self.app.get("/")
        self.assertNotContains(home_page, "igorville.gov")
        self.role, _ = UserDomainRole.objects.get_or_create(
            user=self.user, domain=self.domain, role=UserDomainRole.Roles.MANAGER
        )
        home_page = self.app.get("/")
        self.assertContains(home_page, "igorville.gov")
        igorville = Domain.objects.get(name="igorville.gov")
        self.assertEquals(igorville.state, Domain.State.UNKNOWN)
        self.assertNotContains(home_page, "Expired")
        self.assertContains(home_page, "DNS needed")

    def test_unknown_domain_does_not_show_as_expired_on_detail_page(self):
        """An UNKNOWN domain does not show as expired on the detail page.
        It shows as 'DNS needed'"""
        # At the time of this test's writing, there are 6 UNKNOWN domains inherited
        # from constructors. Let's reset.
        Domain.objects.all().delete()
        UserDomainRole.objects.all().delete()

        self.domain, _ = Domain.objects.get_or_create(name="igorville.gov")
        self.domain_information, _ = DomainInformation.objects.get_or_create(creator=self.user, domain=self.domain)
        self.role, _ = UserDomainRole.objects.get_or_create(
            user=self.user, domain=self.domain, role=UserDomainRole.Roles.MANAGER
        )

        home_page = self.app.get("/")
        self.assertContains(home_page, "igorville.gov")
        igorville = Domain.objects.get(name="igorville.gov")
        self.assertEquals(igorville.state, Domain.State.UNKNOWN)
        detail_page = home_page.click("Manage", index=0)
        self.assertNotContains(detail_page, "Expired")

        self.assertContains(detail_page, "DNS needed")

    def test_domain_detail_blocked_for_ineligible_user(self):
        """We could easily duplicate this test for all domain management
        views, but a single url test should be solid enough since all domain
        management pages share the same permissions class"""
        self.user.status = User.RESTRICTED
        self.user.save()
        home_page = self.app.get("/")
        self.assertContains(home_page, "igorville.gov")
        with less_console_noise():
            response = self.client.get(reverse("domain", kwargs={"pk": self.domain.id}))
            self.assertEqual(response.status_code, 403)

    def test_domain_detail_allowed_for_on_hold(self):
        """Test that the domain overview page displays for on hold domain"""
        home_page = self.app.get("/")
        self.assertContains(home_page, "on-hold.gov")

        # View domain overview page
        detail_page = self.client.get(reverse("domain", kwargs={"pk": self.domain_on_hold.id}))
        self.assertNotContains(detail_page, "Edit")

    def test_domain_detail_see_just_nameserver(self):
        home_page = self.app.get("/")
        self.assertContains(home_page, "justnameserver.com")

        # View nameserver on Domain Overview page
        detail_page = self.app.get(reverse("domain", kwargs={"pk": self.domain_just_nameserver.id}))

        self.assertContains(detail_page, "justnameserver.com")
        self.assertContains(detail_page, "ns1.justnameserver.com")
        self.assertContains(detail_page, "ns2.justnameserver.com")

    def test_domain_detail_see_nameserver_and_ip(self):
        home_page = self.app.get("/")
        self.assertContains(home_page, "nameserverwithip.gov")

        # View nameserver on Domain Overview page
        detail_page = self.app.get(reverse("domain", kwargs={"pk": self.domain_with_ip.id}))

        self.assertContains(detail_page, "nameserverwithip.gov")

        self.assertContains(detail_page, "ns1.nameserverwithip.gov")
        self.assertContains(detail_page, "ns2.nameserverwithip.gov")
        self.assertContains(detail_page, "ns3.nameserverwithip.gov")
        # Splitting IP addresses bc there is odd whitespace and can't strip text
        self.assertContains(detail_page, "(1.2.3.4,")
        self.assertContains(detail_page, "2.3.4.5)")

    def test_domain_detail_with_no_information_or_application(self):
        """Test that domain management page returns 200 and displays error
        when no domain information or domain application exist"""
        # have to use staff user for this test
        staff_user = create_user()
        # staff_user.save()
        self.client.force_login(staff_user)

        # need to set the analyst_action and analyst_action_location
        # in the session to emulate user clicking Manage Domain
        # in the admin interface
        session = self.client.session
        session["analyst_action"] = "foo"
        session["analyst_action_location"] = self.domain_no_information.id
        session.save()

        detail_page = self.client.get(reverse("domain", kwargs={"pk": self.domain_no_information.id}))

        self.assertContains(detail_page, "noinformation.gov")
        self.assertContains(detail_page, "Domain missing domain information")


class TestDomainManagers(TestDomainOverview):
    def tearDown(self):
        """Ensure that the user has its original permissions"""
        super().tearDown()
        self.user.is_staff = False
        self.user.save()

    def test_domain_managers(self):
        response = self.client.get(reverse("domain-users", kwargs={"pk": self.domain.id}))
        self.assertContains(response, "Domain managers")

    def test_domain_managers_add_link(self):
        """Button to get to user add page works."""
        management_page = self.app.get(reverse("domain-users", kwargs={"pk": self.domain.id}))
        add_page = management_page.click("Add a domain manager")
        self.assertContains(add_page, "Add a domain manager")

    def test_domain_user_add(self):
        response = self.client.get(reverse("domain-users-add", kwargs={"pk": self.domain.id}))
        self.assertContains(response, "Add a domain manager")

    @boto3_mocking.patching
    def test_domain_user_add_form(self):
        """Adding an existing user works."""
        other_user, _ = get_user_model().objects.get_or_create(email="mayor@igorville.gov")
        add_page = self.app.get(reverse("domain-users-add", kwargs={"pk": self.domain.id}))
        session_id = self.app.cookies[settings.SESSION_COOKIE_NAME]

        add_page.form["email"] = "mayor@igorville.gov"

        self.app.set_cookie(settings.SESSION_COOKIE_NAME, session_id)

        mock_client = MockSESClient()
        with boto3_mocking.clients.handler_for("sesv2", mock_client):
            with less_console_noise():
                success_result = add_page.form.submit()

        self.assertEqual(success_result.status_code, 302)
        self.assertEqual(
            success_result["Location"],
            reverse("domain-users", kwargs={"pk": self.domain.id}),
        )

        self.app.set_cookie(settings.SESSION_COOKIE_NAME, session_id)
        success_page = success_result.follow()
        self.assertContains(success_page, "mayor@igorville.gov")

    @boto3_mocking.patching
    def test_domain_invitation_created(self):
        """Add user on a nonexistent email creates an invitation.

        Adding a non-existent user sends an email as a side-effect, so mock
        out the boto3 SES email sending here.
        """
        # make sure there is no user with this email
        email_address = "mayor@igorville.gov"
        User.objects.filter(email=email_address).delete()

        self.domain_information, _ = DomainInformation.objects.get_or_create(creator=self.user, domain=self.domain)

        add_page = self.app.get(reverse("domain-users-add", kwargs={"pk": self.domain.id}))
        session_id = self.app.cookies[settings.SESSION_COOKIE_NAME]
        add_page.form["email"] = email_address
        self.app.set_cookie(settings.SESSION_COOKIE_NAME, session_id)

        mock_client = MockSESClient()
        with boto3_mocking.clients.handler_for("sesv2", mock_client):
            with less_console_noise():
                success_result = add_page.form.submit()

        self.app.set_cookie(settings.SESSION_COOKIE_NAME, session_id)
        success_page = success_result.follow()

        self.assertContains(success_page, email_address)
        self.assertContains(success_page, "Cancel")  # link to cancel invitation
        self.assertTrue(DomainInvitation.objects.filter(email=email_address).exists())

    @boto3_mocking.patching
    def test_domain_invitation_created_for_caps_email(self):
        """Add user on a nonexistent email with CAPS creates an invitation to lowercase email.

        Adding a non-existent user sends an email as a side-effect, so mock
        out the boto3 SES email sending here.
        """
        # make sure there is no user with this email
        email_address = "mayor@igorville.gov"
        caps_email_address = "MAYOR@igorville.gov"
        User.objects.filter(email=email_address).delete()

        self.domain_information, _ = DomainInformation.objects.get_or_create(creator=self.user, domain=self.domain)

        add_page = self.app.get(reverse("domain-users-add", kwargs={"pk": self.domain.id}))
        session_id = self.app.cookies[settings.SESSION_COOKIE_NAME]
        add_page.form["email"] = caps_email_address
        self.app.set_cookie(settings.SESSION_COOKIE_NAME, session_id)

        mock_client = MockSESClient()
        with boto3_mocking.clients.handler_for("sesv2", mock_client):
            with less_console_noise():
                success_result = add_page.form.submit()

        self.app.set_cookie(settings.SESSION_COOKIE_NAME, session_id)
        success_page = success_result.follow()

        self.assertContains(success_page, email_address)
        self.assertContains(success_page, "Cancel")  # link to cancel invitation
        self.assertTrue(DomainInvitation.objects.filter(email=email_address).exists())

    @boto3_mocking.patching
    def test_domain_invitation_email_sent(self):
        """Inviting a non-existent user sends them an email."""
        # make sure there is no user with this email
        email_address = "mayor@igorville.gov"
        User.objects.filter(email=email_address).delete()

        self.domain_information, _ = DomainInformation.objects.get_or_create(creator=self.user, domain=self.domain)

        mock_client = MagicMock()
        mock_client_instance = mock_client.return_value
        with boto3_mocking.clients.handler_for("sesv2", mock_client):
            with less_console_noise():
                add_page = self.app.get(reverse("domain-users-add", kwargs={"pk": self.domain.id}))
                session_id = self.app.cookies[settings.SESSION_COOKIE_NAME]
                add_page.form["email"] = email_address
                self.app.set_cookie(settings.SESSION_COOKIE_NAME, session_id)
                add_page.form.submit()

        # check the mock instance to see if `send_email` was called right
        mock_client_instance.send_email.assert_called_once_with(
            FromEmailAddress=settings.DEFAULT_FROM_EMAIL,
            Destination={"ToAddresses": [email_address]},
            Content=ANY,
        )

    @boto3_mocking.patching
    def test_domain_invitation_email_has_email_as_requester_non_existent(self):
        """Inviting a non existent user sends them an email, with email as the name."""
        # make sure there is no user with this email
        email_address = "mayor@igorville.gov"
        User.objects.filter(email=email_address).delete()

        self.domain_information, _ = DomainInformation.objects.get_or_create(creator=self.user, domain=self.domain)

        mock_client = MagicMock()
        mock_client_instance = mock_client.return_value

        with boto3_mocking.clients.handler_for("sesv2", mock_client):
            with less_console_noise():
                add_page = self.app.get(reverse("domain-users-add", kwargs={"pk": self.domain.id}))
                session_id = self.app.cookies[settings.SESSION_COOKIE_NAME]
                add_page.form["email"] = email_address
                self.app.set_cookie(settings.SESSION_COOKIE_NAME, session_id)
                add_page.form.submit()

        # check the mock instance to see if `send_email` was called right
        mock_client_instance.send_email.assert_called_once_with(
            FromEmailAddress=settings.DEFAULT_FROM_EMAIL,
            Destination={"ToAddresses": [email_address]},
            Content=ANY,
        )

        # Check the arguments passed to send_email method
        _, kwargs = mock_client_instance.send_email.call_args

        # Extract the email content, and check that the message is as we expect
        email_content = kwargs["Content"]["Simple"]["Body"]["Text"]["Data"]
        self.assertIn("info@example.com", email_content)

        # Check that the requesters first/last name do not exist
        self.assertNotIn("First", email_content)
        self.assertNotIn("Last", email_content)
        self.assertNotIn("First Last", email_content)

    @boto3_mocking.patching
    def test_domain_invitation_email_has_email_as_requester(self):
        """Inviting a user sends them an email, with email as the name."""
        # Create a fake user object
        email_address = "mayor@igorville.gov"
        User.objects.get_or_create(email=email_address, username="fakeuser@fakeymail.com")

        self.domain_information, _ = DomainInformation.objects.get_or_create(creator=self.user, domain=self.domain)

        mock_client = MagicMock()
        mock_client_instance = mock_client.return_value

        with boto3_mocking.clients.handler_for("sesv2", mock_client):
            with less_console_noise():
                add_page = self.app.get(reverse("domain-users-add", kwargs={"pk": self.domain.id}))
                session_id = self.app.cookies[settings.SESSION_COOKIE_NAME]
                add_page.form["email"] = email_address
                self.app.set_cookie(settings.SESSION_COOKIE_NAME, session_id)
                add_page.form.submit()

        # check the mock instance to see if `send_email` was called right
        mock_client_instance.send_email.assert_called_once_with(
            FromEmailAddress=settings.DEFAULT_FROM_EMAIL,
            Destination={"ToAddresses": [email_address]},
            Content=ANY,
        )

        # Check the arguments passed to send_email method
        _, kwargs = mock_client_instance.send_email.call_args

        # Extract the email content, and check that the message is as we expect
        email_content = kwargs["Content"]["Simple"]["Body"]["Text"]["Data"]
        self.assertIn("info@example.com", email_content)

        # Check that the requesters first/last name do not exist
        self.assertNotIn("First", email_content)
        self.assertNotIn("Last", email_content)
        self.assertNotIn("First Last", email_content)

    @boto3_mocking.patching
    def test_domain_invitation_email_has_email_as_requester_staff(self):
        """Inviting a user sends them an email, with email as the name."""
        # Create a fake user object
        email_address = "mayor@igorville.gov"
        User.objects.get_or_create(email=email_address, username="fakeuser@fakeymail.com")

        # Make sure the user is staff
        self.user.is_staff = True
        self.user.save()

        self.domain_information, _ = DomainInformation.objects.get_or_create(creator=self.user, domain=self.domain)

        mock_client = MagicMock()
        mock_client_instance = mock_client.return_value

        with boto3_mocking.clients.handler_for("sesv2", mock_client):
            with less_console_noise():
                add_page = self.app.get(reverse("domain-users-add", kwargs={"pk": self.domain.id}))
                session_id = self.app.cookies[settings.SESSION_COOKIE_NAME]
                add_page.form["email"] = email_address
                self.app.set_cookie(settings.SESSION_COOKIE_NAME, session_id)
                add_page.form.submit()

        # check the mock instance to see if `send_email` was called right
        mock_client_instance.send_email.assert_called_once_with(
            FromEmailAddress=settings.DEFAULT_FROM_EMAIL,
            Destination={"ToAddresses": [email_address]},
            Content=ANY,
        )

        # Check the arguments passed to send_email method
        _, kwargs = mock_client_instance.send_email.call_args

        # Extract the email content, and check that the message is as we expect
        email_content = kwargs["Content"]["Simple"]["Body"]["Text"]["Data"]
        self.assertIn("help@get.gov", email_content)

        # Check that the requesters first/last name do not exist
        self.assertNotIn("First", email_content)
        self.assertNotIn("Last", email_content)
        self.assertNotIn("First Last", email_content)

    @boto3_mocking.patching
    def test_domain_invitation_email_displays_error_non_existent(self):
        """Inviting a non existent user sends them an email, with email as the name."""
        # make sure there is no user with this email
        email_address = "mayor@igorville.gov"
        User.objects.filter(email=email_address).delete()

        # Give the user who is sending the email an invalid email address
        self.user.email = ""
        self.user.save()

        self.domain_information, _ = DomainInformation.objects.get_or_create(creator=self.user, domain=self.domain)

        mock_client = MagicMock()
        mock_error_message = MagicMock()
        with boto3_mocking.clients.handler_for("sesv2", mock_client):
            with patch("django.contrib.messages.error") as mock_error_message:
                with less_console_noise():
                    add_page = self.app.get(reverse("domain-users-add", kwargs={"pk": self.domain.id}))
                    session_id = self.app.cookies[settings.SESSION_COOKIE_NAME]
                    add_page.form["email"] = email_address
                    self.app.set_cookie(settings.SESSION_COOKIE_NAME, session_id)
                    add_page.form.submit().follow()

        expected_message_content = "Can't send invitation email. No email is associated with your account."

        # Grab the message content
        returned_error_message = mock_error_message.call_args[0][1]

        # Check that the message content is what we expect
        self.assertEqual(expected_message_content, returned_error_message)

    @boto3_mocking.patching
    def test_domain_invitation_email_displays_error(self):
        """When the requesting user has no email, an error is displayed"""
        # make sure there is no user with this email
        # Create a fake user object
        email_address = "mayor@igorville.gov"
        User.objects.get_or_create(email=email_address, username="fakeuser@fakeymail.com")

        # Give the user who is sending the email an invalid email address
        self.user.email = ""
        self.user.save()

        self.domain_information, _ = DomainInformation.objects.get_or_create(creator=self.user, domain=self.domain)

        mock_client = MagicMock()

        mock_error_message = MagicMock()
        with boto3_mocking.clients.handler_for("sesv2", mock_client):
            with patch("django.contrib.messages.error") as mock_error_message:
                with less_console_noise():
                    add_page = self.app.get(reverse("domain-users-add", kwargs={"pk": self.domain.id}))
                    session_id = self.app.cookies[settings.SESSION_COOKIE_NAME]
                    add_page.form["email"] = email_address
                    self.app.set_cookie(settings.SESSION_COOKIE_NAME, session_id)
                    add_page.form.submit().follow()

        expected_message_content = "Can't send invitation email. No email is associated with your account."

        # Grab the message content
        returned_error_message = mock_error_message.call_args[0][1]

        # Check that the message content is what we expect
        self.assertEqual(expected_message_content, returned_error_message)

    def test_domain_invitation_cancel(self):
        """Posting to the delete view deletes an invitation."""
        email_address = "mayor@igorville.gov"
        invitation, _ = DomainInvitation.objects.get_or_create(domain=self.domain, email=email_address)
        mock_client = MockSESClient()
        with boto3_mocking.clients.handler_for("sesv2", mock_client):
            with less_console_noise():
                self.client.post(reverse("invitation-delete", kwargs={"pk": invitation.id}))
        mock_client.EMAILS_SENT.clear()
        with self.assertRaises(DomainInvitation.DoesNotExist):
            DomainInvitation.objects.get(id=invitation.id)

    def test_domain_invitation_cancel_no_permissions(self):
        """Posting to the delete view as a different user should fail."""
        email_address = "mayor@igorville.gov"
        invitation, _ = DomainInvitation.objects.get_or_create(domain=self.domain, email=email_address)

        other_user = User()
        other_user.save()
        self.client.force_login(other_user)
        mock_client = MagicMock()
        with boto3_mocking.clients.handler_for("sesv2", mock_client):
            with less_console_noise():  # permission denied makes console errors
                result = self.client.post(reverse("invitation-delete", kwargs={"pk": invitation.id}))

        self.assertEqual(result.status_code, 403)

    @boto3_mocking.patching
    def test_domain_invitation_flow(self):
        """Send an invitation to a new user, log in and load the dashboard."""
        email_address = "mayor@igorville.gov"
        User.objects.filter(email=email_address).delete()

        add_page = self.app.get(reverse("domain-users-add", kwargs={"pk": self.domain.id}))

        self.domain_information, _ = DomainInformation.objects.get_or_create(creator=self.user, domain=self.domain)

        session_id = self.app.cookies[settings.SESSION_COOKIE_NAME]
        add_page.form["email"] = email_address
        self.app.set_cookie(settings.SESSION_COOKIE_NAME, session_id)

        mock_client = MagicMock()
        with boto3_mocking.clients.handler_for("sesv2", mock_client):
            with less_console_noise():
                add_page.form.submit()

        # user was invited, create them
        new_user = User.objects.create(username=email_address, email=email_address)
        # log them in to `self.app`
        self.app.set_user(new_user.username)
        # and manually call the on each login callback
        new_user.on_each_login()

        # Now load the home page and make sure our domain appears there
        home_page = self.app.get(reverse("home"))
        self.assertContains(home_page, self.domain.name)


class TestDomainNameservers(TestDomainOverview):
    def test_domain_nameservers(self):
        """Can load domain's nameservers page."""
        page = self.client.get(reverse("domain-dns-nameservers", kwargs={"pk": self.domain.id}))
        self.assertContains(page, "DNS name servers")

    def test_domain_nameservers_form_submit_one_nameserver(self):
        """Nameserver form submitted with one nameserver throws error.

        Uses self.app WebTest because we need to interact with forms.
        """
        # initial nameservers page has one server with two ips
        nameservers_page = self.app.get(reverse("domain-dns-nameservers", kwargs={"pk": self.domain.id}))
        session_id = self.app.cookies[settings.SESSION_COOKIE_NAME]
        self.app.set_cookie(settings.SESSION_COOKIE_NAME, session_id)
        # attempt to submit the form with only one nameserver, should error
        # regarding required fields
        with less_console_noise():  # swallow log warning message
            result = nameservers_page.form.submit()
        # form submission was a post with an error, response should be a 200
        # error text appears twice, once at the top of the page, once around
        # the required field.  form requires a minimum of 2 name servers
        self.assertContains(
            result,
            "At least two name servers are required.",
            count=2,
            status_code=200,
        )

    def test_domain_nameservers_form_submit_subdomain_missing_ip(self):
        """Nameserver form catches missing ip error on subdomain.

        Uses self.app WebTest because we need to interact with forms.
        """
        # initial nameservers page has one server with two ips
        nameservers_page = self.app.get(reverse("domain-dns-nameservers", kwargs={"pk": self.domain.id}))
        session_id = self.app.cookies[settings.SESSION_COOKIE_NAME]
        self.app.set_cookie(settings.SESSION_COOKIE_NAME, session_id)
        # attempt to submit the form without two hosts, both subdomains,
        # only one has ips
        nameservers_page.form["form-1-server"] = "ns2.igorville.gov"

        with less_console_noise():  # swallow log warning message
            result = nameservers_page.form.submit()
        # form submission was a post with an error, response should be a 200
        # error text appears twice, once at the top of the page, once around
        # the required field.  subdomain missing an ip
        self.assertContains(
            result,
            str(NameserverError(code=NameserverErrorCodes.MISSING_IP)),
            count=2,
            status_code=200,
        )

    def test_domain_nameservers_form_submit_missing_host(self):
        """Nameserver form catches error when host is missing.

        Uses self.app WebTest because we need to interact with forms.
        """
        # initial nameservers page has one server with two ips
        nameservers_page = self.app.get(reverse("domain-dns-nameservers", kwargs={"pk": self.domain.id}))
        session_id = self.app.cookies[settings.SESSION_COOKIE_NAME]
        self.app.set_cookie(settings.SESSION_COOKIE_NAME, session_id)
        # attempt to submit the form without two hosts, both subdomains,
        # only one has ips
        nameservers_page.form["form-1-ip"] = "127.0.0.1"
        with less_console_noise():  # swallow log warning message
            result = nameservers_page.form.submit()
        # form submission was a post with an error, response should be a 200
        # error text appears twice, once at the top of the page, once around
        # the required field.  nameserver has ip but missing host
        self.assertContains(
            result,
            str(NameserverError(code=NameserverErrorCodes.MISSING_HOST)),
            count=2,
            status_code=200,
        )

    def test_domain_nameservers_form_submit_duplicate_host(self):
        """Nameserver form catches error when host is duplicated.

        Uses self.app WebTest because we need to interact with forms.
        """
        # initial nameservers page has one server with two ips
        nameservers_page = self.app.get(reverse("domain-dns-nameservers", kwargs={"pk": self.domain.id}))
        session_id = self.app.cookies[settings.SESSION_COOKIE_NAME]
        self.app.set_cookie(settings.SESSION_COOKIE_NAME, session_id)
        # attempt to submit the form with duplicate host names of fake.host.com
        nameservers_page.form["form-0-ip"] = ""
        nameservers_page.form["form-1-server"] = "fake.host.com"
        with less_console_noise():  # swallow log warning message
            result = nameservers_page.form.submit()
        # form submission was a post with an error, response should be a 200
        # error text appears twice, once at the top of the page, once around
        # the required field.  remove duplicate entry
        self.assertContains(
            result,
            str(NameserverError(code=NameserverErrorCodes.DUPLICATE_HOST)),
            count=2,
            status_code=200,
        )

    def test_domain_nameservers_form_submit_whitespace(self):
        """Nameserver form removes whitespace from ip.

        Uses self.app WebTest because we need to interact with forms.
        """
        nameserver1 = "ns1.igorville.gov"
        nameserver2 = "ns2.igorville.gov"
        valid_ip = "1.1. 1.1"
        # initial nameservers page has one server with two ips
        # have to throw an error in order to test that the whitespace has been stripped from ip
        nameservers_page = self.app.get(reverse("domain-dns-nameservers", kwargs={"pk": self.domain.id}))
        session_id = self.app.cookies[settings.SESSION_COOKIE_NAME]
        self.app.set_cookie(settings.SESSION_COOKIE_NAME, session_id)
        # attempt to submit the form without one host and an ip with whitespace
        nameservers_page.form["form-0-server"] = nameserver1
        nameservers_page.form["form-1-ip"] = valid_ip
        nameservers_page.form["form-1-server"] = nameserver2
        with less_console_noise():  # swallow log warning message
            result = nameservers_page.form.submit()
        # form submission was a post with an ip address which has been stripped of whitespace,
        # response should be a 302 to success page
        self.assertEqual(result.status_code, 302)
        self.assertEqual(
            result["Location"],
            reverse("domain-dns-nameservers", kwargs={"pk": self.domain.id}),
        )
        self.app.set_cookie(settings.SESSION_COOKIE_NAME, session_id)
        page = result.follow()
        # in the event of a generic nameserver error from registry error, there will be a 302
        # with an error message displayed, so need to follow 302 and test for success message
        self.assertContains(page, "The name servers for this domain have been updated")

    def test_domain_nameservers_form_submit_glue_record_not_allowed(self):
        """Nameserver form catches error when IP is present
        but host not subdomain.

        Uses self.app WebTest because we need to interact with forms.
        """
        nameserver1 = "ns1.igorville.gov"
        nameserver2 = "ns2.igorville.com"
        valid_ip = "127.0.0.1"
        # initial nameservers page has one server with two ips
        nameservers_page = self.app.get(reverse("domain-dns-nameservers", kwargs={"pk": self.domain.id}))
        session_id = self.app.cookies[settings.SESSION_COOKIE_NAME]
        self.app.set_cookie(settings.SESSION_COOKIE_NAME, session_id)
        # attempt to submit the form without two hosts, both subdomains,
        # only one has ips
        nameservers_page.form["form-0-server"] = nameserver1
        nameservers_page.form["form-1-server"] = nameserver2
        nameservers_page.form["form-1-ip"] = valid_ip
        with less_console_noise():  # swallow log warning message
            result = nameservers_page.form.submit()
        # form submission was a post with an error, response should be a 200
        # error text appears twice, once at the top of the page, once around
        # the required field.  nameserver has ip but missing host
        self.assertContains(
            result,
            str(NameserverError(code=NameserverErrorCodes.GLUE_RECORD_NOT_ALLOWED)),
            count=2,
            status_code=200,
        )

    def test_domain_nameservers_form_submit_invalid_ip(self):
        """Nameserver form catches invalid IP on submission.

        Uses self.app WebTest because we need to interact with forms.
        """
        nameserver = "ns2.igorville.gov"
        invalid_ip = "123"
        # initial nameservers page has one server with two ips
        nameservers_page = self.app.get(reverse("domain-dns-nameservers", kwargs={"pk": self.domain.id}))
        session_id = self.app.cookies[settings.SESSION_COOKIE_NAME]
        self.app.set_cookie(settings.SESSION_COOKIE_NAME, session_id)
        # attempt to submit the form without two hosts, both subdomains,
        # only one has ips
        nameservers_page.form["form-1-server"] = nameserver
        nameservers_page.form["form-1-ip"] = invalid_ip
        with less_console_noise():  # swallow log warning message
            result = nameservers_page.form.submit()
        # form submission was a post with an error, response should be a 200
        # error text appears twice, once at the top of the page, once around
        # the required field.  nameserver has ip but missing host
        self.assertContains(
            result,
            str(NameserverError(code=NameserverErrorCodes.INVALID_IP, nameserver=nameserver)),
            count=2,
            status_code=200,
        )

    def test_domain_nameservers_form_submit_invalid_host(self):
        """Nameserver form catches invalid host on submission.

        Uses self.app WebTest because we need to interact with forms.
        """
        nameserver = "invalid-nameserver.gov"
        valid_ip = "123.2.45.111"
        # initial nameservers page has one server with two ips
        nameservers_page = self.app.get(reverse("domain-dns-nameservers", kwargs={"pk": self.domain.id}))
        session_id = self.app.cookies[settings.SESSION_COOKIE_NAME]
        self.app.set_cookie(settings.SESSION_COOKIE_NAME, session_id)
        # attempt to submit the form without two hosts, both subdomains,
        # only one has ips
        nameservers_page.form["form-1-server"] = nameserver
        nameservers_page.form["form-1-ip"] = valid_ip
        with less_console_noise():  # swallow log warning message
            result = nameservers_page.form.submit()
        # form submission was a post with an error, response should be a 200
        # error text appears twice, once at the top of the page, once around
        # the required field.  nameserver has invalid host
        self.assertContains(
            result,
            str(NameserverError(code=NameserverErrorCodes.INVALID_HOST, nameserver=nameserver)),
            count=2,
            status_code=200,
        )

    def test_domain_nameservers_form_submits_successfully(self):
        """Nameserver form submits successfully with valid input.

        Uses self.app WebTest because we need to interact with forms.
        """
        nameserver1 = "ns1.igorville.gov"
        nameserver2 = "ns2.igorville.gov"
        valid_ip = "127.0.0.1"
        # initial nameservers page has one server with two ips
        nameservers_page = self.app.get(reverse("domain-dns-nameservers", kwargs={"pk": self.domain.id}))
        session_id = self.app.cookies[settings.SESSION_COOKIE_NAME]
        self.app.set_cookie(settings.SESSION_COOKIE_NAME, session_id)
        # attempt to submit the form without two hosts, both subdomains,
        # only one has ips
        nameservers_page.form["form-0-server"] = nameserver1
        nameservers_page.form["form-1-server"] = nameserver2
        nameservers_page.form["form-1-ip"] = valid_ip
        with less_console_noise():  # swallow log warning message
            result = nameservers_page.form.submit()
        # form submission was a successful post, response should be a 302
        self.assertEqual(result.status_code, 302)
        self.assertEqual(
            result["Location"],
            reverse("domain-dns-nameservers", kwargs={"pk": self.domain.id}),
        )
        self.app.set_cookie(settings.SESSION_COOKIE_NAME, session_id)
        page = result.follow()
        self.assertContains(page, "The name servers for this domain have been updated")

    def test_domain_nameservers_form_invalid(self):
        """Nameserver form does not submit with invalid data.

        Uses self.app WebTest because we need to interact with forms.
        """
        nameservers_page = self.app.get(reverse("domain-dns-nameservers", kwargs={"pk": self.domain.id}))
        session_id = self.app.cookies[settings.SESSION_COOKIE_NAME]
        self.app.set_cookie(settings.SESSION_COOKIE_NAME, session_id)
        # first two nameservers are required, so if we empty one out we should
        # get a form error
        nameservers_page.form["form-0-server"] = ""
        with less_console_noise():  # swallow logged warning message
            result = nameservers_page.form.submit()
        # form submission was a post with an error, response should be a 200
        # error text appears four times, twice at the top of the page,
        # once around each required field.
        self.assertContains(
            result,
            "At least two name servers are required.",
            count=4,
            status_code=200,
        )


class TestDomainAuthorizingOfficial(TestDomainOverview):
    def test_domain_authorizing_official(self):
        """Can load domain's authorizing official page."""
        page = self.client.get(reverse("domain-authorizing-official", kwargs={"pk": self.domain.id}))
        # once on the sidebar, once in the title
        self.assertContains(page, "Authorizing official", count=2)

    def test_domain_authorizing_official_content(self):
        """Authorizing official information appears on the page."""
        self.domain_information.authorizing_official = Contact(first_name="Testy")
        self.domain_information.authorizing_official.save()
        self.domain_information.save()
        page = self.app.get(reverse("domain-authorizing-official", kwargs={"pk": self.domain.id}))
        self.assertContains(page, "Testy")


class TestDomainOrganization(TestDomainOverview):
    def test_domain_org_name_address(self):
        """Can load domain's org name and mailing address page."""
        page = self.client.get(reverse("domain-org-name-address", kwargs={"pk": self.domain.id}))
        # once on the sidebar, once in the page title, once as H1
        self.assertContains(page, "Organization name and mailing address", count=3)

    def test_domain_org_name_address_content(self):
        """Org name and address information appears on the page."""
        self.domain_information.organization_name = "Town of Igorville"
        self.domain_information.save()
        page = self.app.get(reverse("domain-org-name-address", kwargs={"pk": self.domain.id}))
        self.assertContains(page, "Town of Igorville")

    def test_domain_org_name_address_form(self):
        """Submitting changes works on the org name address page."""
        self.domain_information.organization_name = "Town of Igorville"
        self.domain_information.save()
        org_name_page = self.app.get(reverse("domain-org-name-address", kwargs={"pk": self.domain.id}))
        session_id = self.app.cookies[settings.SESSION_COOKIE_NAME]

        org_name_page.form["organization_name"] = "Not igorville"
        org_name_page.form["city"] = "Faketown"

        self.app.set_cookie(settings.SESSION_COOKIE_NAME, session_id)
        success_result_page = org_name_page.form.submit()
        self.assertEqual(success_result_page.status_code, 200)

        self.assertContains(success_result_page, "Not igorville")
        self.assertContains(success_result_page, "Faketown")


class TestDomainContactInformation(TestDomainOverview):
    def test_domain_your_contact_information(self):
        """Can load domain's your contact information page."""
        page = self.client.get(reverse("domain-your-contact-information", kwargs={"pk": self.domain.id}))
        self.assertContains(page, "Your contact information")

    def test_domain_your_contact_information_content(self):
        """Logged-in user's contact information appears on the page."""
        self.user.contact.first_name = "Testy"
        self.user.contact.save()
        page = self.app.get(reverse("domain-your-contact-information", kwargs={"pk": self.domain.id}))
        self.assertContains(page, "Testy")


class TestDomainSecurityEmail(TestDomainOverview):
    def test_domain_security_email_existing_security_contact(self):
        """Can load domain's security email page."""
        self.mockSendPatch = patch("registrar.models.domain.registry.send")
        self.mockedSendFunction = self.mockSendPatch.start()
        self.mockedSendFunction.side_effect = self.mockSend

        domain_contact, _ = Domain.objects.get_or_create(name="freeman.gov")
        # Add current user to this domain
        _ = UserDomainRole(user=self.user, domain=domain_contact, role="admin").save()
        page = self.client.get(reverse("domain-security-email", kwargs={"pk": domain_contact.id}))

        # Loads correctly
        self.assertContains(page, "Security email")
        self.assertContains(page, "security@mail.gov")
        self.mockSendPatch.stop()

    def test_domain_security_email_no_security_contact(self):
        """Loads a domain with no defined security email.
        We should not show the default."""
        self.mockSendPatch = patch("registrar.models.domain.registry.send")
        self.mockedSendFunction = self.mockSendPatch.start()
        self.mockedSendFunction.side_effect = self.mockSend

        page = self.client.get(reverse("domain-security-email", kwargs={"pk": self.domain.id}))

        # Loads correctly
        self.assertContains(page, "Security email")
        self.assertNotContains(page, "dotgov@cisa.dhs.gov")
        self.mockSendPatch.stop()

    def test_domain_security_email(self):
        """Can load domain's security email page."""
        page = self.client.get(reverse("domain-security-email", kwargs={"pk": self.domain.id}))
        self.assertContains(page, "Security email")

    def test_domain_security_email_form(self):
        """Adding a security email works.
        Uses self.app WebTest because we need to interact with forms.
        """
        security_email_page = self.app.get(reverse("domain-security-email", kwargs={"pk": self.domain.id}))
        session_id = self.app.cookies[settings.SESSION_COOKIE_NAME]
        security_email_page.form["security_email"] = "mayor@igorville.gov"
        self.app.set_cookie(settings.SESSION_COOKIE_NAME, session_id)
        mock_client = MagicMock()
        with boto3_mocking.clients.handler_for("sesv2", mock_client):
            with less_console_noise():  # swallow log warning message
                result = security_email_page.form.submit()
        self.assertEqual(result.status_code, 302)
        self.assertEqual(
            result["Location"],
            reverse("domain-security-email", kwargs={"pk": self.domain.id}),
        )

        self.app.set_cookie(settings.SESSION_COOKIE_NAME, session_id)
        success_page = result.follow()
        self.assertContains(success_page, "The security email for this domain has been updated")

    def test_security_email_form_messages(self):
        """
        Test against the success and error messages that are defined in the view
        """
        p = "adminpass"
        self.client.login(username="superuser", password=p)

        form_data_registry_error = {
            "security_email": "test@failCreate.gov",
        }

        form_data_contact_error = {
            "security_email": "test@contactError.gov",
        }

        form_data_success = {
            "security_email": "test@something.gov",
        }

        test_cases = [
            (
                "RegistryError",
                form_data_registry_error,
                str(GenericError(code=GenericErrorCodes.CANNOT_CONTACT_REGISTRY)),
            ),
            (
                "ContactError",
                form_data_contact_error,
                str(SecurityEmailError(code=SecurityEmailErrorCodes.BAD_DATA)),
            ),
            (
                "RegistrySuccess",
                form_data_success,
                "The security email for this domain has been updated.",
            ),
            # Add more test cases with different scenarios here
        ]

        for test_name, data, expected_message in test_cases:
            response = self.client.post(
                reverse("domain-security-email", kwargs={"pk": self.domain.id}),
                data=data,
                follow=True,
            )

            # Check the response status code, content, or any other relevant assertions
            self.assertEqual(response.status_code, 200)

            # Check if the expected message tag is set
            if test_name == "RegistryError" or test_name == "ContactError":
                message_tag = "error"
            elif test_name == "RegistrySuccess":
                message_tag = "success"
            else:
                # Handle other cases if needed
                message_tag = "info"  # Change to the appropriate default

            # Check the message tag
            messages = list(response.context["messages"])
            self.assertEqual(len(messages), 1)
            message = messages[0]
            self.assertEqual(message.tags, message_tag)
            self.assertEqual(message.message.strip(), expected_message.strip())

    def test_domain_overview_blocked_for_ineligible_user(self):
        """We could easily duplicate this test for all domain management
        views, but a single url test should be solid enough since all domain
        management pages share the same permissions class"""
        self.user.status = User.RESTRICTED
        self.user.save()
        home_page = self.app.get("/")
        self.assertContains(home_page, "igorville.gov")
        with less_console_noise():
            response = self.client.get(reverse("domain", kwargs={"pk": self.domain.id}))
            self.assertEqual(response.status_code, 403)


class TestDomainDNSSEC(TestDomainOverview):

    """MockEPPLib is already inherited."""

    def test_dnssec_page_refreshes_enable_button(self):
        """DNSSEC overview page loads when domain has no DNSSEC data
        and shows a 'Enable DNSSEC' button."""

        page = self.client.get(reverse("domain-dns-dnssec", kwargs={"pk": self.domain.id}))
        self.assertContains(page, "Enable DNSSEC")

    def test_dnssec_page_loads_with_data_in_domain(self):
        """DNSSEC overview page loads when domain has DNSSEC data
        and the template contains a button to disable DNSSEC."""

        page = self.client.get(reverse("domain-dns-dnssec", kwargs={"pk": self.domain_multdsdata.id}))
        self.assertContains(page, "Disable DNSSEC")

        # Prepare the data for the POST request
        post_data = {
            "disable_dnssec": "Disable DNSSEC",
        }
        updated_page = self.client.post(
            reverse("domain-dns-dnssec", kwargs={"pk": self.domain.id}),
            post_data,
            follow=True,
        )

        self.assertEqual(updated_page.status_code, 200)

        self.assertContains(updated_page, "Enable DNSSEC")

    def test_ds_form_loads_with_no_domain_data(self):
        """DNSSEC Add DS data page loads when there is no
        domain DNSSEC data and shows a button to Add new record"""

        page = self.client.get(reverse("domain-dns-dnssec-dsdata", kwargs={"pk": self.domain_dnssec_none.id}))
        self.assertContains(page, "You have no DS data added")
        self.assertContains(page, "Add new record")

    def test_ds_form_loads_with_ds_data(self):
        """DNSSEC Add DS data page loads when there is
        domain DNSSEC DS data and shows the data"""

        page = self.client.get(reverse("domain-dns-dnssec-dsdata", kwargs={"pk": self.domain_dsdata.id}))
        self.assertContains(page, "DS data record 1")

    def test_ds_data_form_modal(self):
        """When user clicks on save, a modal pops up."""
        add_data_page = self.app.get(reverse("domain-dns-dnssec-dsdata", kwargs={"pk": self.domain_dsdata.id}))
        # Assert that a hidden trigger for the modal does not exist.
        # This hidden trigger will pop on the page when certain condition are met:
        # 1) Initial form contained DS data, 2) All data is deleted and form is
        # submitted.
        self.assertNotContains(add_data_page, "Trigger Disable DNSSEC Modal")
        # Simulate a delete all data
        form_data = {}
        response = self.client.post(
            reverse("domain-dns-dnssec-dsdata", kwargs={"pk": self.domain_dsdata.id}),
            data=form_data,
        )
        self.assertEqual(response.status_code, 200)  # Adjust status code as needed
        # Now check to see whether the JS trigger for the modal is present on the page
        self.assertContains(response, "Trigger Disable DNSSEC Modal")

    def test_ds_data_form_submits(self):
        """DS data form submits successfully

        Uses self.app WebTest because we need to interact with forms.
        """
        add_data_page = self.app.get(reverse("domain-dns-dnssec-dsdata", kwargs={"pk": self.domain_dsdata.id}))
        session_id = self.app.cookies[settings.SESSION_COOKIE_NAME]
        self.app.set_cookie(settings.SESSION_COOKIE_NAME, session_id)
        with less_console_noise():  # swallow log warning message
            result = add_data_page.forms[0].submit()
        # form submission was a post, response should be a redirect
        self.assertEqual(result.status_code, 302)
        self.assertEqual(
            result["Location"],
            reverse("domain-dns-dnssec-dsdata", kwargs={"pk": self.domain_dsdata.id}),
        )
        self.app.set_cookie(settings.SESSION_COOKIE_NAME, session_id)
        page = result.follow()
        self.assertContains(page, "The DS data records for this domain have been updated.")

    def test_ds_data_form_invalid(self):
        """DS data form errors with invalid data (missing required fields)

        Uses self.app WebTest because we need to interact with forms.
        """
        add_data_page = self.app.get(reverse("domain-dns-dnssec-dsdata", kwargs={"pk": self.domain_dsdata.id}))
        session_id = self.app.cookies[settings.SESSION_COOKIE_NAME]
        self.app.set_cookie(settings.SESSION_COOKIE_NAME, session_id)
        # all four form fields are required, so will test with each blank
        add_data_page.forms[0]["form-0-key_tag"] = ""
        add_data_page.forms[0]["form-0-algorithm"] = ""
        add_data_page.forms[0]["form-0-digest_type"] = ""
        add_data_page.forms[0]["form-0-digest"] = ""
        with less_console_noise():  # swallow logged warning message
            result = add_data_page.forms[0].submit()
        # form submission was a post with an error, response should be a 200
        # error text appears twice, once at the top of the page, once around
        # the field.
        self.assertContains(result, "Key tag is required", count=2, status_code=200)
        self.assertContains(result, "Algorithm is required", count=2, status_code=200)
        self.assertContains(result, "Digest type is required", count=2, status_code=200)
        self.assertContains(result, "Digest is required", count=2, status_code=200)

    def test_ds_data_form_invalid_keytag(self):
        """DS data form errors with invalid data (key tag too large)

        Uses self.app WebTest because we need to interact with forms.
        """
        add_data_page = self.app.get(reverse("domain-dns-dnssec-dsdata", kwargs={"pk": self.domain_dsdata.id}))
        session_id = self.app.cookies[settings.SESSION_COOKIE_NAME]
        self.app.set_cookie(settings.SESSION_COOKIE_NAME, session_id)
        # first two nameservers are required, so if we empty one out we should
        # get a form error
        add_data_page.forms[0]["form-0-key_tag"] = "65536"  # > 65535
        add_data_page.forms[0]["form-0-algorithm"] = ""
        add_data_page.forms[0]["form-0-digest_type"] = ""
        add_data_page.forms[0]["form-0-digest"] = ""
        with less_console_noise():  # swallow logged warning message
            result = add_data_page.forms[0].submit()
        # form submission was a post with an error, response should be a 200
        # error text appears twice, once at the top of the page, once around
        # the field.
        self.assertContains(
            result, str(DsDataError(code=DsDataErrorCodes.INVALID_KEYTAG_SIZE)), count=2, status_code=200
        )

    def test_ds_data_form_invalid_digest_chars(self):
        """DS data form errors with invalid data (digest contains non hexadecimal chars)

        Uses self.app WebTest because we need to interact with forms.
        """
        add_data_page = self.app.get(reverse("domain-dns-dnssec-dsdata", kwargs={"pk": self.domain_dsdata.id}))
        session_id = self.app.cookies[settings.SESSION_COOKIE_NAME]
        self.app.set_cookie(settings.SESSION_COOKIE_NAME, session_id)
        # first two nameservers are required, so if we empty one out we should
        # get a form error
        add_data_page.forms[0]["form-0-key_tag"] = "1234"
        add_data_page.forms[0]["form-0-algorithm"] = "3"
        add_data_page.forms[0]["form-0-digest_type"] = "1"
        add_data_page.forms[0]["form-0-digest"] = "GG1234"
        with less_console_noise():  # swallow logged warning message
            result = add_data_page.forms[0].submit()
        # form submission was a post with an error, response should be a 200
        # error text appears twice, once at the top of the page, once around
        # the field.
        self.assertContains(
            result, str(DsDataError(code=DsDataErrorCodes.INVALID_DIGEST_CHARS)), count=2, status_code=200
        )

    def test_ds_data_form_invalid_digest_sha1(self):
        """DS data form errors with invalid data (digest is invalid sha-1)

        Uses self.app WebTest because we need to interact with forms.
        """
        add_data_page = self.app.get(reverse("domain-dns-dnssec-dsdata", kwargs={"pk": self.domain_dsdata.id}))
        session_id = self.app.cookies[settings.SESSION_COOKIE_NAME]
        self.app.set_cookie(settings.SESSION_COOKIE_NAME, session_id)
        # first two nameservers are required, so if we empty one out we should
        # get a form error
        add_data_page.forms[0]["form-0-key_tag"] = "1234"
        add_data_page.forms[0]["form-0-algorithm"] = "3"
        add_data_page.forms[0]["form-0-digest_type"] = "1"  # SHA-1
        add_data_page.forms[0]["form-0-digest"] = "A123"
        with less_console_noise():  # swallow logged warning message
            result = add_data_page.forms[0].submit()
        # form submission was a post with an error, response should be a 200
        # error text appears twice, once at the top of the page, once around
        # the field.
        self.assertContains(
            result, str(DsDataError(code=DsDataErrorCodes.INVALID_DIGEST_SHA1)), count=2, status_code=200
        )

    def test_ds_data_form_invalid_digest_sha256(self):
        """DS data form errors with invalid data (digest is invalid sha-256)

        Uses self.app WebTest because we need to interact with forms.
        """
        add_data_page = self.app.get(reverse("domain-dns-dnssec-dsdata", kwargs={"pk": self.domain_dsdata.id}))
        session_id = self.app.cookies[settings.SESSION_COOKIE_NAME]
        self.app.set_cookie(settings.SESSION_COOKIE_NAME, session_id)
        # first two nameservers are required, so if we empty one out we should
        # get a form error
        add_data_page.forms[0]["form-0-key_tag"] = "1234"
        add_data_page.forms[0]["form-0-algorithm"] = "3"
        add_data_page.forms[0]["form-0-digest_type"] = "2"  # SHA-256
        add_data_page.forms[0]["form-0-digest"] = "GG1234"
        with less_console_noise():  # swallow logged warning message
            result = add_data_page.forms[0].submit()
        # form submission was a post with an error, response should be a 200
        # error text appears twice, once at the top of the page, once around
        # the field.
        self.assertContains(
            result, str(DsDataError(code=DsDataErrorCodes.INVALID_DIGEST_SHA256)), count=2, status_code=200
        )


class TestApplicationStatus(TestWithUser, WebTest):
    def setUp(self):
        super().setUp()
        self.app.set_user(self.user.username)
        self.client.force_login(self.user)

    def test_application_status(self):
        """Checking application status page"""
        application = completed_application(status=DomainApplication.ApplicationStatus.SUBMITTED, user=self.user)
        application.save()

        home_page = self.app.get("/")
        self.assertContains(home_page, "city.gov")
        # click the "Manage" link
        detail_page = home_page.click("Manage", index=0)
        self.assertContains(detail_page, "city.gov")
        self.assertContains(detail_page, "city1.gov")
        self.assertContains(detail_page, "Chief Tester")
        self.assertContains(detail_page, "testy@town.com")
        self.assertContains(detail_page, "Admin Tester")
        self.assertContains(detail_page, "Status:")

    def test_application_status_with_ineligible_user(self):
        """Checking application status page whith a blocked user.
        The user should still have access to view."""
        self.user.status = "ineligible"
        self.user.save()

        application = completed_application(status=DomainApplication.ApplicationStatus.SUBMITTED, user=self.user)
        application.save()

        home_page = self.app.get("/")
        self.assertContains(home_page, "city.gov")
        # click the "Manage" link
        detail_page = home_page.click("Manage", index=0)
        self.assertContains(detail_page, "city.gov")
        self.assertContains(detail_page, "Chief Tester")
        self.assertContains(detail_page, "testy@town.com")
        self.assertContains(detail_page, "Admin Tester")
        self.assertContains(detail_page, "Status:")

    def test_application_withdraw(self):
        """Checking application status page"""
        application = completed_application(status=DomainApplication.ApplicationStatus.SUBMITTED, user=self.user)
        application.save()

        home_page = self.app.get("/")
        self.assertContains(home_page, "city.gov")
        # click the "Manage" link
        detail_page = home_page.click("Manage", index=0)
        self.assertContains(detail_page, "city.gov")
        self.assertContains(detail_page, "city1.gov")
        self.assertContains(detail_page, "Chief Tester")
        self.assertContains(detail_page, "testy@town.com")
        self.assertContains(detail_page, "Admin Tester")
        self.assertContains(detail_page, "Status:")
        # click the "Withdraw request" button
        mock_client = MockSESClient()
        with boto3_mocking.clients.handler_for("sesv2", mock_client):
            with less_console_noise():
                withdraw_page = detail_page.click("Withdraw request")
                self.assertContains(withdraw_page, "Withdraw request for")
                home_page = withdraw_page.click("Withdraw request")
        # confirm that it has redirected, and the status has been updated to withdrawn
        self.assertRedirects(
            home_page,
            "/",
            status_code=302,
            target_status_code=200,
            fetch_redirect_response=True,
        )
        home_page = self.app.get("/")
        self.assertContains(home_page, "Withdrawn")

    def test_application_withdraw_no_permissions(self):
        """Can't withdraw applications as a restricted user."""
        self.user.status = User.RESTRICTED
        self.user.save()
        application = completed_application(status=DomainApplication.ApplicationStatus.SUBMITTED, user=self.user)
        application.save()

        home_page = self.app.get("/")
        self.assertContains(home_page, "city.gov")
        # click the "Manage" link
        detail_page = home_page.click("Manage", index=0)
        self.assertContains(detail_page, "city.gov")
        self.assertContains(detail_page, "city1.gov")
        self.assertContains(detail_page, "Chief Tester")
        self.assertContains(detail_page, "testy@town.com")
        self.assertContains(detail_page, "Admin Tester")
        self.assertContains(detail_page, "Status:")
        # Restricted user trying to withdraw results in 403 error
        with less_console_noise():
            for url_name in [
                "application-withdraw-confirmation",
                "application-withdrawn",
            ]:
                with self.subTest(url_name=url_name):
                    page = self.client.get(reverse(url_name, kwargs={"pk": application.pk}))
                    self.assertEqual(page.status_code, 403)

    def test_application_status_no_permissions(self):
        """Can't access applications without being the creator."""
        application = completed_application(status=DomainApplication.ApplicationStatus.SUBMITTED, user=self.user)
        other_user = User()
        other_user.save()
        application.creator = other_user
        application.save()

        # PermissionDeniedErrors make lots of noise in test output
        with less_console_noise():
            for url_name in [
                "application-status",
                "application-withdraw-confirmation",
                "application-withdrawn",
            ]:
                with self.subTest(url_name=url_name):
                    page = self.client.get(reverse(url_name, kwargs={"pk": application.pk}))
                    self.assertEqual(page.status_code, 403)

    def test_approved_application_not_in_active_requests(self):
        """An approved application is not shown in the Active
        Requests table on home.html."""
        application = completed_application(status=DomainApplication.ApplicationStatus.APPROVED, user=self.user)
        application.save()

        home_page = self.app.get("/")
        # This works in our test environment because creating
        # an approved application here does not generate a
        # domain object, so we do not expect to see 'city.gov'
        # in either the Domains or Requests tables.
        self.assertNotContains(home_page, "city.gov")<|MERGE_RESOLUTION|>--- conflicted
+++ resolved
@@ -146,7 +146,6 @@
         # clean up
         application.delete()
 
-<<<<<<< HEAD
     def test_home_doesnt_delete_other_domain_applications(self):
         """Tests to ensure the user can't delete Applications not in the status of STARTED or WITHDRAWN"""
 
@@ -191,8 +190,6 @@
         # clean up
         role.delete()
 
-=======
->>>>>>> c5a584fa
     def test_application_form_view(self):
         response = self.client.get("/register/", follow=True)
         self.assertContains(
