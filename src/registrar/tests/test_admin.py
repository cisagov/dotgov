from django.test import TestCase, RequestFactory, Client
from django.contrib.admin.sites import AdminSite
<<<<<<< HEAD
from registrar.admin import DomainApplicationAdmin, ListHeaderAdmin
from registrar.models import DomainApplication, User
=======
from registrar.admin import DomainApplicationAdmin
from registrar.models import DomainApplication, DomainInformation, User
>>>>>>> acd8201a
from .common import completed_application
from django.contrib.auth import get_user_model

from django.conf import settings
from unittest.mock import MagicMock
import boto3_mocking  # type: ignore


class TestDomainApplicationAdmin(TestCase):
    def setUp(self):
        self.site = AdminSite()
        self.factory = RequestFactory()
        self.admin = ListHeaderAdmin(model=DomainApplication, admin_site=None)
        self.client = Client(HTTP_HOST="localhost:8080")
        username = "admin"
        first_name = "First"
        last_name = "Last"
        email = "info@example.com"
        p = "adminpassword"
        User = get_user_model()
        self.superuser = User.objects.create_superuser(
            username=username,
            first_name=first_name,
            last_name=last_name,
            email=email,
            password=p,
        )

    @boto3_mocking.patching
    def test_save_model_sends_submitted_email(self):
        # make sure there is no user with this email
        EMAIL = "mayor@igorville.gov"
        User.objects.filter(email=EMAIL).delete()

        mock_client = MagicMock()
        mock_client_instance = mock_client.return_value

        with boto3_mocking.clients.handler_for("sesv2", mock_client):
            # Create a sample application
            application = completed_application()

            # Create a mock request
            request = self.factory.post(
                "/admin/registrar/domainapplication/{}/change/".format(application.pk)
            )

            # Create an instance of the model admin
            model_admin = DomainApplicationAdmin(DomainApplication, self.site)

            # Modify the application's property
            application.status = DomainApplication.SUBMITTED

            # Use the model admin's save_model method
            model_admin.save_model(request, application, form=None, change=True)

        # Access the arguments passed to send_email
        call_args = mock_client_instance.send_email.call_args
        args, kwargs = call_args

        # Retrieve the email details from the arguments
        from_email = kwargs.get("FromEmailAddress")
        to_email = kwargs["Destination"]["ToAddresses"][0]
        email_content = kwargs["Content"]
        email_body = email_content["Simple"]["Body"]["Text"]["Data"]

        # Assert or perform other checks on the email details
        expected_string = "We received your .gov domain request."
        self.assertEqual(from_email, settings.DEFAULT_FROM_EMAIL)
        self.assertEqual(to_email, EMAIL)
        self.assertIn(expected_string, email_body)

        # Perform assertions on the mock call itself
        mock_client_instance.send_email.assert_called_once()

        # Cleanup
        application.delete()

    @boto3_mocking.patching
    def test_save_model_sends_in_review_email(self):
        # make sure there is no user with this email
        EMAIL = "mayor@igorville.gov"
        User.objects.filter(email=EMAIL).delete()

        mock_client = MagicMock()
        mock_client_instance = mock_client.return_value

        with boto3_mocking.clients.handler_for("sesv2", mock_client):
            # Create a sample application
            application = completed_application(status=DomainApplication.SUBMITTED)

            # Create a mock request
            request = self.factory.post(
                "/admin/registrar/domainapplication/{}/change/".format(application.pk)
            )

            # Create an instance of the model admin
            model_admin = DomainApplicationAdmin(DomainApplication, self.site)

            # Modify the application's property
            application.status = DomainApplication.INVESTIGATING

            # Use the model admin's save_model method
            model_admin.save_model(request, application, form=None, change=True)

        # Access the arguments passed to send_email
        call_args = mock_client_instance.send_email.call_args
        args, kwargs = call_args

        # Retrieve the email details from the arguments
        from_email = kwargs.get("FromEmailAddress")
        to_email = kwargs["Destination"]["ToAddresses"][0]
        email_content = kwargs["Content"]
        email_body = email_content["Simple"]["Body"]["Text"]["Data"]

        # Assert or perform other checks on the email details
        expected_string = "Your .gov domain request is being reviewed."
        self.assertEqual(from_email, settings.DEFAULT_FROM_EMAIL)
        self.assertEqual(to_email, EMAIL)
        self.assertIn(expected_string, email_body)

        # Perform assertions on the mock call itself
        mock_client_instance.send_email.assert_called_once()

        # Cleanup
        application.delete()

    @boto3_mocking.patching
    def test_save_model_sends_approved_email(self):
        # make sure there is no user with this email
        EMAIL = "mayor@igorville.gov"
        User.objects.filter(email=EMAIL).delete()

        mock_client = MagicMock()
        mock_client_instance = mock_client.return_value

        with boto3_mocking.clients.handler_for("sesv2", mock_client):
            # Create a sample application
            application = completed_application(status=DomainApplication.INVESTIGATING)

            # Create a mock request
            request = self.factory.post(
                "/admin/registrar/domainapplication/{}/change/".format(application.pk)
            )

            # Create an instance of the model admin
            model_admin = DomainApplicationAdmin(DomainApplication, self.site)

            # Modify the application's property
            application.status = DomainApplication.APPROVED

            # Use the model admin's save_model method
            model_admin.save_model(request, application, form=None, change=True)

        # Access the arguments passed to send_email
        call_args = mock_client_instance.send_email.call_args
        args, kwargs = call_args

        # Retrieve the email details from the arguments
        from_email = kwargs.get("FromEmailAddress")
        to_email = kwargs["Destination"]["ToAddresses"][0]
        email_content = kwargs["Content"]
        email_body = email_content["Simple"]["Body"]["Text"]["Data"]

        # Assert or perform other checks on the email details
        expected_string = "Congratulations! Your .gov domain request has been approved."
        self.assertEqual(from_email, settings.DEFAULT_FROM_EMAIL)
        self.assertEqual(to_email, EMAIL)
        self.assertIn(expected_string, email_body)

        # Perform assertions on the mock call itself
        mock_client_instance.send_email.assert_called_once()

        # Cleanup
<<<<<<< HEAD
        application.delete()

    def test_changelist_view(self):
        # Have to get creative to get past linter
        p = "adminpassword"
        self.client.login(username="admin", password=p)

        # Make the request using the Client class
        # which handles CSRF
        # Follow=True handles the redirect
        response = self.client.get(
            "/admin/registrar/domainapplication/",
            {"status__exact": "started", "investigator__id__exact": "4", "q": "Hello"},
            follow=True,
        )

        # Assert that the filters and search_query are added to the extra_context
        self.assertIn("filters", response.context)
        self.assertIn("search_query", response.context)
        # Assert the content of filters and search_query
        filters = response.context["filters"]
        search_query = response.context["search_query"]
        self.assertEqual(search_query, "Hello")
        self.assertEqual(
            filters,
            [
                {"parameter_name": "status", "parameter_value": "started"},
                {"parameter_name": "investigator id", "parameter_value": "4"},
            ],
        )

    def test_get_filters(self):
        # Create a mock request object
        request = self.factory.get("/admin/yourmodel/")
        # Set the GET parameters for testing
        request.GET = {"status": "started", "investigator id": "4", "q": "search_value"}
        # Call the get_filters method
        filters = self.admin.get_filters(request)

        # Assert the filters extracted from the request GET
        self.assertEqual(
            filters,
            [
                {"parameter_name": "status", "parameter_value": "started"},
                {"parameter_name": "investigator id", "parameter_value": "4"},
            ],
        )

    def tearDown(self):
        # delete any applications too
        DomainApplication.objects.all().delete()
        self.superuser.delete()
=======
        if DomainInformation.objects.get(id=application.pk) is not None:
            DomainInformation.objects.get(id=application.pk).delete()
        application.delete()
>>>>>>> acd8201a
<|MERGE_RESOLUTION|>--- conflicted
+++ resolved
@@ -1,12 +1,7 @@
 from django.test import TestCase, RequestFactory, Client
 from django.contrib.admin.sites import AdminSite
-<<<<<<< HEAD
 from registrar.admin import DomainApplicationAdmin, ListHeaderAdmin
-from registrar.models import DomainApplication, User
-=======
-from registrar.admin import DomainApplicationAdmin
 from registrar.models import DomainApplication, DomainInformation, User
->>>>>>> acd8201a
 from .common import completed_application
 from django.contrib.auth import get_user_model
 
@@ -180,7 +175,8 @@
         mock_client_instance.send_email.assert_called_once()
 
         # Cleanup
-<<<<<<< HEAD
+        if DomainInformation.objects.get(id=application.pk) is not None:
+            DomainInformation.objects.get(id=application.pk).delete()
         application.delete()
 
     def test_changelist_view(self):
@@ -232,9 +228,4 @@
     def tearDown(self):
         # delete any applications too
         DomainApplication.objects.all().delete()
-        self.superuser.delete()
-=======
-        if DomainInformation.objects.get(id=application.pk) is not None:
-            DomainInformation.objects.get(id=application.pk).delete()
-        application.delete()
->>>>>>> acd8201a
+        self.superuser.delete()