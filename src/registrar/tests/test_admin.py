--- conflicted
+++ resolved
@@ -4036,11 +4036,7 @@
 
             readonly_fields = self.admin.get_readonly_fields(request)
 
-<<<<<<< HEAD
             expected_fields = []
-=======
-            expected_fields = ["user", "email"]
->>>>>>> a8f73342
 
             self.assertEqual(readonly_fields, expected_fields)
 
