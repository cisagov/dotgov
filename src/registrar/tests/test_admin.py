from datetime import datetime
from django.utils import timezone
from django.test import TestCase, RequestFactory, Client
from django.contrib.admin.sites import AdminSite
from api.tests.common import less_console_noise_decorator
from django.urls import reverse
from registrar.admin import (
    DomainAdmin,
    DomainInvitationAdmin,
    ListHeaderAdmin,
    MyUserAdmin,
    AuditedAdmin,
    ContactAdmin,
    DomainInformationAdmin,
    MyHostAdmin,
    UserDomainRoleAdmin,
    VerifiedByStaffAdmin,
    FsmModelResource,
    WebsiteAdmin,
    DraftDomainAdmin,
    FederalAgencyAdmin,
    PublicContactAdmin,
    TransitionDomainAdmin,
    UserGroupAdmin,
)
from registrar.models import (
    Domain,
    DomainRequest,
    DomainInformation,
    DraftDomain,
    User,
    DomainInvitation,
    Contact,
    PublicContact,
    Host,
    Website,
    FederalAgency,
    UserGroup,
    TransitionDomain,
)
from registrar.models.senior_official import SeniorOfficial
from registrar.models.user_domain_role import UserDomainRole
from registrar.models.verified_by_staff import VerifiedByStaff
from .common import (
    MockDbForSharedTests,
    AuditedAdminMockData,
    completed_domain_request,
    generic_domain_object,
    less_console_noise,
    mock_user,
    create_superuser,
    create_user,
    multiple_unalphabetical_domain_objects,
    GenericTestHelper,
)
from django.contrib.sessions.backends.db import SessionStore
from django.contrib.auth import get_user_model
from unittest.mock import patch, Mock

import logging

logger = logging.getLogger(__name__)


class TestFsmModelResource(TestCase):
    def setUp(self):
        self.resource = FsmModelResource()

    @less_console_noise_decorator
    def test_init_instance(self):
        """Test initializing an instance of a class with a FSM field"""

        # Mock a row with FSMField data
        row_data = {"state": "ready"}

        self.resource._meta.model = Domain

        instance = self.resource.init_instance(row=row_data)

        # Assert that the instance is initialized correctly
        self.assertIsInstance(instance, Domain)
        self.assertEqual(instance.state, "ready")

    @less_console_noise_decorator
    def test_import_field(self):
        """Test that importing a field does not import FSM field"""

        # Mock a FSMField and a non-FSM-field
        fsm_field_mock = Mock(attribute="state", column_name="state")
        field_mock = Mock(attribute="name", column_name="name")
        # Mock the data
        data_mock = {"state": "unknown", "name": "test"}
        # Define a mock Domain
        obj = Domain(state=Domain.State.UNKNOWN, name="test")

        # Mock the save() method of fields so that we can test if save is called
        # save() is only supposed to be called for non FSM fields
        field_mock.save = Mock()
        fsm_field_mock.save = Mock()

        # Call the method with FSMField and non-FSMField
        self.resource.import_field(fsm_field_mock, obj, data=data_mock, is_m2m=False)
        self.resource.import_field(field_mock, obj, data=data_mock, is_m2m=False)

        # Assert that field.save() in super().import_field() is called only for non-FSMField
        field_mock.save.assert_called_once()
        fsm_field_mock.save.assert_not_called()


<<<<<<< HEAD
class TestDomainInvitationAdmin(TestCase):
    """Tests for the DomainInvitationAdmin class as super user
=======
class TestDomainAdmin(MockEppLib, WebTest):
    # csrf checks do not work with WebTest.
    # We disable them here. TODO for another ticket.
    csrf_checks = False

    def setUp(self):
        self.site = AdminSite()
        self.admin = DomainAdmin(model=Domain, admin_site=self.site)
        self.client = Client(HTTP_HOST="localhost:8080")
        self.superuser = create_superuser()
        self.staffuser = create_user()
        self.factory = RequestFactory()
        self.app.set_user(self.superuser.username)
        self.client.force_login(self.superuser)

        # Add domain data
        self.ready_domain, _ = Domain.objects.get_or_create(name="fakeready.gov", state=Domain.State.READY)
        self.unknown_domain, _ = Domain.objects.get_or_create(name="fakeunknown.gov", state=Domain.State.UNKNOWN)
        self.dns_domain, _ = Domain.objects.get_or_create(name="fakedns.gov", state=Domain.State.DNS_NEEDED)
        self.hold_domain, _ = Domain.objects.get_or_create(name="fakehold.gov", state=Domain.State.ON_HOLD)
        self.deleted_domain, _ = Domain.objects.get_or_create(name="fakedeleted.gov", state=Domain.State.DELETED)

        # Contains some test tools
        self.test_helper = GenericTestHelper(
            factory=self.factory,
            user=self.superuser,
            admin=self.admin,
            url=reverse("admin:registrar_domain_changelist"),
            model=Domain,
            client=self.client,
        )
        super().setUp()

    @less_console_noise_decorator
    def test_staff_can_see_cisa_region_federal(self):
        """Tests if staff can see CISA Region: N/A"""

        # Create a fake domain request
        _domain_request = completed_domain_request(status=DomainRequest.DomainRequestStatus.IN_REVIEW)
        _domain_request.approve()

        domain = _domain_request.approved_domain
        p = "userpass"
        self.client.login(username="staffuser", password=p)
        response = self.client.get(
            "/admin/registrar/domain/{}/change/".format(domain.pk),
            follow=True,
        )

        # Make sure the page loaded, and that we're on the right page
        self.assertEqual(response.status_code, 200)
        self.assertContains(response, domain.name)

        # Test if the page has the right CISA region
        expected_html = '<div class="flex-container margin-top-2"><span>CISA region: N/A</span></div>'
        # Remove whitespace from expected_html
        expected_html = "".join(expected_html.split())

        # Remove whitespace from response content
        response_content = "".join(response.content.decode().split())

        # Check if response contains expected_html
        self.assertIn(expected_html, response_content)

    @less_console_noise_decorator
    def test_staff_can_see_cisa_region_non_federal(self):
        """Tests if staff can see the correct CISA region"""

        # Create a fake domain request. State will be NY (2).
        _domain_request = completed_domain_request(
            status=DomainRequest.DomainRequestStatus.IN_REVIEW, generic_org_type="interstate"
        )

        _domain_request.approve()

        domain = _domain_request.approved_domain

        p = "userpass"
        self.client.login(username="staffuser", password=p)
        response = self.client.get(
            "/admin/registrar/domain/{}/change/".format(domain.pk),
            follow=True,
        )

        # Make sure the page loaded, and that we're on the right page
        self.assertEqual(response.status_code, 200)
        self.assertContains(response, domain.name)

        # Test if the page has the right CISA region
        expected_html = '<div class="flex-container margin-top-2"><span>CISA region: 2</span></div>'
        # Remove whitespace from expected_html
        expected_html = "".join(expected_html.split())

        # Remove whitespace from response content
        response_content = "".join(response.content.decode().split())

        # Check if response contains expected_html
        self.assertIn(expected_html, response_content)

    @less_console_noise_decorator
    def test_has_model_description(self):
        """Tests if this model has a model description on the table view"""
        p = "adminpass"
        self.client.login(username="superuser", password=p)
        response = self.client.get(
            "/admin/registrar/domain/",
            follow=True,
        )

        # Make sure that the page is loaded correctly
        self.assertEqual(response.status_code, 200)

        # Test for a description snippet
        self.assertContains(response, "This table contains all approved domains in the .gov registrar.")
        self.assertContains(response, "Show more")

    @less_console_noise_decorator
    def test_contact_fields_on_domain_change_form_have_detail_table(self):
        """Tests if the contact fields in the inlined Domain information have the detail table
        which displays title, email, and phone"""

        # Create fake creator
        _creator = User.objects.create(
            username="MrMeoward",
            first_name="Meoward",
            last_name="Jones",
            email="meoward.jones@igorville.gov",
            phone="(555) 123 12345",
            title="Treat inspector",
        )

        # Create a fake domain request
        domain_request = completed_domain_request(status=DomainRequest.DomainRequestStatus.IN_REVIEW, user=_creator)
        domain_request.approve()
        _domain_info = DomainInformation.objects.filter(domain=domain_request.approved_domain).get()
        domain = Domain.objects.filter(domain_info=_domain_info).get()

        p = "adminpass"
        self.client.login(username="superuser", password=p)
        response = self.client.get(
            "/admin/registrar/domain/{}/change/".format(domain.pk),
            follow=True,
        )

        # Make sure the page loaded, and that we're on the right page
        self.assertEqual(response.status_code, 200)
        self.assertContains(response, domain.name)

        # Check that the fields have the right values.
        # == Check for the creator == #

        # Check for the right title, email, and phone number in the response.
        # We only need to check for the end tag
        # (Otherwise this test will fail if we change classes, etc)
        self.assertContains(response, "Treat inspector")
        self.assertContains(response, "meoward.jones@igorville.gov")
        self.assertContains(response, "(555) 123 12345")

        # Check for the field itself
        self.assertContains(response, "Meoward Jones")

        # == Check for the submitter == #
        self.assertContains(response, "mayor@igorville.gov")

        self.assertContains(response, "Admin Tester")
        self.assertContains(response, "(555) 555 5556")
        self.assertContains(response, "Testy2 Tester2")

        # == Check for the senior_official == #
        self.assertContains(response, "testy@town.com")
        self.assertContains(response, "Chief Tester")
        self.assertContains(response, "(555) 555 5555")

        # Includes things like readonly fields
        self.assertContains(response, "Testy Tester")

        # == Test the other_employees field == #
        self.assertContains(response, "testy2@town.com")
        self.assertContains(response, "Another Tester")
        self.assertContains(response, "(555) 555 5557")

        # Test for the copy link
        self.assertContains(response, "usa-button__clipboard")

    @less_console_noise_decorator
    def test_helper_text(self):
        """
        Tests for the correct helper text on this page
        """

        # Create a ready domain with a preset expiration date
        domain, _ = Domain.objects.get_or_create(name="fake.gov", state=Domain.State.READY)

        p = "adminpass"
        self.client.login(username="superuser", password=p)
        response = self.client.get(
            "/admin/registrar/domain/{}/change/".format(domain.pk),
            follow=True,
        )

        # Make sure the page loaded, and that we're on the right page
        self.assertEqual(response.status_code, 200)
        self.assertContains(response, domain.name)

        # These should exist in the response
        expected_values = [
            ("expiration_date", "Date the domain expires in the registry"),
            ("first_ready_at", 'Date when this domain first moved into "ready" state; date will never change'),
            ("deleted_at", 'Will appear blank unless the domain is in "deleted" state'),
        ]
        self.test_helper.assert_response_contains_distinct_values(response, expected_values)

    @less_console_noise_decorator
    def test_helper_text_state(self):
        """
        Tests for the correct state helper text on this page
        """

        # We don't need to check for all text content, just a portion of it
        expected_unknown_domain_message = "The creator of the associated domain request has not logged in to"
        expected_dns_message = "Before this domain can be used, name server addresses need"
        expected_hold_message = "While on hold, this domain"
        expected_deleted_message = "This domain was permanently removed from the registry."
        expected_messages = [
            (self.ready_domain, "This domain has name servers and is ready for use."),
            (self.unknown_domain, expected_unknown_domain_message),
            (self.dns_domain, expected_dns_message),
            (self.hold_domain, expected_hold_message),
            (self.deleted_domain, expected_deleted_message),
        ]

        p = "adminpass"
        self.client.login(username="superuser", password=p)
        for domain, message in expected_messages:
            with self.subTest(domain_state=domain.state):
                response = self.client.get(
                    "/admin/registrar/domain/{}/change/".format(domain.id),
                )

                # Make sure the page loaded, and that we're on the right page
                self.assertEqual(response.status_code, 200)
                self.assertContains(response, domain.name)

                # Check that the right help text exists
                self.assertContains(response, message)

    @patch("registrar.admin.DomainAdmin._get_current_date", return_value=date(2024, 1, 1))
    def test_extend_expiration_date_button(self, mock_date_today):
        """
        Tests if extend_expiration_date modal gives an accurate date
        """

        # Create a ready domain with a preset expiration date
        domain, _ = Domain.objects.get_or_create(name="fake.gov", state=Domain.State.READY)
        response = self.app.get(reverse("admin:registrar_domain_change", args=[domain.pk]))
        # load expiration date into cache and registrar with below command
        domain.registry_expiration_date
        # Make sure the ex date is what we expect it to be
        domain_ex_date = Domain.objects.get(id=domain.id).expiration_date
        self.assertEqual(domain_ex_date, date(2023, 5, 25))

        # Make sure that the page is loading as expected
        self.assertEqual(response.status_code, 200)
        self.assertContains(response, domain.name)
        self.assertContains(response, "Extend expiration date")

        # Grab the form to submit
        form = response.forms["domain_form"]

        with patch("django.contrib.messages.add_message") as mock_add_message:
            # Submit the form
            response = form.submit("_extend_expiration_date")

            # Follow the response
            response = response.follow()

        # Assert that everything on the page looks correct
        self.assertEqual(response.status_code, 200)
        self.assertContains(response, domain.name)
        self.assertContains(response, "Extend expiration date")

        # Ensure the message we recieve is in line with what we expect
        expected_message = "Successfully extended the expiration date."
        expected_call = call(
            # The WGSI request doesn't need to be tested
            ANY,
            messages.INFO,
            expected_message,
            extra_tags="",
            fail_silently=False,
        )

        mock_add_message.assert_has_calls([expected_call], 1)

    @less_console_noise_decorator
    def test_analyst_can_see_inline_domain_information_in_domain_change_form(self):
        """Tests if an analyst can still see the inline domain information form"""

        # Create fake creator
        _creator = User.objects.create(
            username="MrMeoward",
            first_name="Meoward",
            last_name="Jones",
        )

        # Create a fake domain request
        _domain_request = completed_domain_request(status=DomainRequest.DomainRequestStatus.IN_REVIEW, user=_creator)

        # Creates a Domain and DomainInformation object
        _domain_request.approve()

        domain_information = DomainInformation.objects.filter(domain_request=_domain_request).get()
        domain_information.organization_name = "MonkeySeeMonkeyDo"
        domain_information.save()

        # We use filter here rather than just domain_information.domain just to get the latest data.
        domain = Domain.objects.filter(domain_info=domain_information).get()

        p = "userpass"
        self.client.login(username="staffuser", password=p)
        response = self.client.get(
            "/admin/registrar/domain/{}/change/".format(domain.pk),
            follow=True,
        )

        # Make sure the page loaded, and that we're on the right page
        self.assertEqual(response.status_code, 200)
        self.assertContains(response, domain.name)

        # Test for data. We only need to test one since its all interconnected.
        expected_organization_name = "MonkeySeeMonkeyDo"
        self.assertContains(response, expected_organization_name)

    @less_console_noise_decorator
    def test_admin_can_see_inline_domain_information_in_domain_change_form(self):
        """Tests if an admin can still see the inline domain information form"""
        # Create fake creator
        _creator = User.objects.create(
            username="MrMeoward",
            first_name="Meoward",
            last_name="Jones",
        )

        # Create a fake domain request
        _domain_request = completed_domain_request(status=DomainRequest.DomainRequestStatus.IN_REVIEW, user=_creator)

        # Creates a Domain and DomainInformation object
        _domain_request.approve()

        domain_information = DomainInformation.objects.filter(domain_request=_domain_request).get()
        domain_information.organization_name = "MonkeySeeMonkeyDo"
        domain_information.save()

        # We use filter here rather than just domain_information.domain just to get the latest data.
        domain = Domain.objects.filter(domain_info=domain_information).get()

        p = "adminpass"
        self.client.login(username="superuser", password=p)
        response = self.client.get(
            "/admin/registrar/domain/{}/change/".format(domain.pk),
            follow=True,
        )

        # Make sure the page loaded, and that we're on the right page
        self.assertEqual(response.status_code, 200)
        self.assertContains(response, domain.name)

        # Test for data. We only need to test one since its all interconnected.
        expected_organization_name = "MonkeySeeMonkeyDo"
        self.assertContains(response, expected_organization_name)

    @patch("registrar.admin.DomainAdmin._get_current_date", return_value=date(2024, 1, 1))
    def test_extend_expiration_date_button_epp(self, mock_date_today):
        """
        Tests if extend_expiration_date button sends the right epp command
        """

        # Create a ready domain with a preset expiration date
        domain, _ = Domain.objects.get_or_create(name="fake.gov", state=Domain.State.READY)

        response = self.app.get(reverse("admin:registrar_domain_change", args=[domain.pk]))

        # Make sure that the page is loading as expected
        self.assertEqual(response.status_code, 200)
        self.assertContains(response, domain.name)
        self.assertContains(response, "Extend expiration date")

        # Grab the form to submit
        form = response.forms["domain_form"]

        with patch("django.contrib.messages.add_message") as mock_add_message:
            with patch("registrar.models.Domain.renew_domain") as renew_mock:
                # Submit the form
                response = form.submit("_extend_expiration_date")

                # Follow the response
                response = response.follow()

        # Assert that it is calling the function with the default extension length.
        # We only need to test the value that EPP sends, as we can assume the other
        # test cases cover the "renew" function.
        renew_mock.assert_has_calls([call()], any_order=False)

        # We should not make duplicate calls
        self.assertEqual(renew_mock.call_count, 1)

        # Assert that everything on the page looks correct
        self.assertEqual(response.status_code, 200)
        self.assertContains(response, domain.name)
        self.assertContains(response, "Extend expiration date")

        # Ensure the message we recieve is in line with what we expect
        expected_message = "Successfully extended the expiration date."
        expected_call = call(
            # The WGSI request doesn't need to be tested
            ANY,
            messages.INFO,
            expected_message,
            extra_tags="",
            fail_silently=False,
        )
        mock_add_message.assert_has_calls([expected_call], 1)

    def test_custom_delete_confirmation_page(self):
        """Tests if we override the delete confirmation page for custom content"""
        # Create a ready domain with a preset expiration date
        domain, _ = Domain.objects.get_or_create(name="fake.gov", state=Domain.State.READY)

        domain_change_page = self.app.get(reverse("admin:registrar_domain_change", args=[domain.pk]))

        self.assertContains(domain_change_page, "fake.gov")
        # click the "Manage" link
        confirmation_page = domain_change_page.click("Delete", index=0)

        content_slice = "When a domain is deleted:"
        self.assertContains(confirmation_page, content_slice)

    def test_custom_delete_confirmation_page_table(self):
        """Tests if we override the delete confirmation page for custom content on the table"""
        # Create a ready domain
        domain, _ = Domain.objects.get_or_create(name="fake.gov", state=Domain.State.READY)

        # Get the index. The post expects the index to be encoded as a string
        index = f"{domain.id}"

        # Simulate selecting a single record, then clicking "Delete selected domains"
        response = self.test_helper.get_table_delete_confirmation_page("0", index)

        # Check that our content exists
        content_slice = "When a domain is deleted:"
        self.assertContains(response, content_slice)

    def test_short_org_name_in_domains_list(self):
        """
        Make sure the short name is displaying in admin on the list page
        """
        with less_console_noise():
            self.client.force_login(self.superuser)
            domain_request = completed_domain_request(status=DomainRequest.DomainRequestStatus.IN_REVIEW)
            mock_client = MockSESClient()
            with boto3_mocking.clients.handler_for("sesv2", mock_client):
                domain_request.approve()

            response = self.client.get("/admin/registrar/domain/")
            # There are 4 template references to Federal (4) plus four references in the table
            # for our actual domain_request
            self.assertContains(response, "Federal", count=56)
            # This may be a bit more robust
            self.assertContains(response, '<td class="field-generic_org_type">Federal</td>', count=1)
            # Now let's make sure the long description does not exist
            self.assertNotContains(response, "Federal: an agency of the U.S. government")

    @skip("Why did this test stop working, and is is a good test")
    def test_place_and_remove_hold(self):
        domain = create_ready_domain()
        # get admin page and assert Place Hold button
        p = "userpass"
        self.client.login(username="staffuser", password=p)
        response = self.client.get(
            "/admin/registrar/domain/{}/change/".format(domain.pk),
            follow=True,
        )
        self.assertEqual(response.status_code, 200)
        self.assertContains(response, domain.name)
        self.assertContains(response, "Place hold")
        self.assertNotContains(response, "Remove hold")

        # submit place_client_hold and assert Remove Hold button
        response = self.client.post(
            "/admin/registrar/domain/{}/change/".format(domain.pk),
            {"_place_client_hold": "Place hold", "name": domain.name},
            follow=True,
        )
        self.assertEqual(response.status_code, 200)
        self.assertContains(response, domain.name)
        self.assertContains(response, "Remove hold")
        self.assertNotContains(response, "Place hold")

        # submit remove client hold and assert Place hold button
        response = self.client.post(
            "/admin/registrar/domain/{}/change/".format(domain.pk),
            {"_remove_client_hold": "Remove hold", "name": domain.name},
            follow=True,
        )
        self.assertEqual(response.status_code, 200)
        self.assertContains(response, domain.name)
        self.assertContains(response, "Place hold")
        self.assertNotContains(response, "Remove hold")

    def test_deletion_is_successful(self):
        """
        Scenario: Domain deletion is unsuccessful
            When the domain is deleted
            Then a user-friendly success message is returned for displaying on the web
            And `state` is set to `DELETED`
        """
        with less_console_noise():
            domain = create_ready_domain()
            # Put in client hold
            domain.place_client_hold()
            p = "userpass"
            self.client.login(username="staffuser", password=p)
            # Ensure everything is displaying correctly
            response = self.client.get(
                "/admin/registrar/domain/{}/change/".format(domain.pk),
                follow=True,
            )
            self.assertEqual(response.status_code, 200)
            self.assertContains(response, domain.name)
            self.assertContains(response, "Remove from registry")

            # The contents of the modal should exist before and after the post.
            # Check for the header
            self.assertContains(response, "Are you sure you want to remove this domain from the registry?")

            # Check for some of its body
            self.assertContains(response, "When a domain is removed from the registry:")

            # Check for some of the button content
            self.assertContains(response, "Yes, remove from registry")

            # Test the info dialog
            request = self.factory.post(
                "/admin/registrar/domain/{}/change/".format(domain.pk),
                {"_delete_domain": "Remove from registry", "name": domain.name},
                follow=True,
            )
            request.user = self.client
            with patch("django.contrib.messages.add_message") as mock_add_message:
                self.admin.do_delete_domain(request, domain)
                mock_add_message.assert_called_once_with(
                    request,
                    messages.INFO,
                    "Domain city.gov has been deleted. Thanks!",
                    extra_tags="",
                    fail_silently=False,
                )

            # The modal should still exist
            self.assertContains(response, "Are you sure you want to remove this domain from the registry?")
            self.assertContains(response, "When a domain is removed from the registry:")
            self.assertContains(response, "Yes, remove from registry")

            self.assertEqual(domain.state, Domain.State.DELETED)

    def test_on_hold_is_successful_web_test(self):
        """
        Scenario: Domain on_hold is successful through webtest
        """
        with less_console_noise():
            domain = create_ready_domain()

            response = self.app.get(reverse("admin:registrar_domain_change", args=[domain.pk]))

            # Check the contents of the modal
            # Check for the header
            self.assertContains(response, "Are you sure you want to place this domain on hold?")

            # Check for some of its body
            self.assertContains(response, "When a domain is on hold:")

            # Check for some of the button content
            self.assertContains(response, "Yes, place hold")

            # Grab the form to submit
            form = response.forms["domain_form"]

            # Submit the form
            response = form.submit("_place_client_hold")

            # Follow the response
            response = response.follow()

            self.assertEqual(response.status_code, 200)
            self.assertContains(response, domain.name)
            self.assertContains(response, "Remove hold")

            # The modal should still exist
            # Check for the header
            self.assertContains(response, "Are you sure you want to place this domain on hold?")

            # Check for some of its body
            self.assertContains(response, "When a domain is on hold:")

            # Check for some of the button content
            self.assertContains(response, "Yes, place hold")

            # Web test has issues grabbing up to date data from the db, so we can test
            # the returned view instead
            self.assertContains(response, '<div class="readonly">On hold</div>')

    def test_deletion_ready_fsm_failure(self):
        """
        Scenario: Domain deletion is unsuccessful
            When an error is returned from epplibwrapper
            Then a user-friendly error message is returned for displaying on the web
            And `state` is not set to `DELETED`
        """
        with less_console_noise():
            domain = create_ready_domain()
            p = "userpass"
            self.client.login(username="staffuser", password=p)
            # Ensure everything is displaying correctly
            response = self.client.get(
                "/admin/registrar/domain/{}/change/".format(domain.pk),
                follow=True,
            )
            self.assertEqual(response.status_code, 200)
            self.assertContains(response, domain.name)
            self.assertContains(response, "Remove from registry")
            # Test the error
            request = self.factory.post(
                "/admin/registrar/domain/{}/change/".format(domain.pk),
                {"_delete_domain": "Remove from registry", "name": domain.name},
                follow=True,
            )
            request.user = self.client
            with patch("django.contrib.messages.add_message") as mock_add_message:
                self.admin.do_delete_domain(request, domain)
                mock_add_message.assert_called_once_with(
                    request,
                    messages.ERROR,
                    "Error deleting this Domain: "
                    "Can't switch from state 'ready' to 'deleted'"
                    ", must be either 'dns_needed' or 'on_hold'",
                    extra_tags="",
                    fail_silently=False,
                )

        self.assertEqual(domain.state, Domain.State.READY)

    def test_analyst_deletes_domain_idempotent(self):
        """
        Scenario: Analyst tries to delete an already deleted domain
            Given `state` is already `DELETED`
            When `domain.deletedInEpp()` is called
            Then `commands.DeleteDomain` is sent to the registry
            And Domain returns normally without an error dialog
        """
        with less_console_noise():
            domain = create_ready_domain()
            # Put in client hold
            domain.place_client_hold()
            p = "userpass"
            self.client.login(username="staffuser", password=p)
            # Ensure everything is displaying correctly
            response = self.client.get(
                "/admin/registrar/domain/{}/change/".format(domain.pk),
                follow=True,
            )
            self.assertEqual(response.status_code, 200)
            self.assertContains(response, domain.name)
            self.assertContains(response, "Remove from registry")
            # Test the info dialog
            request = self.factory.post(
                "/admin/registrar/domain/{}/change/".format(domain.pk),
                {"_delete_domain": "Remove from registry", "name": domain.name},
                follow=True,
            )
            request.user = self.client
            # Delete it once
            with patch("django.contrib.messages.add_message") as mock_add_message:
                self.admin.do_delete_domain(request, domain)
                mock_add_message.assert_called_once_with(
                    request,
                    messages.INFO,
                    "Domain city.gov has been deleted. Thanks!",
                    extra_tags="",
                    fail_silently=False,
                )

            self.assertEqual(domain.state, Domain.State.DELETED)
            # Try to delete it again
            # Test the info dialog
            request = self.factory.post(
                "/admin/registrar/domain/{}/change/".format(domain.pk),
                {"_delete_domain": "Remove from registry", "name": domain.name},
                follow=True,
            )
            request.user = self.client
            with patch("django.contrib.messages.add_message") as mock_add_message:
                self.admin.do_delete_domain(request, domain)
                mock_add_message.assert_called_once_with(
                    request,
                    messages.INFO,
                    "This domain is already deleted",
                    extra_tags="",
                    fail_silently=False,
                )
            self.assertEqual(domain.state, Domain.State.DELETED)

    @skip("Waiting on epp lib to implement")
    def test_place_and_remove_hold_epp(self):
        raise

    @override_settings(IS_PRODUCTION=True)
    def test_prod_only_shows_export(self):
        """Test that production environment only displays export"""
        with less_console_noise():
            response = self.client.get("/admin/registrar/domain/")
            self.assertContains(response, ">Export<")
            self.assertNotContains(response, ">Import<")

    def tearDown(self):
        super().tearDown()
        PublicContact.objects.all().delete()
        Host.objects.all().delete()
        Domain.objects.all().delete()
        DomainInformation.objects.all().delete()
        DomainRequest.objects.all().delete()
        User.objects.all().delete()


class TestDomainRequestAdminForm(TestCase):
    def setUp(self):
        # Create a test domain request with an initial state of started
        self.domain_request = completed_domain_request()

    def test_form_choices(self):
        with less_console_noise():
            # Create a form instance with the test domain request
            form = DomainRequestAdminForm(instance=self.domain_request)

            # Verify that the form choices match the available transitions for started
            expected_choices = [("started", "Started"), ("submitted", "Submitted")]
            self.assertEqual(form.fields["status"].widget.choices, expected_choices)

    def test_form_no_rejection_reason(self):
        with less_console_noise():
            # Create a form instance with the test domain request
            form = DomainRequestAdminForm(instance=self.domain_request)

            form = DomainRequestAdminForm(
                instance=self.domain_request,
                data={
                    "status": DomainRequest.DomainRequestStatus.REJECTED,
                    "rejection_reason": None,
                },
            )
            self.assertFalse(form.is_valid())
            self.assertIn("rejection_reason", form.errors)

            rejection_reason = form.errors.get("rejection_reason")
            self.assertEqual(rejection_reason, ["A reason is required for this status."])

    def test_form_choices_when_no_instance(self):
        with less_console_noise():
            # Create a form instance without an instance
            form = DomainRequestAdminForm()

            # Verify that the form choices show all choices when no instance is provided;
            # this is necessary to show all choices when creating a new domain
            # request in django admin;
            # note that FSM ensures that no domain request exists with invalid status,
            # so don't need to test for invalid status
            self.assertEqual(
                form.fields["status"].widget.choices,
                DomainRequest._meta.get_field("status").choices,
            )

    def test_form_choices_when_ineligible(self):
        with less_console_noise():
            # Create a form instance with a domain request with ineligible status
            ineligible_domain_request = DomainRequest(status="ineligible")

            # Attempt to create a form with the ineligible domain request
            # The form should not raise an error, but choices should be the
            # full list of possible choices
            form = DomainRequestAdminForm(instance=ineligible_domain_request)

            self.assertEqual(
                form.fields["status"].widget.choices,
                DomainRequest._meta.get_field("status").choices,
            )


@boto3_mocking.patching
class TestDomainRequestAdmin(MockEppLib):
    def setUp(self):
        super().setUp()
        self.site = AdminSite()
        self.factory = RequestFactory()
        self.admin = DomainRequestAdmin(model=DomainRequest, admin_site=self.site)
        self.superuser = create_superuser()
        self.staffuser = create_user()
        self.client = Client(HTTP_HOST="localhost:8080")
        self.test_helper = GenericTestHelper(
            factory=self.factory,
            user=self.superuser,
            admin=self.admin,
            url="/admin/registrar/domainrequest/",
            model=DomainRequest,
        )
        self.mock_client = MockSESClient()

    def test_domain_request_senior_official_is_alphabetically_sorted(self):
        """Tests if the senior offical dropdown is alphanetically sorted in the django admin display"""

        SeniorOfficial.objects.get_or_create(first_name="mary", last_name="joe", title="some other guy")
        SeniorOfficial.objects.get_or_create(first_name="alex", last_name="smoe", title="some guy")
        SeniorOfficial.objects.get_or_create(first_name="Zoup", last_name="Soup", title="title")

        contact, _ = Contact.objects.get_or_create(first_name="Henry", last_name="McFakerson")
        domain_request = completed_domain_request(submitter=contact, name="city1.gov")
        request = self.factory.post("/admin/registrar/domainrequest/{}/change/".format(domain_request.pk))
        model_admin = AuditedAdmin(DomainRequest, self.site)

        # Get the queryset that would be returned for the list
        senior_offical_queryset = model_admin.formfield_for_foreignkey(
            DomainInformation.senior_official.field, request
        ).queryset

        # Make the list we're comparing on a bit prettier display-wise. Optional step.
        current_sort_order = []
        for official in senior_offical_queryset:
            current_sort_order.append(f"{official.first_name} {official.last_name}")

        expected_sort_order = ["alex smoe", "mary joe", "Zoup Soup"]

        self.assertEqual(current_sort_order, expected_sort_order)

    @less_console_noise_decorator
    def test_has_model_description(self):
        """Tests if this model has a model description on the table view"""
        p = "adminpass"
        self.client.login(username="superuser", password=p)
        response = self.client.get(
            "/admin/registrar/domainrequest/",
            follow=True,
        )

        # Make sure that the page is loaded correctly
        self.assertEqual(response.status_code, 200)

        # Test for a description snippet
        self.assertContains(response, "This table contains all domain requests")
        self.assertContains(response, "Show more")

    @less_console_noise_decorator
    def test_helper_text(self):
        """
        Tests for the correct helper text on this page
        """

        # Create a fake domain request and domain
        domain_request = completed_domain_request(status=DomainRequest.DomainRequestStatus.IN_REVIEW)

        p = "adminpass"
        self.client.login(username="superuser", password=p)
        response = self.client.get(
            "/admin/registrar/domainrequest/{}/change/".format(domain_request.pk),
            follow=True,
        )

        # Make sure the page loaded, and that we're on the right page
        self.assertEqual(response.status_code, 200)
        self.assertContains(response, domain_request.requested_domain.name)

        # These should exist in the response
        expected_values = [
            ("creator", "Person who submitted the domain request; will not receive email updates"),
            (
                "submitter",
                'Person listed under "your contact information" in the request form; will receive email updates',
            ),
            ("approved_domain", "Domain associated with this request; will be blank until request is approved"),
            ("no_other_contacts_rationale", "Required if creator does not list other employees"),
            ("alternative_domains", "Other domain names the creator provided for consideration"),
            ("no_other_contacts_rationale", "Required if creator does not list other employees"),
            ("Urbanization", "Required for Puerto Rico only"),
        ]
        self.test_helper.assert_response_contains_distinct_values(response, expected_values)

    @less_console_noise_decorator
    def test_status_logs(self):
        """
        Tests that the status changes are shown in a table on the domain request change form,
        accurately and in chronological order.
        """

        def assert_status_count(normalized_content, status, count):
            """Helper function to assert the count of a status in the HTML content."""
            self.assertEqual(normalized_content.count(f"<td> {status} </td>"), count)

        def assert_status_order(normalized_content, statuses):
            """Helper function to assert the order of statuses in the HTML content."""
            start_index = 0
            for status in statuses:
                index = normalized_content.find(f"<td> {status} </td>", start_index)
                self.assertNotEqual(index, -1, f"Status '{status}' not found in the expected order.")
                start_index = index + len(status)

        # Create a fake domain request and domain
        domain_request = completed_domain_request(status=DomainRequest.DomainRequestStatus.STARTED)

        p = "adminpass"
        self.client.login(username="superuser", password=p)
        response = self.client.get(
            "/admin/registrar/domainrequest/{}/change/".format(domain_request.pk),
            follow=True,
        )

        # Make sure the page loaded, and that we're on the right page
        self.assertEqual(response.status_code, 200)
        self.assertContains(response, domain_request.requested_domain.name)

        domain_request.submit()
        domain_request.save()

        domain_request.in_review()
        domain_request.save()

        domain_request.action_needed()
        domain_request.action_needed_reason = DomainRequest.ActionNeededReasons.ALREADY_HAS_DOMAINS
        domain_request.save()

        # Let's just change the action needed reason
        domain_request.action_needed_reason = DomainRequest.ActionNeededReasons.ELIGIBILITY_UNCLEAR
        domain_request.save()

        domain_request.reject()
        domain_request.rejection_reason = DomainRequest.RejectionReasons.DOMAIN_PURPOSE
        domain_request.save()

        domain_request.in_review()
        domain_request.save()

        response = self.client.get(
            "/admin/registrar/domainrequest/{}/change/".format(domain_request.pk),
            follow=True,
        )

        # Normalize the HTML response content
        normalized_content = " ".join(response.content.decode("utf-8").split())

        # Define the expected sequence of status changes
        expected_status_changes = [
            "In review",
            "Rejected - Purpose requirements not met",
            "Action needed - Unclear organization eligibility",
            "Action needed - Already has domains",
            "In review",
            "Submitted",
            "Started",
        ]

        assert_status_order(normalized_content, expected_status_changes)

        assert_status_count(normalized_content, "Started", 1)
        assert_status_count(normalized_content, "Submitted", 1)
        assert_status_count(normalized_content, "In review", 2)
        assert_status_count(normalized_content, "Action needed - Already has domains", 1)
        assert_status_count(normalized_content, "Action needed - Unclear organization eligibility", 1)
        assert_status_count(normalized_content, "Rejected - Purpose requirements not met", 1)

    def test_collaspe_toggle_button_markup(self):
        """
        Tests for the correct collapse toggle button markup
        """

        # Create a fake domain request and domain
        domain_request = completed_domain_request(status=DomainRequest.DomainRequestStatus.IN_REVIEW)

        p = "adminpass"
        self.client.login(username="superuser", password=p)
        response = self.client.get(
            "/admin/registrar/domainrequest/{}/change/".format(domain_request.pk),
            follow=True,
        )

        # Make sure the page loaded, and that we're on the right page
        self.assertEqual(response.status_code, 200)
        self.assertContains(response, domain_request.requested_domain.name)
        self.test_helper.assertContains(response, "<span>Show details</span>")

    @less_console_noise_decorator
    def test_analyst_can_see_and_edit_alternative_domain(self):
        """Tests if an analyst can still see and edit the alternative domain field"""

        # Create fake creator
        _creator = User.objects.create(
            username="MrMeoward",
            first_name="Meoward",
            last_name="Jones",
        )

        # Create a fake domain request
        _domain_request = completed_domain_request(status=DomainRequest.DomainRequestStatus.IN_REVIEW, user=_creator)

        fake_website = Website.objects.create(website="thisisatest.gov")
        _domain_request.alternative_domains.add(fake_website)
        _domain_request.save()

        p = "userpass"
        self.client.login(username="staffuser", password=p)
        response = self.client.get(
            "/admin/registrar/domainrequest/{}/change/".format(_domain_request.pk),
            follow=True,
        )

        # Make sure the page loaded, and that we're on the right page
        self.assertEqual(response.status_code, 200)
        self.assertContains(response, _domain_request.requested_domain.name)

        # Test if the page has the alternative domain
        self.assertContains(response, "thisisatest.gov")

        # Check that the page contains the url we expect
        expected_href = reverse("admin:registrar_website_change", args=[fake_website.id])
        self.assertContains(response, expected_href)

        # Navigate to the website to ensure that we can still edit it
        response = self.client.get(
            "/admin/registrar/website/{}/change/".format(fake_website.pk),
            follow=True,
        )

        # Make sure the page loaded, and that we're on the right page
        self.assertEqual(response.status_code, 200)
        self.assertContains(response, "thisisatest.gov")

    @less_console_noise_decorator
    def test_analyst_can_see_and_edit_requested_domain(self):
        """Tests if an analyst can still see and edit the requested domain field"""

        # Create fake creator
        _creator = User.objects.create(
            username="MrMeoward",
            first_name="Meoward",
            last_name="Jones",
        )

        # Create a fake domain request
        _domain_request = completed_domain_request(status=DomainRequest.DomainRequestStatus.IN_REVIEW, user=_creator)

        p = "userpass"
        self.client.login(username="staffuser", password=p)
        response = self.client.get(
            "/admin/registrar/domainrequest/{}/change/".format(_domain_request.pk),
            follow=True,
        )

        # Filter to get the latest from the DB (rather than direct assignment)
        requested_domain = DraftDomain.objects.filter(name=_domain_request.requested_domain.name).get()

        # Make sure the page loaded, and that we're on the right page
        self.assertEqual(response.status_code, 200)
        self.assertContains(response, requested_domain.name)

        # Check that the page contains the url we expect
        expected_href = reverse("admin:registrar_draftdomain_change", args=[requested_domain.id])
        self.assertContains(response, expected_href)

        # Navigate to the website to ensure that we can still edit it
        response = self.client.get(
            "/admin/registrar/draftdomain/{}/change/".format(requested_domain.pk),
            follow=True,
        )

        # Make sure the page loaded, and that we're on the right page
        self.assertEqual(response.status_code, 200)
        self.assertContains(response, "city.gov")

    @less_console_noise_decorator
    def test_analyst_can_see_current_websites(self):
        """Tests if an analyst can still see current website field"""

        # Create fake creator
        _creator = User.objects.create(
            username="MrMeoward",
            first_name="Meoward",
            last_name="Jones",
        )

        # Create a fake domain request
        _domain_request = completed_domain_request(status=DomainRequest.DomainRequestStatus.IN_REVIEW, user=_creator)

        fake_website = Website.objects.create(website="thisisatest.gov")
        _domain_request.current_websites.add(fake_website)
        _domain_request.save()

        p = "userpass"
        self.client.login(username="staffuser", password=p)
        response = self.client.get(
            "/admin/registrar/domainrequest/{}/change/".format(_domain_request.pk),
            follow=True,
        )

        # Make sure the page loaded, and that we're on the right page
        self.assertEqual(response.status_code, 200)
        self.assertContains(response, _domain_request.requested_domain.name)

        # Test if the page has the current website
        self.assertContains(response, "thisisatest.gov")

    def test_domain_sortable(self):
        """Tests if the DomainRequest sorts by domain correctly"""
        with less_console_noise():
            p = "adminpass"
            self.client.login(username="superuser", password=p)

            multiple_unalphabetical_domain_objects("domain_request")

            # Assert that our sort works correctly
            self.test_helper.assert_table_sorted("1", ("requested_domain__name",))

            # Assert that sorting in reverse works correctly
            self.test_helper.assert_table_sorted("-1", ("-requested_domain__name",))

    def test_submitter_sortable(self):
        """Tests if the DomainRequest sorts by submitter correctly"""
        with less_console_noise():
            p = "adminpass"
            self.client.login(username="superuser", password=p)

            multiple_unalphabetical_domain_objects("domain_request")

            additional_domain_request = generic_domain_object("domain_request", "Xylophone")
            new_user = User.objects.filter(username=additional_domain_request.investigator.username).get()
            new_user.first_name = "Xylophonic"
            new_user.save()

            # Assert that our sort works correctly
            self.test_helper.assert_table_sorted(
                "11",
                (
                    "submitter__first_name",
                    "submitter__last_name",
                ),
            )

            # Assert that sorting in reverse works correctly
            self.test_helper.assert_table_sorted(
                "-11",
                (
                    "-submitter__first_name",
                    "-submitter__last_name",
                ),
            )

    def test_investigator_sortable(self):
        """Tests if the DomainRequest sorts by investigator correctly"""
        with less_console_noise():
            p = "adminpass"
            self.client.login(username="superuser", password=p)

            multiple_unalphabetical_domain_objects("domain_request")
            additional_domain_request = generic_domain_object("domain_request", "Xylophone")
            new_user = User.objects.filter(username=additional_domain_request.investigator.username).get()
            new_user.first_name = "Xylophonic"
            new_user.save()

            # Assert that our sort works correctly
            self.test_helper.assert_table_sorted(
                "12",
                (
                    "investigator__first_name",
                    "investigator__last_name",
                ),
            )

            # Assert that sorting in reverse works correctly
            self.test_helper.assert_table_sorted(
                "-12",
                (
                    "-investigator__first_name",
                    "-investigator__last_name",
                ),
            )

    @less_console_noise_decorator
    def test_default_sorting_in_domain_requests_list(self):
        """
        Make sure the default sortin in on the domain requests list page is reverse submission_date
        then alphabetical requested_domain
        """

        # Create domain requests with different names
        domain_requests = [
            completed_domain_request(status=DomainRequest.DomainRequestStatus.SUBMITTED, name=name)
            for name in ["ccc.gov", "bbb.gov", "eee.gov", "aaa.gov", "zzz.gov", "ddd.gov"]
        ]

        domain_requests[0].submission_date = timezone.make_aware(datetime(2024, 10, 16))
        domain_requests[1].submission_date = timezone.make_aware(datetime(2001, 10, 16))
        domain_requests[2].submission_date = timezone.make_aware(datetime(1980, 10, 16))
        domain_requests[3].submission_date = timezone.make_aware(datetime(1998, 10, 16))
        domain_requests[4].submission_date = timezone.make_aware(datetime(2013, 10, 16))
        domain_requests[5].submission_date = timezone.make_aware(datetime(1980, 10, 16))

        # Save the modified domain requests to update their attributes in the database
        for domain_request in domain_requests:
            domain_request.save()

        # Refresh domain request objects from the database to reflect the changes
        domain_requests = [DomainRequest.objects.get(pk=domain_request.pk) for domain_request in domain_requests]

        # Login as superuser and retrieve the domain request list page
        self.client.force_login(self.superuser)
        response = self.client.get("/admin/registrar/domainrequest/")

        # Check that the response is successful
        self.assertEqual(response.status_code, 200)

        # Extract the domain names from the response content using regex
        domain_names_match = re.findall(r"(\w+\.gov)</a>", response.content.decode("utf-8"))

        logger.info(f"domain_names_match {domain_names_match}")

        # Verify that domain names are found
        self.assertTrue(domain_names_match)

        # Extract the domain names
        domain_names = [match for match in domain_names_match]

        # Verify that the domain names are displayed in the expected order
        expected_order = [
            "ccc.gov",
            "zzz.gov",
            "bbb.gov",
            "aaa.gov",
            "ddd.gov",
            "eee.gov",
        ]

        # Remove duplicates
        # Remove duplicates from domain_names list while preserving order
        unique_domain_names = []
        for domain_name in domain_names:
            if domain_name not in unique_domain_names:
                unique_domain_names.append(domain_name)

        self.assertEqual(unique_domain_names, expected_order)

    def test_short_org_name_in_domain_requests_list(self):
        """
        Make sure the short name is displaying in admin on the list page
        """
        with less_console_noise():
            self.client.force_login(self.superuser)
            completed_domain_request()
            response = self.client.get("/admin/registrar/domainrequest/?generic_org_type__exact=federal")
            # There are 2 template references to Federal (4) and two in the results data
            # of the request
            self.assertContains(response, "Federal", count=52)
            # This may be a bit more robust
            self.assertContains(response, '<td class="field-generic_org_type">Federal</td>', count=1)
            # Now let's make sure the long description does not exist
            self.assertNotContains(response, "Federal: an agency of the U.S. government")

    def test_default_status_in_domain_requests_list(self):
        """
        Make sure the default status in admin is selected on the domain requests list page
        """
        with less_console_noise():
            self.client.force_login(self.superuser)
            completed_domain_request()
            response = self.client.get("/admin/registrar/domainrequest/")
            # The results are filtered by "status in [submitted,in review,action needed]"
            self.assertContains(response, "status in [submitted,in review,action needed]", count=1)

    @less_console_noise_decorator
    def transition_state_and_send_email(
        self, domain_request, status, rejection_reason=None, action_needed_reason=None, action_needed_reason_email=None
    ):
        """Helper method for the email test cases."""

        with boto3_mocking.clients.handler_for("sesv2", self.mock_client):
            # Create a mock request
            request = self.factory.post("/admin/registrar/domainrequest/{}/change/".format(domain_request.pk))

            # Create a fake session to hook to
            request.session = {}

            # Modify the domain request's properties
            domain_request.status = status

            if rejection_reason:
                domain_request.rejection_reason = rejection_reason

            if action_needed_reason:
                domain_request.action_needed_reason = action_needed_reason

            if action_needed_reason_email:
                domain_request.action_needed_reason_email = action_needed_reason_email

            # Use the model admin's save_model method
            self.admin.save_model(request, domain_request, form=None, change=True)

    def assert_email_is_accurate(
        self, expected_string, email_index, email_address, test_that_no_bcc=False, bcc_email_address=""
    ):
        """Helper method for the email test cases.
        email_index is the index of the email in mock_client."""

        with less_console_noise():
            # Access the arguments passed to send_email
            call_args = self.mock_client.EMAILS_SENT
            kwargs = call_args[email_index]["kwargs"]

            # Retrieve the email details from the arguments
            from_email = kwargs.get("FromEmailAddress")
            to_email = kwargs["Destination"]["ToAddresses"][0]
            email_content = kwargs["Content"]
            email_body = email_content["Simple"]["Body"]["Text"]["Data"]

            # Assert or perform other checks on the email details
            self.assertEqual(from_email, settings.DEFAULT_FROM_EMAIL)
            self.assertEqual(to_email, email_address)
            self.assertIn(expected_string, email_body)

        if test_that_no_bcc:
            _ = ""
            with self.assertRaises(KeyError):
                with less_console_noise():
                    _ = kwargs["Destination"]["BccAddresses"][0]
            self.assertEqual(_, "")

        if bcc_email_address:
            bcc_email = kwargs["Destination"]["BccAddresses"][0]
            self.assertEqual(bcc_email, bcc_email_address)

    @override_settings(IS_PRODUCTION=True)
    def test_action_needed_sends_reason_email_prod_bcc(self):
        """When an action needed reason is set, an email is sent out and help@get.gov
        is BCC'd in production"""
        # Ensure there is no user with this email
        EMAIL = "mayor@igorville.gov"
        BCC_EMAIL = settings.DEFAULT_FROM_EMAIL
        User.objects.filter(email=EMAIL).delete()
        in_review = DomainRequest.DomainRequestStatus.IN_REVIEW
        action_needed = DomainRequest.DomainRequestStatus.ACTION_NEEDED

        # Create a sample domain request
        domain_request = completed_domain_request(status=in_review)

        # Test the email sent out for already_has_domains
        already_has_domains = DomainRequest.ActionNeededReasons.ALREADY_HAS_DOMAINS
        self.transition_state_and_send_email(domain_request, action_needed, action_needed_reason=already_has_domains)

        self.assert_email_is_accurate("ORGANIZATION ALREADY HAS A .GOV DOMAIN", 0, EMAIL, bcc_email_address=BCC_EMAIL)
        self.assertEqual(len(self.mock_client.EMAILS_SENT), 1)

        # Test the email sent out for bad_name
        bad_name = DomainRequest.ActionNeededReasons.BAD_NAME
        self.transition_state_and_send_email(domain_request, action_needed, action_needed_reason=bad_name)
        self.assert_email_is_accurate(
            "DOMAIN NAME DOES NOT MEET .GOV REQUIREMENTS", 1, EMAIL, bcc_email_address=BCC_EMAIL
        )
        self.assertEqual(len(self.mock_client.EMAILS_SENT), 2)

        # Test the email sent out for eligibility_unclear
        eligibility_unclear = DomainRequest.ActionNeededReasons.ELIGIBILITY_UNCLEAR
        self.transition_state_and_send_email(domain_request, action_needed, action_needed_reason=eligibility_unclear)
        self.assert_email_is_accurate(
            "ORGANIZATION MAY NOT MEET ELIGIBILITY REQUIREMENTS", 2, EMAIL, bcc_email_address=BCC_EMAIL
        )
        self.assertEqual(len(self.mock_client.EMAILS_SENT), 3)

        # Test that a custom email is sent out for questionable_so
        questionable_so = DomainRequest.ActionNeededReasons.QUESTIONABLE_SENIOR_OFFICIAL
        self.transition_state_and_send_email(domain_request, action_needed, action_needed_reason=questionable_so)
        self.assert_email_is_accurate(
            "SENIOR OFFICIAL DOES NOT MEET ELIGIBILITY REQUIREMENTS", 3, EMAIL, bcc_email_address=BCC_EMAIL
        )
        self.assertEqual(len(self.mock_client.EMAILS_SENT), 4)

        # Assert that no other emails are sent on OTHER
        other = DomainRequest.ActionNeededReasons.OTHER
        self.transition_state_and_send_email(domain_request, action_needed, action_needed_reason=other)

        # Should be unchanged from before
        self.assertEqual(len(self.mock_client.EMAILS_SENT), 4)

        # Tests if an analyst can override existing email content
        questionable_so = DomainRequest.ActionNeededReasons.QUESTIONABLE_SENIOR_OFFICIAL
        self.transition_state_and_send_email(
            domain_request,
            action_needed,
            action_needed_reason=questionable_so,
            action_needed_reason_email="custom email content",
        )

        domain_request.refresh_from_db()
        self.assert_email_is_accurate("custom email content", 4, EMAIL, bcc_email_address=BCC_EMAIL)
        self.assertEqual(len(self.mock_client.EMAILS_SENT), 5)

        # Tests if a new email gets sent when just the email is changed.
        # An email should NOT be sent out if we just modify the email content.
        self.transition_state_and_send_email(
            domain_request,
            action_needed,
            action_needed_reason=questionable_so,
            action_needed_reason_email="dummy email content",
        )

        self.assertEqual(len(self.mock_client.EMAILS_SENT), 5)

        # Set the request back to in review
        domain_request.in_review()

        # Try sending another email when changing states AND including content
        self.transition_state_and_send_email(
            domain_request,
            action_needed,
            action_needed_reason=eligibility_unclear,
            action_needed_reason_email="custom content when starting anew",
        )
        self.assert_email_is_accurate("custom content when starting anew", 5, EMAIL, bcc_email_address=BCC_EMAIL)
        self.assertEqual(len(self.mock_client.EMAILS_SENT), 6)

    def test_save_model_sends_submitted_email(self):
        """When transitioning to submitted from started or withdrawn on a domain request,
        an email is sent out.

        When transitioning to submitted from dns needed or in review on a domain request,
        no email is sent out.

        Also test that the default email set in settings is NOT BCCd on non-prod whenever
        an email does go out."""

        with less_console_noise():
            # Ensure there is no user with this email
            EMAIL = "mayor@igorville.gov"
            User.objects.filter(email=EMAIL).delete()

            # Create a sample domain request
            domain_request = completed_domain_request()

            # Test Submitted Status from started
            self.transition_state_and_send_email(domain_request, DomainRequest.DomainRequestStatus.SUBMITTED)
            self.assert_email_is_accurate("We received your .gov domain request.", 0, EMAIL, True)
            self.assertEqual(len(self.mock_client.EMAILS_SENT), 1)

            # Test Withdrawn Status
            self.transition_state_and_send_email(domain_request, DomainRequest.DomainRequestStatus.WITHDRAWN)
            self.assert_email_is_accurate(
                "Your .gov domain request has been withdrawn and will not be reviewed by our team.", 1, EMAIL, True
            )
            self.assertEqual(len(self.mock_client.EMAILS_SENT), 2)

            # Test Submitted Status Again (from withdrawn)
            self.transition_state_and_send_email(domain_request, DomainRequest.DomainRequestStatus.SUBMITTED)
            self.assertEqual(len(self.mock_client.EMAILS_SENT), 3)

            # Move it to IN_REVIEW
            other = DomainRequest.ActionNeededReasons.OTHER
            in_review = DomainRequest.DomainRequestStatus.IN_REVIEW
            self.transition_state_and_send_email(domain_request, in_review, action_needed_reason=other)
            self.assertEqual(len(self.mock_client.EMAILS_SENT), 3)

            # Test Submitted Status Again from in IN_REVIEW, no new email should be sent
            self.transition_state_and_send_email(domain_request, DomainRequest.DomainRequestStatus.SUBMITTED)
            self.assertEqual(len(self.mock_client.EMAILS_SENT), 3)

            # Move it to IN_REVIEW
            self.transition_state_and_send_email(domain_request, in_review, action_needed_reason=other)
            self.assertEqual(len(self.mock_client.EMAILS_SENT), 3)

            # Move it to ACTION_NEEDED
            self.transition_state_and_send_email(domain_request, DomainRequest.DomainRequestStatus.ACTION_NEEDED)
            self.assertEqual(len(self.mock_client.EMAILS_SENT), 3)

            # Test Submitted Status Again from in ACTION_NEEDED, no new email should be sent
            self.transition_state_and_send_email(domain_request, DomainRequest.DomainRequestStatus.SUBMITTED)
            self.assertEqual(len(self.mock_client.EMAILS_SENT), 3)

    @less_console_noise_decorator
    def test_model_displays_action_needed_email(self):
        """Tests if the action needed email is visible for Domain Requests"""

        _domain_request = completed_domain_request(
            status=DomainRequest.DomainRequestStatus.ACTION_NEEDED,
            action_needed_reason=DomainRequest.ActionNeededReasons.BAD_NAME,
        )

        p = "userpass"
        self.client.login(username="staffuser", password=p)
        response = self.client.get(
            "/admin/registrar/domainrequest/{}/change/".format(_domain_request.pk),
            follow=True,
        )

        self.assertContains(response, "DOMAIN NAME DOES NOT MEET .GOV REQUIREMENTS")

    @override_settings(IS_PRODUCTION=True)
    def test_save_model_sends_submitted_email_with_bcc_on_prod(self):
        """When transitioning to submitted from started or withdrawn on a domain request,
        an email is sent out.

        When transitioning to submitted from dns needed or in review on a domain request,
        no email is sent out.

        Also test that the default email set in settings IS BCCd on prod whenever
        an email does go out."""

        with less_console_noise():
            # Ensure there is no user with this email
            EMAIL = "mayor@igorville.gov"
            User.objects.filter(email=EMAIL).delete()

            BCC_EMAIL = settings.DEFAULT_FROM_EMAIL

            # Create a sample domain request
            domain_request = completed_domain_request()

            # Test Submitted Status from started
            self.transition_state_and_send_email(domain_request, DomainRequest.DomainRequestStatus.SUBMITTED)
            self.assert_email_is_accurate("We received your .gov domain request.", 0, EMAIL, False, BCC_EMAIL)
            self.assertEqual(len(self.mock_client.EMAILS_SENT), 1)

            # Test Withdrawn Status
            self.transition_state_and_send_email(domain_request, DomainRequest.DomainRequestStatus.WITHDRAWN)
            self.assert_email_is_accurate(
                "Your .gov domain request has been withdrawn and will not be reviewed by our team.", 1, EMAIL
            )
            self.assertEqual(len(self.mock_client.EMAILS_SENT), 2)

            # Test Submitted Status Again (from withdrawn)
            self.transition_state_and_send_email(domain_request, DomainRequest.DomainRequestStatus.SUBMITTED)
            self.assert_email_is_accurate("We received your .gov domain request.", 0, EMAIL, False, BCC_EMAIL)
            self.assertEqual(len(self.mock_client.EMAILS_SENT), 3)

            # Move it to IN_REVIEW
            other = domain_request.ActionNeededReasons.OTHER
            in_review = DomainRequest.DomainRequestStatus.IN_REVIEW
            self.transition_state_and_send_email(domain_request, in_review, action_needed_reason=other)
            self.assertEqual(len(self.mock_client.EMAILS_SENT), 3)

            # Test Submitted Status Again from in IN_REVIEW, no new email should be sent
            self.transition_state_and_send_email(domain_request, DomainRequest.DomainRequestStatus.SUBMITTED)
            self.assertEqual(len(self.mock_client.EMAILS_SENT), 3)

            # Move it to IN_REVIEW
            self.transition_state_and_send_email(domain_request, in_review, action_needed_reason=other)
            self.assertEqual(len(self.mock_client.EMAILS_SENT), 3)

            # Move it to ACTION_NEEDED
            self.transition_state_and_send_email(domain_request, DomainRequest.DomainRequestStatus.ACTION_NEEDED)
            self.assertEqual(len(self.mock_client.EMAILS_SENT), 3)

            # Test Submitted Status Again from in ACTION_NEEDED, no new email should be sent
            self.transition_state_and_send_email(domain_request, DomainRequest.DomainRequestStatus.SUBMITTED)
            self.assertEqual(len(self.mock_client.EMAILS_SENT), 3)

    def test_save_model_sends_approved_email(self):
        """When transitioning to approved on a domain request,
        an email is sent out every time."""

        with less_console_noise():
            # Ensure there is no user with this email
            EMAIL = "mayor@igorville.gov"
            User.objects.filter(email=EMAIL).delete()

            # Create a sample domain request
            domain_request = completed_domain_request(status=DomainRequest.DomainRequestStatus.IN_REVIEW)

            # Test Submitted Status
            self.transition_state_and_send_email(domain_request, DomainRequest.DomainRequestStatus.APPROVED)
            self.assert_email_is_accurate("Congratulations! Your .gov domain request has been approved.", 0, EMAIL)
            self.assertEqual(len(self.mock_client.EMAILS_SENT), 1)

            # Test Withdrawn Status
            self.transition_state_and_send_email(
                domain_request,
                DomainRequest.DomainRequestStatus.REJECTED,
                DomainRequest.RejectionReasons.DOMAIN_PURPOSE,
            )
            self.assert_email_is_accurate("Your .gov domain request has been rejected.", 1, EMAIL)
            self.assertEqual(len(self.mock_client.EMAILS_SENT), 2)

            # Test Submitted Status Again (No new email should be sent)
            self.transition_state_and_send_email(domain_request, DomainRequest.DomainRequestStatus.APPROVED)
            self.assertEqual(len(self.mock_client.EMAILS_SENT), 3)

    def test_save_model_sends_rejected_email_purpose_not_met(self):
        """When transitioning to rejected on a domain request, an email is sent
        explaining why when the reason is domain purpose."""

        with less_console_noise():
            # Ensure there is no user with this email
            EMAIL = "mayor@igorville.gov"
            User.objects.filter(email=EMAIL).delete()

            # Create a sample domain request
            domain_request = completed_domain_request(status=DomainRequest.DomainRequestStatus.IN_REVIEW)

            # Reject for reason DOMAIN_PURPOSE and test email
            self.transition_state_and_send_email(
                domain_request,
                DomainRequest.DomainRequestStatus.REJECTED,
                DomainRequest.RejectionReasons.DOMAIN_PURPOSE,
            )
            self.assert_email_is_accurate(
                "Your domain request was rejected because the purpose you provided did not meet our \nrequirements.",
                0,
                EMAIL,
            )
            self.assertEqual(len(self.mock_client.EMAILS_SENT), 1)

            # Approve
            self.transition_state_and_send_email(domain_request, DomainRequest.DomainRequestStatus.APPROVED)
            self.assert_email_is_accurate("Congratulations! Your .gov domain request has been approved.", 1, EMAIL)
            self.assertEqual(len(self.mock_client.EMAILS_SENT), 2)

    def test_save_model_sends_rejected_email_requestor(self):
        """When transitioning to rejected on a domain request, an email is sent
        explaining why when the reason is requestor."""

        with less_console_noise():
            # Ensure there is no user with this email
            EMAIL = "mayor@igorville.gov"
            User.objects.filter(email=EMAIL).delete()

            # Create a sample domain request
            domain_request = completed_domain_request(status=DomainRequest.DomainRequestStatus.IN_REVIEW)

            # Reject for reason REQUESTOR and test email including dynamic organization name
            self.transition_state_and_send_email(
                domain_request, DomainRequest.DomainRequestStatus.REJECTED, DomainRequest.RejectionReasons.REQUESTOR
            )
            self.assert_email_is_accurate(
                "Your domain request was rejected because we don’t believe you’re eligible to request a \n.gov "
                "domain on behalf of Testorg",
                0,
                EMAIL,
            )
            self.assertEqual(len(self.mock_client.EMAILS_SENT), 1)

            # Approve
            self.transition_state_and_send_email(domain_request, DomainRequest.DomainRequestStatus.APPROVED)
            self.assert_email_is_accurate("Congratulations! Your .gov domain request has been approved.", 1, EMAIL)
            self.assertEqual(len(self.mock_client.EMAILS_SENT), 2)

    def test_save_model_sends_rejected_email_org_has_domain(self):
        """When transitioning to rejected on a domain request, an email is sent
        explaining why when the reason is second domain."""

        with less_console_noise():
            # Ensure there is no user with this email
            EMAIL = "mayor@igorville.gov"
            User.objects.filter(email=EMAIL).delete()

            # Create a sample domain request
            domain_request = completed_domain_request(status=DomainRequest.DomainRequestStatus.IN_REVIEW)

            # Reject for reason SECOND_DOMAIN_REASONING and test email including dynamic organization name
            self.transition_state_and_send_email(
                domain_request,
                DomainRequest.DomainRequestStatus.REJECTED,
                DomainRequest.RejectionReasons.SECOND_DOMAIN_REASONING,
            )
            self.assert_email_is_accurate(
                "Your domain request was rejected because Testorg has a .gov domain.", 0, EMAIL
            )
            self.assertEqual(len(self.mock_client.EMAILS_SENT), 1)

            # Approve
            self.transition_state_and_send_email(domain_request, DomainRequest.DomainRequestStatus.APPROVED)
            self.assert_email_is_accurate("Congratulations! Your .gov domain request has been approved.", 1, EMAIL)
            self.assertEqual(len(self.mock_client.EMAILS_SENT), 2)

    def test_save_model_sends_rejected_email_contacts_or_org_legitimacy(self):
        """When transitioning to rejected on a domain request, an email is sent
        explaining why when the reason is contacts or org legitimacy."""

        with less_console_noise():
            # Ensure there is no user with this email
            EMAIL = "mayor@igorville.gov"
            User.objects.filter(email=EMAIL).delete()

            # Create a sample domain request
            domain_request = completed_domain_request(status=DomainRequest.DomainRequestStatus.IN_REVIEW)

            # Reject for reason CONTACTS_OR_ORGANIZATION_LEGITIMACY and test email including dynamic organization name
            self.transition_state_and_send_email(
                domain_request,
                DomainRequest.DomainRequestStatus.REJECTED,
                DomainRequest.RejectionReasons.CONTACTS_OR_ORGANIZATION_LEGITIMACY,
            )
            self.assert_email_is_accurate(
                "Your domain request was rejected because we could not verify the organizational \n"
                "contacts you provided. If you have questions or comments, reply to this email.",
                0,
                EMAIL,
            )
            self.assertEqual(len(self.mock_client.EMAILS_SENT), 1)

            # Approve
            self.transition_state_and_send_email(domain_request, DomainRequest.DomainRequestStatus.APPROVED)
            self.assert_email_is_accurate("Congratulations! Your .gov domain request has been approved.", 1, EMAIL)
            self.assertEqual(len(self.mock_client.EMAILS_SENT), 2)

    def test_save_model_sends_rejected_email_org_eligibility(self):
        """When transitioning to rejected on a domain request, an email is sent
        explaining why when the reason is org eligibility."""

        with less_console_noise():
            # Ensure there is no user with this email
            EMAIL = "mayor@igorville.gov"
            User.objects.filter(email=EMAIL).delete()

            # Create a sample domain request
            domain_request = completed_domain_request(status=DomainRequest.DomainRequestStatus.IN_REVIEW)

            # Reject for reason ORGANIZATION_ELIGIBILITY and test email including dynamic organization name
            self.transition_state_and_send_email(
                domain_request,
                DomainRequest.DomainRequestStatus.REJECTED,
                DomainRequest.RejectionReasons.ORGANIZATION_ELIGIBILITY,
            )
            self.assert_email_is_accurate(
                "Your domain request was rejected because we determined that Testorg is not \neligible for "
                "a .gov domain.",
                0,
                EMAIL,
            )
            self.assertEqual(len(self.mock_client.EMAILS_SENT), 1)

            # Approve
            self.transition_state_and_send_email(domain_request, DomainRequest.DomainRequestStatus.APPROVED)
            self.assert_email_is_accurate("Congratulations! Your .gov domain request has been approved.", 1, EMAIL)
            self.assertEqual(len(self.mock_client.EMAILS_SENT), 2)

    def test_save_model_sends_rejected_email_naming(self):
        """When transitioning to rejected on a domain request, an email is sent
        explaining why when the reason is naming."""

        with less_console_noise():
            # Ensure there is no user with this email
            EMAIL = "mayor@igorville.gov"
            User.objects.filter(email=EMAIL).delete()

            # Create a sample domain request
            domain_request = completed_domain_request(status=DomainRequest.DomainRequestStatus.IN_REVIEW)

            # Reject for reason NAMING_REQUIREMENTS and test email including dynamic organization name
            self.transition_state_and_send_email(
                domain_request,
                DomainRequest.DomainRequestStatus.REJECTED,
                DomainRequest.RejectionReasons.NAMING_REQUIREMENTS,
            )
            self.assert_email_is_accurate(
                "Your domain request was rejected because it does not meet our naming requirements.", 0, EMAIL
            )
            self.assertEqual(len(self.mock_client.EMAILS_SENT), 1)

            # Approve
            self.transition_state_and_send_email(domain_request, DomainRequest.DomainRequestStatus.APPROVED)
            self.assert_email_is_accurate("Congratulations! Your .gov domain request has been approved.", 1, EMAIL)
            self.assertEqual(len(self.mock_client.EMAILS_SENT), 2)

    def test_save_model_sends_rejected_email_other(self):
        """When transitioning to rejected on a domain request, an email is sent
        explaining why when the reason is other."""

        with less_console_noise():
            # Ensure there is no user with this email
            EMAIL = "mayor@igorville.gov"
            User.objects.filter(email=EMAIL).delete()

            # Create a sample domain request
            domain_request = completed_domain_request(status=DomainRequest.DomainRequestStatus.IN_REVIEW)

            # Reject for reason NAMING_REQUIREMENTS and test email including dynamic organization name
            self.transition_state_and_send_email(
                domain_request,
                DomainRequest.DomainRequestStatus.REJECTED,
                DomainRequest.RejectionReasons.OTHER,
            )
            self.assert_email_is_accurate("Choosing a .gov domain name", 0, EMAIL)
            self.assertEqual(len(self.mock_client.EMAILS_SENT), 1)

            # Approve
            self.transition_state_and_send_email(domain_request, DomainRequest.DomainRequestStatus.APPROVED)
            self.assert_email_is_accurate("Congratulations! Your .gov domain request has been approved.", 1, EMAIL)
            self.assertEqual(len(self.mock_client.EMAILS_SENT), 2)

    def test_transition_to_rejected_without_rejection_reason_does_trigger_error(self):
        """
        When transitioning to rejected without a rejection reason, admin throws a user friendly message.

        The transition fails.
        """

        with less_console_noise():
            domain_request = completed_domain_request(status=DomainRequest.DomainRequestStatus.APPROVED)

            # Create a request object with a superuser
            request = self.factory.post("/admin/registrar/domainrequest/{}/change/".format(domain_request.pk))
            request.user = self.superuser

            with ExitStack() as stack:
                stack.enter_context(patch.object(messages, "error"))
                domain_request.status = DomainRequest.DomainRequestStatus.REJECTED

                self.admin.save_model(request, domain_request, None, True)

                messages.error.assert_called_once_with(
                    request,
                    "A reason is required for this status.",
                )

            domain_request.refresh_from_db()
            self.assertEqual(domain_request.status, DomainRequest.DomainRequestStatus.APPROVED)

    def test_transition_to_rejected_with_rejection_reason_does_not_trigger_error(self):
        """
        When transitioning to rejected with a rejection reason, admin does not throw an error alert.

        The transition is successful.
        """

        with less_console_noise():
            domain_request = completed_domain_request(status=DomainRequest.DomainRequestStatus.APPROVED)

            # Create a request object with a superuser
            request = self.factory.post("/admin/registrar/domainrequest/{}/change/".format(domain_request.pk))
            request.user = self.superuser

            with ExitStack() as stack:
                stack.enter_context(patch.object(messages, "error"))
                domain_request.status = DomainRequest.DomainRequestStatus.REJECTED
                domain_request.rejection_reason = DomainRequest.RejectionReasons.CONTACTS_OR_ORGANIZATION_LEGITIMACY

                self.admin.save_model(request, domain_request, None, True)

                messages.error.assert_not_called()

            domain_request.refresh_from_db()
            self.assertEqual(domain_request.status, DomainRequest.DomainRequestStatus.REJECTED)

    def test_save_model_sends_withdrawn_email(self):
        """When transitioning to withdrawn on a domain request,
        an email is sent out every time."""

        with less_console_noise():
            # Ensure there is no user with this email
            EMAIL = "mayor@igorville.gov"
            User.objects.filter(email=EMAIL).delete()

            # Create a sample domain request
            domain_request = completed_domain_request(status=DomainRequest.DomainRequestStatus.IN_REVIEW)

            # Test Submitted Status
            self.transition_state_and_send_email(domain_request, DomainRequest.DomainRequestStatus.WITHDRAWN)
            self.assert_email_is_accurate(
                "Your .gov domain request has been withdrawn and will not be reviewed by our team.", 0, EMAIL
            )
            self.assertEqual(len(self.mock_client.EMAILS_SENT), 1)

            # Test Withdrawn Status
            self.transition_state_and_send_email(domain_request, DomainRequest.DomainRequestStatus.SUBMITTED)
            self.assert_email_is_accurate("We received your .gov domain request.", 1, EMAIL)
            self.assertEqual(len(self.mock_client.EMAILS_SENT), 2)

            # Test Submitted Status Again (No new email should be sent)
            self.transition_state_and_send_email(domain_request, DomainRequest.DomainRequestStatus.WITHDRAWN)
            self.assertEqual(len(self.mock_client.EMAILS_SENT), 3)

    def test_save_model_sets_approved_domain(self):
        with less_console_noise():
            # make sure there is no user with this email
            EMAIL = "mayor@igorville.gov"
            User.objects.filter(email=EMAIL).delete()

            # Create a sample domain request
            domain_request = completed_domain_request(status=DomainRequest.DomainRequestStatus.IN_REVIEW)

            # Create a mock request
            request = self.factory.post("/admin/registrar/domainrequest/{}/change/".format(domain_request.pk))

            with boto3_mocking.clients.handler_for("sesv2", self.mock_client):
                # Modify the domain request's property
                domain_request.status = DomainRequest.DomainRequestStatus.APPROVED

                # Use the model admin's save_model method
                self.admin.save_model(request, domain_request, form=None, change=True)

            # Test that approved domain exists and equals requested domain
            self.assertEqual(domain_request.requested_domain.name, domain_request.approved_domain.name)

    @less_console_noise_decorator
    def test_sticky_submit_row(self):
        """Test that the change_form template contains strings indicative of the customization
        of the sticky submit bar.

        Also test that it does NOT contain a CSS class meant for analysts only when logged in as superuser."""

        # make sure there is no user with this email
        EMAIL = "mayor@igorville.gov"
        User.objects.filter(email=EMAIL).delete()
        self.client.force_login(self.superuser)

        # Create a sample domain request
        domain_request = completed_domain_request(status=DomainRequest.DomainRequestStatus.IN_REVIEW)

        # Create a mock request
        request = self.client.post("/admin/registrar/domainrequest/{}/change/".format(domain_request.pk))

        # Since we're using client to mock the request, we can only test against
        # non-interpolated values
        expected_content = "Requested domain:"
        expected_content2 = '<span class="scroll-indicator"></span>'
        expected_content3 = '<div class="submit-row-wrapper">'
        not_expected_content = "submit-row-wrapper--analyst-view>"
        self.assertContains(request, expected_content)
        self.assertContains(request, expected_content2)
        self.assertContains(request, expected_content3)
        self.assertNotContains(request, not_expected_content)

    @less_console_noise_decorator
    def test_sticky_submit_row_has_extra_class_for_analysts(self):
        """Test that the change_form template contains strings indicative of the customization
        of the sticky submit bar.

        Also test that it DOES contain a CSS class meant for analysts only when logged in as analyst."""

        # make sure there is no user with this email
        EMAIL = "mayor@igorville.gov"
        User.objects.filter(email=EMAIL).delete()
        self.client.force_login(self.staffuser)

        # Create a sample domain request
        domain_request = completed_domain_request(status=DomainRequest.DomainRequestStatus.IN_REVIEW)

        # Create a mock request
        request = self.client.post("/admin/registrar/domainrequest/{}/change/".format(domain_request.pk))

        # Since we're using client to mock the request, we can only test against
        # non-interpolated values
        expected_content = "Requested domain:"
        expected_content2 = '<span class="scroll-indicator"></span>'
        expected_content3 = '<div class="submit-row-wrapper submit-row-wrapper--analyst-view">'
        self.assertContains(request, expected_content)
        self.assertContains(request, expected_content2)
        self.assertContains(request, expected_content3)

    def test_other_contacts_has_readonly_link(self):
        """Tests if the readonly other_contacts field has links"""

        # Create a fake domain request
        domain_request = completed_domain_request(status=DomainRequest.DomainRequestStatus.IN_REVIEW)

        # Get the other contact
        other_contact = domain_request.other_contacts.all().first()

        p = "userpass"
        self.client.login(username="staffuser", password=p)
        response = self.client.get(
            "/admin/registrar/domainrequest/{}/change/".format(domain_request.pk),
            follow=True,
        )

        # Make sure the page loaded, and that we're on the right page
        self.assertEqual(response.status_code, 200)
        self.assertContains(response, domain_request.requested_domain.name)

        # Check that the page contains the url we expect
        expected_href = reverse("admin:registrar_contact_change", args=[other_contact.id])
        self.assertContains(response, expected_href)

        # Check that the page contains the link we expect.
        # Since the url is dynamic (populated by JS), we can test for its existence
        # by checking for the end tag.
        expected_url = "Testy Tester</a>"
        self.assertContains(response, expected_url)

    @less_console_noise_decorator
    def test_other_websites_has_readonly_link(self):
        """Tests if the readonly other_websites field has links"""

        # Create a fake domain request
        domain_request = completed_domain_request(status=DomainRequest.DomainRequestStatus.IN_REVIEW)

        p = "userpass"
        self.client.login(username="staffuser", password=p)
        response = self.client.get(
            "/admin/registrar/domainrequest/{}/change/".format(domain_request.pk),
            follow=True,
        )

        # Make sure the page loaded, and that we're on the right page
        self.assertEqual(response.status_code, 200)
        self.assertContains(response, domain_request.requested_domain.name)

        # Check that the page contains the link we expect.
        expected_url = '<a href="city.com" target="_blank" class="padding-top-1 current-website__1">city.com</a>'
        self.assertContains(response, expected_url)

    @less_console_noise_decorator
    def test_contact_fields_have_detail_table(self):
        """Tests if the contact fields have the detail table which displays title, email, and phone"""

        # Create fake creator
        _creator = User.objects.create(
            username="MrMeoward",
            first_name="Meoward",
            last_name="Jones",
            email="meoward.jones@igorville.gov",
            phone="(555) 123 12345",
            title="Treat inspector",
        )

        # Create a fake domain request
        domain_request = completed_domain_request(status=DomainRequest.DomainRequestStatus.IN_REVIEW, user=_creator)

        p = "userpass"
        self.client.login(username="staffuser", password=p)
        response = self.client.get(
            "/admin/registrar/domainrequest/{}/change/".format(domain_request.pk),
            follow=True,
        )

        # Make sure the page loaded, and that we're on the right page
        self.assertEqual(response.status_code, 200)
        self.assertContains(response, domain_request.requested_domain.name)

        # == Check for the creator == #

        # Check for the right title and phone number in the response.
        # Email will appear more than once
        expected_creator_fields = [
            # Field, expected value
            ("title", "Treat inspector"),
            ("phone", "(555) 123 12345"),
        ]
        self.test_helper.assert_response_contains_distinct_values(response, expected_creator_fields)

        # Check for the field itself
        self.assertContains(response, "Meoward Jones")

        # == Check for the submitter == #
        self.assertContains(response, "mayor@igorville.gov", count=2)
        expected_submitter_fields = [
            # Field, expected value
            ("title", "Admin Tester"),
            ("phone", "(555) 555 5556"),
        ]
        self.test_helper.assert_response_contains_distinct_values(response, expected_submitter_fields)
        self.assertContains(response, "Testy2 Tester2")
        self.assertContains(response, "meoward.jones@igorville.gov")

        # == Check for the senior_official == #
        self.assertContains(response, "testy@town.com", count=2)
        expected_so_fields = [
            # Field, expected value
            ("phone", "(555) 555 5555"),
        ]

        self.test_helper.assert_response_contains_distinct_values(response, expected_so_fields)
        self.assertContains(response, "Chief Tester")

        # == Test the other_employees field == #
        self.assertContains(response, "testy2@town.com")
        expected_other_employees_fields = [
            # Field, expected value
            ("title", "Another Tester"),
            ("phone", "(555) 555 5557"),
        ]
        self.test_helper.assert_response_contains_distinct_values(response, expected_other_employees_fields)

        # Test for the copy link
        self.assertContains(response, "usa-button__clipboard", count=4)

        # Test that Creator counts display properly
        self.assertNotContains(response, "Approved domains")
        self.assertContains(response, "Active requests")

    def test_save_model_sets_restricted_status_on_user(self):
        with less_console_noise():
            # make sure there is no user with this email
            EMAIL = "mayor@igorville.gov"
            User.objects.filter(email=EMAIL).delete()

            # Create a sample domain request
            domain_request = completed_domain_request(status=DomainRequest.DomainRequestStatus.IN_REVIEW)

            # Create a mock request
            request = self.factory.post(
                "/admin/registrar/domainrequest/{}/change/".format(domain_request.pk), follow=True
            )

            with boto3_mocking.clients.handler_for("sesv2", self.mock_client):
                # Modify the domain request's property
                domain_request.status = DomainRequest.DomainRequestStatus.INELIGIBLE

                # Use the model admin's save_model method
                self.admin.save_model(request, domain_request, form=None, change=True)

            # Test that approved domain exists and equals requested domain
            self.assertEqual(domain_request.creator.status, "restricted")

    def test_user_sets_restricted_status_modal(self):
        """Tests the modal for when a user sets the status to restricted"""
        with less_console_noise():
            # make sure there is no user with this email
            EMAIL = "mayor@igorville.gov"
            User.objects.filter(email=EMAIL).delete()

            # Create a sample domain request
            domain_request = completed_domain_request(status=DomainRequest.DomainRequestStatus.IN_REVIEW)

            p = "userpass"
            self.client.login(username="staffuser", password=p)
            response = self.client.get(
                "/admin/registrar/domainrequest/{}/change/".format(domain_request.pk),
                follow=True,
            )

            self.assertEqual(response.status_code, 200)
            self.assertContains(response, domain_request.requested_domain.name)

            # Check that the modal has the right content
            # Check for the header
            self.assertContains(response, "Are you sure you want to select ineligible status?")

            # Check for some of its body
            self.assertContains(response, "When a domain request is in ineligible status")

            # Check for some of the button content
            self.assertContains(response, "Yes, select ineligible status")

            # Create a mock request
            request = self.factory.post(
                "/admin/registrar/domainrequest{}/change/".format(domain_request.pk), follow=True
            )
            with boto3_mocking.clients.handler_for("sesv2", self.mock_client):
                # Modify the domain request's property
                domain_request.status = DomainRequest.DomainRequestStatus.INELIGIBLE

                # Use the model admin's save_model method
                self.admin.save_model(request, domain_request, form=None, change=True)

            # Test that approved domain exists and equals requested domain
            self.assertEqual(domain_request.creator.status, "restricted")

            # 'Get' to the domain request again
            response = self.client.get(
                "/admin/registrar/domainrequest/{}/change/".format(domain_request.pk),
                follow=True,
            )

            self.assertEqual(response.status_code, 200)
            self.assertContains(response, domain_request.requested_domain.name)

            # The modal should be unchanged
            self.assertContains(response, "Are you sure you want to select ineligible status?")
            self.assertContains(response, "When a domain request is in ineligible status")
            self.assertContains(response, "Yes, select ineligible status")

    @less_console_noise_decorator
    def test_readonly_when_restricted_creator(self):
        domain_request = completed_domain_request(status=DomainRequest.DomainRequestStatus.IN_REVIEW)
        with boto3_mocking.clients.handler_for("sesv2", self.mock_client):
            domain_request.creator.status = User.RESTRICTED
            domain_request.creator.save()

        request = self.factory.get("/")
        request.user = self.superuser

        readonly_fields = self.admin.get_readonly_fields(request, domain_request)

        expected_fields = [
            "other_contacts",
            "current_websites",
            "alternative_domains",
            "is_election_board",
            "status_history",
            "id",
            "created_at",
            "updated_at",
            "status",
            "rejection_reason",
            "action_needed_reason",
            "action_needed_reason_email",
            "federal_agency",
            "portfolio",
            "sub_organization",
            "creator",
            "investigator",
            "generic_org_type",
            "is_election_board",
            "organization_type",
            "federally_recognized_tribe",
            "state_recognized_tribe",
            "tribe_name",
            "federal_type",
            "organization_name",
            "address_line1",
            "address_line2",
            "city",
            "state_territory",
            "zipcode",
            "urbanization",
            "about_your_organization",
            "senior_official",
            "approved_domain",
            "requested_domain",
            "submitter",
            "purpose",
            "no_other_contacts_rationale",
            "anything_else",
            "has_anything_else_text",
            "cisa_representative_email",
            "cisa_representative_first_name",
            "cisa_representative_last_name",
            "has_cisa_representative",
            "is_policy_acknowledged",
            "submission_date",
            "notes",
            "alternative_domains",
        ]

        self.assertEqual(readonly_fields, expected_fields)

    def test_readonly_fields_for_analyst(self):
        with less_console_noise():
            request = self.factory.get("/")  # Use the correct method and path
            request.user = self.staffuser

            readonly_fields = self.admin.get_readonly_fields(request)

            expected_fields = [
                "other_contacts",
                "current_websites",
                "alternative_domains",
                "is_election_board",
                "status_history",
                "federal_agency",
                "creator",
                "about_your_organization",
                "requested_domain",
                "approved_domain",
                "alternative_domains",
                "purpose",
                "submitter",
                "no_other_contacts_rationale",
                "anything_else",
                "is_policy_acknowledged",
                "cisa_representative_first_name",
                "cisa_representative_last_name",
                "cisa_representative_email",
            ]

            self.assertEqual(readonly_fields, expected_fields)

    def test_readonly_fields_for_superuser(self):
        with less_console_noise():
            request = self.factory.get("/")  # Use the correct method and path
            request.user = self.superuser

            readonly_fields = self.admin.get_readonly_fields(request)

            expected_fields = [
                "other_contacts",
                "current_websites",
                "alternative_domains",
                "is_election_board",
                "status_history",
            ]

            self.assertEqual(readonly_fields, expected_fields)

    def test_saving_when_restricted_creator(self):
        with less_console_noise():
            # Create an instance of the model
            domain_request = completed_domain_request(status=DomainRequest.DomainRequestStatus.IN_REVIEW)
            with boto3_mocking.clients.handler_for("sesv2", self.mock_client):
                domain_request.creator.status = User.RESTRICTED
                domain_request.creator.save()

            # Create a request object with a superuser
            request = self.factory.get("/")
            request.user = self.superuser

            with patch("django.contrib.messages.error") as mock_error:
                # Simulate saving the model
                self.admin.save_model(request, domain_request, None, False)

                # Assert that the error message was called with the correct argument
                mock_error.assert_called_once_with(
                    request,
                    "This action is not permitted for domain requests with a restricted creator.",
                )

            # Assert that the status has not changed
            self.assertEqual(domain_request.status, DomainRequest.DomainRequestStatus.IN_REVIEW)

    def test_change_view_with_restricted_creator(self):
        with less_console_noise():
            # Create an instance of the model
            domain_request = completed_domain_request(status=DomainRequest.DomainRequestStatus.IN_REVIEW)
            with boto3_mocking.clients.handler_for("sesv2", self.mock_client):
                domain_request.creator.status = User.RESTRICTED
                domain_request.creator.save()

            with patch("django.contrib.messages.warning") as mock_warning:
                # Create a request object with a superuser
                request = self.factory.get("/admin/your_app/domainrequest/{}/change/".format(domain_request.pk))
                request.user = self.superuser

                self.admin.display_restricted_warning(request, domain_request)

                # Assert that the error message was called with the correct argument
                mock_warning.assert_called_once_with(
                    request,
                    "Cannot edit a domain request with a restricted creator.",
                )

    def trigger_saving_approved_to_another_state(self, domain_is_active, another_state, rejection_reason=None):
        """Helper method that triggers domain request state changes from approved to another state,
        with an associated domain that can be either active (READY) or not.

        Used to test errors when saving a change with an active domain, also used to test side effects
        when saving a change goes through."""

        with less_console_noise():
            # Create an instance of the model
            domain_request = completed_domain_request(status=DomainRequest.DomainRequestStatus.APPROVED)
            domain = Domain.objects.create(name=domain_request.requested_domain.name)
            domain_information = DomainInformation.objects.create(creator=self.superuser, domain=domain)
            domain_request.approved_domain = domain
            domain_request.save()

            # Create a request object with a superuser
            request = self.factory.post("/admin/registrar/domainrequest/{}/change/".format(domain_request.pk))
            request.user = self.superuser

            request.session = {}

            # Define a custom implementation for is_active
            def custom_is_active(self):
                return domain_is_active  # Override to return True

            # Use ExitStack to combine patch contexts
            with ExitStack() as stack:
                # Patch Domain.is_active and django.contrib.messages.error simultaneously
                stack.enter_context(patch.object(Domain, "is_active", custom_is_active))
                stack.enter_context(patch.object(messages, "error"))

                domain_request.status = another_state

                if another_state == DomainRequest.DomainRequestStatus.ACTION_NEEDED:
                    domain_request.action_needed_reason = domain_request.ActionNeededReasons.OTHER

                domain_request.rejection_reason = rejection_reason

                self.admin.save_model(request, domain_request, None, True)

                # Assert that the error message was called with the correct argument
                if domain_is_active:
                    messages.error.assert_called_once_with(
                        request,
                        "This action is not permitted. The domain " + "is already active.",
                    )
                else:
                    # Assert that the error message was never called
                    messages.error.assert_not_called()

                    self.assertEqual(domain_request.approved_domain, None)

                    # Assert that Domain got Deleted
                    with self.assertRaises(Domain.DoesNotExist):
                        domain.refresh_from_db()

                    # Assert that DomainInformation got Deleted
                    with self.assertRaises(DomainInformation.DoesNotExist):
                        domain_information.refresh_from_db()

    def test_error_when_saving_approved_to_in_review_and_domain_is_active(self):
        self.trigger_saving_approved_to_another_state(True, DomainRequest.DomainRequestStatus.IN_REVIEW)

    def test_error_when_saving_approved_to_action_needed_and_domain_is_active(self):
        self.trigger_saving_approved_to_another_state(True, DomainRequest.DomainRequestStatus.ACTION_NEEDED)

    def test_error_when_saving_approved_to_rejected_and_domain_is_active(self):
        self.trigger_saving_approved_to_another_state(True, DomainRequest.DomainRequestStatus.REJECTED)

    def test_error_when_saving_approved_to_ineligible_and_domain_is_active(self):
        self.trigger_saving_approved_to_another_state(True, DomainRequest.DomainRequestStatus.INELIGIBLE)

    def test_side_effects_when_saving_approved_to_in_review(self):
        self.trigger_saving_approved_to_another_state(False, DomainRequest.DomainRequestStatus.IN_REVIEW)

    def test_side_effects_when_saving_approved_to_action_needed(self):
        self.trigger_saving_approved_to_another_state(False, DomainRequest.DomainRequestStatus.ACTION_NEEDED)

    def test_side_effects_when_saving_approved_to_rejected(self):
        self.trigger_saving_approved_to_another_state(
            False,
            DomainRequest.DomainRequestStatus.REJECTED,
            DomainRequest.RejectionReasons.CONTACTS_OR_ORGANIZATION_LEGITIMACY,
        )

    def test_side_effects_when_saving_approved_to_ineligible(self):
        self.trigger_saving_approved_to_another_state(False, DomainRequest.DomainRequestStatus.INELIGIBLE)

    def test_has_correct_filters(self):
        """
        This test verifies that DomainRequestAdmin has the correct filters set up.

        It retrieves the current list of filters from DomainRequestAdmin
        and checks that it matches the expected list of filters.
        """
        with less_console_noise():
            request = self.factory.get("/")
            request.user = self.superuser

            # Grab the current list of table filters
            readonly_fields = self.admin.get_list_filter(request)
            expected_fields = (
                DomainRequestAdmin.StatusListFilter,
                "generic_org_type",
                "federal_type",
                DomainRequestAdmin.ElectionOfficeFilter,
                "rejection_reason",
                DomainRequestAdmin.InvestigatorFilter,
            )

            self.assertEqual(readonly_fields, expected_fields)

    def test_table_sorted_alphabetically(self):
        """
        This test verifies that the DomainRequestAdmin table is sorted alphabetically
        by the 'requested_domain__name' field.

        It creates a list of DomainRequest instances in a non-alphabetical order,
        then retrieves the queryset from the DomainRequestAdmin and checks
        that it matches the expected queryset,
        which is sorted alphabetically by the 'requested_domain__name' field.
        """
        with less_console_noise():
            # Creates a list of DomainRequests in scrambled order
            multiple_unalphabetical_domain_objects("domain_request")

            request = self.factory.get("/")
            request.user = self.superuser

            # Get the expected list of alphabetically sorted DomainRequests
            expected_order = DomainRequest.objects.order_by("requested_domain__name")

            # Get the returned queryset
            queryset = self.admin.get_queryset(request)

            # Check the order
            self.assertEqual(
                list(queryset),
                list(expected_order),
            )

    def test_displays_investigator_filter(self):
        """
        This test verifies that the investigator filter in the admin interface for
        the DomainRequest model displays correctly.

        It creates two DomainRequest instances, each with a different investigator.
        It then simulates a staff user logging in and applying the investigator filter
        on the DomainRequest admin page.

        We then test if the page displays the filter we expect, but we do not test
        if we get back the correct response in the table. This is to isolate if
        the filter displays correctly, when the filter isn't filtering correctly.
        """

        with less_console_noise():
            # Create a mock DomainRequest object, with a fake investigator
            domain_request: DomainRequest = generic_domain_object("domain_request", "SomeGuy")
            investigator_user = User.objects.filter(username=domain_request.investigator.username).get()
            investigator_user.is_staff = True
            investigator_user.save()

            p = "userpass"
            self.client.login(username="staffuser", password=p)
            response = self.client.get(
                "/admin/registrar/domainrequest/",
                {
                    "investigator__id__exact": investigator_user.id,
                },
                follow=True,
            )

            # Then, test if the filter actually exists
            self.assertIn("filters", response.context)

            # Assert the content of filters and search_query
            filters = response.context["filters"]

            self.assertEqual(
                filters,
                [
                    {
                        "parameter_name": "investigator",
                        "parameter_value": "SomeGuy first_name:investigator SomeGuy last_name:investigator",
                    },
                ],
            )

    def test_investigator_dropdown_displays_only_staff(self):
        """
        This test verifies that the dropdown for the 'investigator' field in the DomainRequestAdmin
        interface only displays users who are marked as staff.

        It creates two DomainRequest instances, one with an investigator
        who is a staff user and another with an investigator who is not a staff user.

        It then retrieves the queryset for the 'investigator' dropdown from DomainRequestAdmin
        and checks that it matches the expected queryset, which only includes staff users.
        """

        with less_console_noise():
            # Create a mock DomainRequest object, with a fake investigator
            domain_request: DomainRequest = generic_domain_object("domain_request", "SomeGuy")
            investigator_user = User.objects.filter(username=domain_request.investigator.username).get()
            investigator_user.is_staff = True
            investigator_user.save()

            # Create a mock DomainRequest object, with a user that is not staff
            domain_request_2: DomainRequest = generic_domain_object("domain_request", "SomeOtherGuy")
            investigator_user_2 = User.objects.filter(username=domain_request_2.investigator.username).get()
            investigator_user_2.is_staff = False
            investigator_user_2.save()

            p = "userpass"
            self.client.login(username="staffuser", password=p)

            request = self.factory.post("/admin/registrar/domainrequest/{}/change/".format(domain_request.pk))

            # Get the actual field from the model's meta information
            investigator_field = DomainRequest._meta.get_field("investigator")

            # We should only be displaying staff users, in alphabetical order
            sorted_fields = ["first_name", "last_name", "email"]
            expected_dropdown = list(User.objects.filter(is_staff=True).order_by(*sorted_fields))

            # Grab the current dropdown. We do an API call to autocomplete to get this info.
            domain_request_queryset = self.admin.formfield_for_foreignkey(investigator_field, request).queryset
            user_request = self.factory.post(
                "/admin/autocomplete/?app_label=registrar&model_name=domainrequest&field_name=investigator"
            )
            user_admin = MyUserAdmin(User, self.site)
            user_queryset = user_admin.get_search_results(user_request, domain_request_queryset, None)[0]
            current_dropdown = list(user_queryset)

            self.assertEqual(expected_dropdown, current_dropdown)

            # Non staff users should not be in the list
            self.assertNotIn(domain_request_2, current_dropdown)

    def test_investigator_list_is_alphabetically_sorted(self):
        """
        This test verifies that filter list for the 'investigator'
        is displayed alphabetically
        """
        with less_console_noise():
            # Create a mock DomainRequest object, with a fake investigator
            domain_request: DomainRequest = generic_domain_object("domain_request", "SomeGuy")
            investigator_user = User.objects.filter(username=domain_request.investigator.username).get()
            investigator_user.is_staff = True
            investigator_user.save()

            domain_request_2: DomainRequest = generic_domain_object("domain_request", "AGuy")
            investigator_user_2 = User.objects.filter(username=domain_request_2.investigator.username).get()
            investigator_user_2.first_name = "AGuy"
            investigator_user_2.is_staff = True
            investigator_user_2.save()

            domain_request_3: DomainRequest = generic_domain_object("domain_request", "FinalGuy")
            investigator_user_3 = User.objects.filter(username=domain_request_3.investigator.username).get()
            investigator_user_3.first_name = "FinalGuy"
            investigator_user_3.is_staff = True
            investigator_user_3.save()

            p = "userpass"
            self.client.login(username="staffuser", password=p)
            request = RequestFactory().get("/")

            # These names have metadata embedded in them. :investigator implicitly tests if
            # these are actually from the attribute "investigator".
            expected_list = [
                "AGuy AGuy last_name:investigator",
                "FinalGuy FinalGuy last_name:investigator",
                "SomeGuy first_name:investigator SomeGuy last_name:investigator",
            ]

            # Get the actual sorted list of investigators from the lookups method
            actual_list = [item for _, item in self.admin.InvestigatorFilter.lookups(self, request, self.admin)]

            self.assertEqual(expected_list, actual_list)

    @less_console_noise_decorator
    def test_staff_can_see_cisa_region_federal(self):
        """Tests if staff can see CISA Region: N/A"""

        # Create a fake domain request
        _domain_request = completed_domain_request(status=DomainRequest.DomainRequestStatus.IN_REVIEW)

        p = "userpass"
        self.client.login(username="staffuser", password=p)
        response = self.client.get(
            "/admin/registrar/domainrequest/{}/change/".format(_domain_request.pk),
            follow=True,
        )

        # Make sure the page loaded, and that we're on the right page
        self.assertEqual(response.status_code, 200)
        self.assertContains(response, _domain_request.requested_domain.name)

        # Test if the page has the right CISA region
        expected_html = '<div class="flex-container margin-top-2"><span>CISA region: N/A</span></div>'
        # Remove whitespace from expected_html
        expected_html = "".join(expected_html.split())

        # Remove whitespace from response content
        response_content = "".join(response.content.decode().split())

        # Check if response contains expected_html
        self.assertIn(expected_html, response_content)

    @less_console_noise_decorator
    def test_staff_can_see_cisa_region_non_federal(self):
        """Tests if staff can see the correct CISA region"""

        # Create a fake domain request. State will be NY (2).
        _domain_request = completed_domain_request(
            status=DomainRequest.DomainRequestStatus.IN_REVIEW, generic_org_type="interstate"
        )

        p = "userpass"
        self.client.login(username="staffuser", password=p)
        response = self.client.get(
            "/admin/registrar/domainrequest/{}/change/".format(_domain_request.pk),
            follow=True,
        )

        # Make sure the page loaded, and that we're on the right page
        self.assertEqual(response.status_code, 200)
        self.assertContains(response, _domain_request.requested_domain.name)

        # Test if the page has the right CISA region
        expected_html = '<div class="flex-container margin-top-2"><span>CISA region: 2</span></div>'
        # Remove whitespace from expected_html
        expected_html = "".join(expected_html.split())

        # Remove whitespace from response content
        response_content = "".join(response.content.decode().split())

        # Check if response contains expected_html
        self.assertIn(expected_html, response_content)

    def tearDown(self):
        super().tearDown()
        Domain.objects.all().delete()
        DomainInformation.objects.all().delete()
        DomainRequest.objects.all().delete()
        User.objects.all().delete()
        Contact.objects.all().delete()
        Website.objects.all().delete()
        SeniorOfficial.objects.all().delete()
        self.mock_client.EMAILS_SENT.clear()
>>>>>>> 279fca49

    Notes:
      all tests share superuser; do not change this model in tests
      tests have available superuser, client, and admin
    """

    @classmethod
    def setUpClass(cls):
        cls.factory = RequestFactory()
        cls.admin = ListHeaderAdmin(model=DomainInvitationAdmin, admin_site=AdminSite())
        cls.superuser = create_superuser()

    def setUp(self):
        """Create a client object"""
        self.client = Client(HTTP_HOST="localhost:8080")

    def tearDown(self):
        """Delete all DomainInvitation objects"""
        DomainInvitation.objects.all().delete()
        Contact.objects.all().delete()

    @classmethod
    def tearDownClass(self):
        User.objects.all().delete()

    @less_console_noise_decorator
    def test_has_model_description(self):
        """Tests if this model has a model description on the table view"""
        self.client.force_login(self.superuser)
        response = self.client.get(
            "/admin/registrar/domaininvitation/",
            follow=True,
        )

        # Make sure that the page is loaded correctly
        self.assertEqual(response.status_code, 200)

        # Test for a description snippet
        self.assertContains(
            response, "Domain invitations contain all individuals who have been invited to manage a .gov domain."
        )
        self.assertContains(response, "Show more")

    def test_get_filters(self):
        """Ensures that our filters are displaying correctly"""
        with less_console_noise():
            self.client.force_login(self.superuser)

            response = self.client.get(
                "/admin/registrar/domaininvitation/",
                {},
                follow=True,
            )

            # Assert that the filters are added
            self.assertContains(response, "invited", count=4)
            self.assertContains(response, "Invited", count=2)
            self.assertContains(response, "retrieved", count=2)
            self.assertContains(response, "Retrieved", count=2)

            # Check for the HTML context specificially
            invited_html = '<a href="?status__exact=invited">Invited</a>'
            retrieved_html = '<a href="?status__exact=retrieved">Retrieved</a>'

            self.assertContains(response, invited_html, count=1)
            self.assertContains(response, retrieved_html, count=1)


class TestHostAdmin(TestCase):
    """Tests for the HostAdmin class as super user

    Notes:
      all tests share superuser; do not change this model in tests
      tests have available superuser, client, and admin
    """

    @classmethod
    def setUpClass(cls):
        cls.site = AdminSite()
        cls.factory = RequestFactory()
        cls.admin = MyHostAdmin(model=Host, admin_site=cls.site)
        cls.superuser = create_superuser()

    def setUp(self):
        """Setup environment for a mock admin user"""
        super().setUp()
        self.client = Client(HTTP_HOST="localhost:8080")

    def tearDown(self):
        super().tearDown()
        Host.objects.all().delete()
        Domain.objects.all().delete()

    @classmethod
    def tearDownClass(cls):
        User.objects.all().delete()

    @less_console_noise_decorator
    def test_has_model_description(self):
        """Tests if this model has a model description on the table view"""
        self.client.force_login(self.superuser)
        response = self.client.get(
            "/admin/registrar/host/",
            follow=True,
        )

        # Make sure that the page is loaded correctly
        self.assertEqual(response.status_code, 200)

        # Test for a description snippet
        self.assertContains(response, "Entries in the Hosts table indicate the relationship between an approved domain")
        self.assertContains(response, "Show more")

    @less_console_noise_decorator
    def test_helper_text(self):
        """
        Tests for the correct helper text on this page
        """
        domain, _ = Domain.objects.get_or_create(name="fake.gov", state=Domain.State.READY)
        # Create a fake host
        host, _ = Host.objects.get_or_create(name="ns1.test.gov", domain=domain)

        self.client.force_login(self.superuser)
        response = self.client.get(
            "/admin/registrar/host/{}/change/".format(host.pk),
            follow=True,
        )

        # Make sure the page loaded
        self.assertEqual(response.status_code, 200)

        self.test_helper = GenericTestHelper(
            factory=self.factory,
            user=self.superuser,
            admin=self.admin,
            url="/admin/registrar/Host/",
            model=Host,
        )
        # These should exist in the response
        expected_values = [
            ("domain", "Domain associated with this host"),
        ]
        self.test_helper.assert_response_contains_distinct_values(response, expected_values)


class TestDomainInformationAdmin(TestCase):
    """Tests for the DomainInformationAdmin class as super or staff user

    Notes:
      all tests share superuser/staffuser; do not change these models in tests
      tests have available staffuser, superuser, client, test_helper and admin
    """

    @classmethod
    def setUpClass(cls):
        """Setup environment for a mock admin user"""
        cls.site = AdminSite()
        cls.factory = RequestFactory()
        cls.admin = DomainInformationAdmin(model=DomainInformation, admin_site=cls.site)
        cls.superuser = create_superuser()
        cls.staffuser = create_user()
        cls.mock_data_generator = AuditedAdminMockData()
        cls.test_helper = GenericTestHelper(
            factory=cls.factory,
            user=cls.superuser,
            admin=cls.admin,
            url="/admin/registrar/DomainInformation/",
            model=DomainInformation,
        )

    def setUp(self):
        self.client = Client(HTTP_HOST="localhost:8080")

    def tearDown(self):
        """Delete all Users, Domains, and UserDomainRoles"""
        DomainInformation.objects.all().delete()
        DomainRequest.objects.all().delete()
        Domain.objects.all().delete()
        Contact.objects.all().delete()

    @classmethod
    def tearDownClass(cls):
        User.objects.all().delete()
        SeniorOfficial.objects.all().delete()

    @less_console_noise_decorator
    def test_domain_information_senior_official_is_alphabetically_sorted(self):
        """Tests if the senior offical dropdown is alphanetically sorted in the django admin display"""

        SeniorOfficial.objects.get_or_create(first_name="mary", last_name="joe", title="some other guy")
        SeniorOfficial.objects.get_or_create(first_name="alex", last_name="smoe", title="some guy")
        SeniorOfficial.objects.get_or_create(first_name="Zoup", last_name="Soup", title="title")

        contact, _ = Contact.objects.get_or_create(first_name="Henry", last_name="McFakerson")
        domain_request = completed_domain_request(
            submitter=contact, name="city1244.gov", status=DomainRequest.DomainRequestStatus.IN_REVIEW
        )
        domain_request.approve()

        domain_info = DomainInformation.objects.get(domain_request=domain_request)
        request = self.factory.post("/admin/registrar/domaininformation/{}/change/".format(domain_info.pk))
        model_admin = AuditedAdmin(DomainInformation, self.site)

        # Get the queryset that would be returned for the list
        senior_offical_queryset = model_admin.formfield_for_foreignkey(
            DomainInformation.senior_official.field, request
        ).queryset

        # Make the list we're comparing on a bit prettier display-wise. Optional step.
        current_sort_order = []
        for official in senior_offical_queryset:
            current_sort_order.append(f"{official.first_name} {official.last_name}")

        expected_sort_order = ["alex smoe", "mary joe", "Zoup Soup"]

        self.assertEqual(current_sort_order, expected_sort_order)

    @less_console_noise_decorator
    def test_admin_can_see_cisa_region_federal(self):
        """Tests if admins can see CISA Region: N/A"""

        # Create a fake domain request
        _domain_request = completed_domain_request(status=DomainRequest.DomainRequestStatus.IN_REVIEW)
        _domain_request.approve()

        domain_information = DomainInformation.objects.filter(domain_request=_domain_request).get()

        self.client.force_login(self.superuser)
        response = self.client.get(
            "/admin/registrar/domaininformation/{}/change/".format(domain_information.pk),
            follow=True,
        )

        # Make sure the page loaded, and that we're on the right page
        self.assertEqual(response.status_code, 200)
        self.assertContains(response, domain_information.domain.name)

        # Test if the page has the right CISA region
        expected_html = '<div class="flex-container margin-top-2"><span>CISA region: N/A</span></div>'
        # Remove whitespace from expected_html
        expected_html = "".join(expected_html.split())

        # Remove whitespace from response content
        response_content = "".join(response.content.decode().split())

        # Check if response contains expected_html
        self.assertIn(expected_html, response_content)

    @less_console_noise_decorator
    def test_admin_can_see_cisa_region_non_federal(self):
        """Tests if admins can see the correct CISA region"""

        # Create a fake domain request. State will be NY (2).
        _domain_request = completed_domain_request(
            status=DomainRequest.DomainRequestStatus.IN_REVIEW, generic_org_type="interstate"
        )
        _domain_request.approve()

        domain_information = DomainInformation.objects.filter(domain_request=_domain_request).get()
        self.client.force_login(self.superuser)
        response = self.client.get(
            "/admin/registrar/domaininformation/{}/change/".format(domain_information.pk),
            follow=True,
        )

        # Make sure the page loaded, and that we're on the right page
        self.assertEqual(response.status_code, 200)
        self.assertContains(response, domain_information.domain.name)

        # Test if the page has the right CISA region
        expected_html = '<div class="flex-container margin-top-2"><span>CISA region: 2</span></div>'
        # Remove whitespace from expected_html
        expected_html = "".join(expected_html.split())

        # Remove whitespace from response content
        response_content = "".join(response.content.decode().split())

        # Check if response contains expected_html
        self.assertIn(expected_html, response_content)

    @less_console_noise_decorator
    def test_has_model_description(self):
        """Tests if this model has a model description on the table view"""
        self.client.force_login(self.superuser)
        response = self.client.get(
            "/admin/registrar/domaininformation/",
            follow=True,
        )

        # Make sure that the page is loaded correctly
        self.assertEqual(response.status_code, 200)

        # Test for a description snippet
        self.assertContains(response, "Domain information represents the basic metadata")
        self.assertContains(response, "Show more")

    @less_console_noise_decorator
    def test_helper_text(self):
        """
        Tests for the correct helper text on this page
        """

        # Create a fake domain request and domain
        domain_request = completed_domain_request(status=DomainRequest.DomainRequestStatus.IN_REVIEW)
        domain_request.approve()
        domain_info = DomainInformation.objects.filter(domain=domain_request.approved_domain).get()

        self.client.force_login(self.superuser)
        response = self.client.get(
            "/admin/registrar/domaininformation/{}/change/".format(domain_info.pk),
            follow=True,
        )

        # Make sure the page loaded, and that we're on the right page
        self.assertEqual(response.status_code, 200)
        self.assertContains(response, domain_info.domain.name)

        # These should exist in the response
        expected_values = [
            ("creator", "Person who submitted the domain request"),
            ("submitter", 'Person listed under "your contact information" in the request form'),
            ("domain_request", "Request associated with this domain"),
            ("no_other_contacts_rationale", "Required if creator does not list other employees"),
            ("urbanization", "Required for Puerto Rico only"),
        ]
        self.test_helper.assert_response_contains_distinct_values(response, expected_values)

    @less_console_noise_decorator
    def test_other_contacts_has_readonly_link(self):
        """Tests if the readonly other_contacts field has links"""

        # Create a fake domain request and domain
        domain_request = completed_domain_request(status=DomainRequest.DomainRequestStatus.IN_REVIEW)
        domain_request.approve()
        domain_info = DomainInformation.objects.filter(domain=domain_request.approved_domain).get()

        # Get the other contact
        other_contact = domain_info.other_contacts.all().first()

        self.client.force_login(self.superuser)

        response = self.client.get(
            "/admin/registrar/domaininformation/{}/change/".format(domain_info.pk),
            follow=True,
        )

        # Make sure the page loaded, and that we're on the right page
        self.assertEqual(response.status_code, 200)
        self.assertContains(response, domain_info.domain.name)

        # Check that the page contains the url we expect
        expected_href = reverse("admin:registrar_contact_change", args=[other_contact.id])
        self.assertContains(response, expected_href)

        # Check that the page contains the link we expect.
        # Since the url is dynamic (populated by JS), we can test for its existence
        # by checking for the end tag.
        expected_url = "Testy Tester</a>"
        self.assertContains(response, expected_url)

    @less_console_noise_decorator
    def test_analyst_cant_access_domain_information(self):
        """Ensures that analysts can't directly access the DomainInformation page through /admin"""
        # Create fake creator
        _creator = User.objects.create(
            username="MrMeoward",
            first_name="Meoward",
            last_name="Jones",
        )

        # Create a fake domain request
        domain_request = completed_domain_request(status=DomainRequest.DomainRequestStatus.IN_REVIEW, user=_creator)
        domain_request.approve()
        domain_info = DomainInformation.objects.filter(domain=domain_request.approved_domain).get()

        self.client.force_login(self.staffuser)
        response = self.client.get(
            "/admin/registrar/domaininformation/{}/change/".format(domain_info.pk),
            follow=True,
        )

        # Make sure that we're denied access
        self.assertEqual(response.status_code, 403)

        # To make sure that its not a fluke, swap to an admin user
        # and try to access the same page. This should succeed.
        self.client.force_login(self.superuser)
        response = self.client.get(
            "/admin/registrar/domaininformation/{}/change/".format(domain_info.pk),
            follow=True,
        )

        # Make sure the page loaded, and that we're on the right page
        self.assertEqual(response.status_code, 200)
        self.assertContains(response, domain_info.domain.name)

    @less_console_noise_decorator
    def test_contact_fields_have_detail_table(self):
        """Tests if the contact fields have the detail table which displays title, email, and phone"""

        # Create fake creator
        _creator = User.objects.create(
            username="MrMeoward",
            first_name="Meoward",
            last_name="Jones",
            email="meoward.jones@igorville.gov",
            phone="(555) 123 12345",
            title="Treat inspector",
        )

        # Create a fake domain request
        domain_request = completed_domain_request(status=DomainRequest.DomainRequestStatus.IN_REVIEW, user=_creator)
        domain_request.approve()
        domain_info = DomainInformation.objects.filter(domain=domain_request.approved_domain).get()

        self.client.force_login(self.superuser)
        response = self.client.get(
            "/admin/registrar/domaininformation/{}/change/".format(domain_info.pk),
            follow=True,
        )

        # Make sure the page loaded, and that we're on the right page
        self.assertEqual(response.status_code, 200)
        self.assertContains(response, domain_info.domain.name)

        # Check that the modal has the right content
        # Check for the header

        # == Check for the creator == #

        # Check for the right title and phone number in the response.
        # We only need to check for the end tag
        # (Otherwise this test will fail if we change classes, etc)
        expected_creator_fields = [
            # Field, expected value
            ("title", "Treat inspector"),
            ("phone", "(555) 123 12345"),
        ]
        self.test_helper.assert_response_contains_distinct_values(response, expected_creator_fields)
        self.assertContains(response, "meoward.jones@igorville.gov")

        # Check for the field itself
        self.assertContains(response, "Meoward Jones")

        # == Check for the submitter == #
        self.assertContains(response, "mayor@igorville.gov", count=2)
        expected_submitter_fields = [
            # Field, expected value
            ("title", "Admin Tester"),
            ("phone", "(555) 555 5556"),
        ]
        self.test_helper.assert_response_contains_distinct_values(response, expected_submitter_fields)
        self.assertContains(response, "Testy2 Tester2")

        # == Check for the senior_official == #
        self.assertContains(response, "testy@town.com", count=2)
        expected_so_fields = [
            # Field, expected value
            ("title", "Chief Tester"),
            ("phone", "(555) 555 5555"),
        ]
        self.test_helper.assert_response_contains_distinct_values(response, expected_so_fields)

        self.assertContains(response, "Testy Tester", count=10)

        # == Test the other_employees field == #
        self.assertContains(response, "testy2@town.com", count=2)
        expected_other_employees_fields = [
            # Field, expected value
            ("title", "Another Tester"),
            ("phone", "(555) 555 5557"),
        ]
        self.test_helper.assert_response_contains_distinct_values(response, expected_other_employees_fields)

        # Test for the copy link
        self.assertContains(response, "usa-button__clipboard", count=4)

        # cleanup this test
        domain_info.delete()
        domain_request.delete()
        _creator.delete()

    def test_readonly_fields_for_analyst(self):
        """Ensures that analysts have their permissions setup correctly"""
        with less_console_noise():
            request = self.factory.get("/")
            request.user = self.staffuser

            readonly_fields = self.admin.get_readonly_fields(request)

            expected_fields = [
                "other_contacts",
                "is_election_board",
                "federal_agency",
                "creator",
                "type_of_work",
                "more_organization_information",
                "domain",
                "domain_request",
                "submitter",
                "no_other_contacts_rationale",
                "anything_else",
                "is_policy_acknowledged",
            ]

            self.assertEqual(readonly_fields, expected_fields)

    def test_domain_sortable(self):
        """Tests if DomainInformation sorts by domain correctly"""
        with less_console_noise():
            self.client.force_login(self.superuser)

            # Assert that our sort works correctly
            self.test_helper.assert_table_sorted("1", ("domain__name",))

            # Assert that sorting in reverse works correctly
            self.test_helper.assert_table_sorted("-1", ("-domain__name",))

    def test_submitter_sortable(self):
        """Tests if DomainInformation sorts by submitter correctly"""
        with less_console_noise():
            self.client.force_login(self.superuser)

            # Assert that our sort works correctly
            self.test_helper.assert_table_sorted(
                "4",
                ("submitter__first_name", "submitter__last_name"),
            )

            # Assert that sorting in reverse works correctly
            self.test_helper.assert_table_sorted("-4", ("-submitter__first_name", "-submitter__last_name"))


class TestUserDomainRoleAdmin(TestCase):
    """Tests for the UserDomainRoleAdmin class as super user

    Notes:
      all tests share superuser; do not change this model in tests
      tests have available superuser, client, test_helper and admin
    """

    @classmethod
    def setUpClass(cls):
        super().setUpClass()
        cls.site = AdminSite()
        cls.factory = RequestFactory()
        cls.admin = UserDomainRoleAdmin(model=UserDomainRole, admin_site=cls.site)
        cls.superuser = create_superuser()
        cls.test_helper = GenericTestHelper(
            factory=cls.factory,
            user=cls.superuser,
            admin=cls.admin,
            url="/admin/registrar/UserDomainRole/",
            model=UserDomainRole,
        )

    def setUp(self):
        """Setup environment for a mock admin user"""
        super().setUp()
        self.client = Client(HTTP_HOST="localhost:8080")

    def tearDown(self):
        """Delete all Users, Domains, and UserDomainRoles"""
        super().tearDown()
        UserDomainRole.objects.all().delete()
        Domain.objects.all().delete()
        User.objects.exclude(username="superuser").delete()

    @classmethod
    def tearDownClass(cls):
        super().tearDownClass()
        User.objects.all().delete()

    @less_console_noise_decorator
    def test_has_model_description(self):
        """Tests if this model has a model description on the table view"""
        self.client.force_login(self.superuser)
        response = self.client.get(
            "/admin/registrar/userdomainrole/",
            follow=True,
        )

        # Make sure that the page is loaded correctly
        self.assertEqual(response.status_code, 200)

        # Test for a description snippet
        self.assertContains(
            response, "This table represents the managers who are assigned to each domain in the registrar"
        )
        self.assertContains(response, "Show more")

    def test_domain_sortable(self):
        """Tests if the UserDomainrole sorts by domain correctly"""
        with less_console_noise():
            self.client.force_login(self.superuser)

            fake_user = User.objects.create(
                username="dummyuser", first_name="Stewart", last_name="Jones", email="AntarcticPolarBears@example.com"
            )

            # Create a list of UserDomainRoles that are in random order
            mocks_to_create = ["jkl.gov", "ghi.gov", "abc.gov", "def.gov"]
            for name in mocks_to_create:
                fake_domain = Domain.objects.create(name=name)
                UserDomainRole.objects.create(user=fake_user, domain=fake_domain, role="manager")

            # Assert that our sort works correctly
            self.test_helper.assert_table_sorted("2", ("domain__name",))

            # Assert that sorting in reverse works correctly
            self.test_helper.assert_table_sorted("-2", ("-domain__name",))

    def test_user_sortable(self):
        """Tests if the UserDomainrole sorts by user correctly"""
        with less_console_noise():
            self.client.force_login(self.superuser)

            mock_data_generator = AuditedAdminMockData()

            fake_domain = Domain.objects.create(name="igorville.gov")
            # Create a list of UserDomainRoles that are in random order
            mocks_to_create = ["jkl", "ghi", "abc", "def"]
            for name in mocks_to_create:
                # Creates a fake "User" object
                fake_user = mock_data_generator.dummy_user(name, "user")
                UserDomainRole.objects.create(user=fake_user, domain=fake_domain, role="manager")

            # Assert that our sort works correctly
            self.test_helper.assert_table_sorted("1", ("user__first_name", "user__last_name"))

            # Assert that sorting in reverse works correctly
            self.test_helper.assert_table_sorted("-1", ("-user__first_name", "-user__last_name"))

    def test_email_not_in_search(self):
        """Tests the search bar in Django Admin for UserDomainRoleAdmin.
        Should return no results for an invalid email."""
        with less_console_noise():
            # Have to get creative to get past linter
            self.client.force_login(self.superuser)

            fake_user = User.objects.create(
                username="dummyuser", first_name="Stewart", last_name="Jones", email="AntarcticPolarBears@example.com"
            )
            fake_domain = Domain.objects.create(name="test123")
            UserDomainRole.objects.create(user=fake_user, domain=fake_domain, role="manager")
            # Make the request using the Client class
            # which handles CSRF
            # Follow=True handles the redirect
            response = self.client.get(
                "/admin/registrar/userdomainrole/",
                {
                    "q": "testmail@igorville.com",
                },
                follow=True,
            )

            # Assert that the query is added to the extra_context
            self.assertIn("search_query", response.context)
            # Assert the content of filters and search_query
            search_query = response.context["search_query"]
            self.assertEqual(search_query, "testmail@igorville.com")

            # We only need to check for the end of the HTML string
            self.assertNotContains(response, "Stewart Jones AntarcticPolarBears@example.com</a></th>")

    def test_email_in_search(self):
        """Tests the search bar in Django Admin for UserDomainRoleAdmin.
        Should return results for an valid email."""
        with less_console_noise():
            # Have to get creative to get past linter
            self.client.force_login(self.superuser)

            fake_user = User.objects.create(
                username="dummyuser", first_name="Joe", last_name="Jones", email="AntarcticPolarBears@example.com"
            )
            fake_domain = Domain.objects.create(name="fake")
            UserDomainRole.objects.create(user=fake_user, domain=fake_domain, role="manager")
            # Make the request using the Client class
            # which handles CSRF
            # Follow=True handles the redirect
            response = self.client.get(
                "/admin/registrar/userdomainrole/",
                {
                    "q": "AntarcticPolarBears@example.com",
                },
                follow=True,
            )

            # Assert that the query is added to the extra_context
            self.assertIn("search_query", response.context)

            search_query = response.context["search_query"]
            self.assertEqual(search_query, "AntarcticPolarBears@example.com")

            # We only need to check for the end of the HTML string
            self.assertContains(response, "Joe Jones AntarcticPolarBears@example.com</a></th>", count=1)


class TestListHeaderAdmin(TestCase):
    """Tests for the ListHeaderAdmin class as super user

    Notes:
      all tests share superuser; do not change this model in tests
      tests have available superuser, client and admin
    """

    @classmethod
    def setUpClass(cls):
        super().setUpClass()
        cls.site = AdminSite()
        cls.factory = RequestFactory()
        cls.admin = ListHeaderAdmin(model=DomainRequest, admin_site=None)
        cls.superuser = create_superuser()

    def setUp(self):
        super().setUp()
        self.client = Client(HTTP_HOST="localhost:8080")

    def tearDown(self):
        # delete any domain requests too
        DomainInformation.objects.all().delete()
        DomainRequest.objects.all().delete()

    @classmethod
    def tearDownClass(cls):
        super().tearDownClass()
        User.objects.all().delete()

    def test_changelist_view(self):
        with less_console_noise():
            self.client.force_login(self.superuser)
            # Mock a user
            user = mock_user()
            # Make the request using the Client class
            # which handles CSRF
            # Follow=True handles the redirect
            response = self.client.get(
                "/admin/registrar/domainrequest/",
                {
                    "status__exact": "started",
                    "investigator__id__exact": user.id,
                    "q": "Hello",
                },
                follow=True,
            )
            # Assert that the filters and search_query are added to the extra_context
            self.assertIn("filters", response.context)
            self.assertIn("search_query", response.context)
            # Assert the content of filters and search_query
            filters = response.context["filters"]
            search_query = response.context["search_query"]
            self.assertEqual(search_query, "Hello")
            self.assertEqual(
                filters,
                [
                    {"parameter_name": "status", "parameter_value": "started"},
                    {
                        "parameter_name": "investigator",
                        "parameter_value": user.first_name + " " + user.last_name,
                    },
                ],
            )

    def test_get_filters(self):
        with less_console_noise():
            # Create a mock request object
            request = self.factory.get("/admin/yourmodel/")
            # Set the GET parameters for testing
            request.GET = {
                "status": "started",
                "investigator": "Jeff Lebowski",
                "q": "search_value",
            }
            # Call the get_filters method
            filters = self.admin.get_filters(request)
            # Assert the filters extracted from the request GET
            self.assertEqual(
                filters,
                [
                    {"parameter_name": "status", "parameter_value": "started"},
                    {"parameter_name": "investigator", "parameter_value": "Jeff Lebowski"},
                ],
            )


class TestMyUserAdmin(MockDbForSharedTests):
    """Tests for the MyUserAdmin class as super or staff user

    Notes:
      all tests share superuser/staffuser; do not change these models in tests
      all tests share MockDb; do not change models defined therein in tests
      tests have available staffuser, superuser, client, test_helper and admin
    """

    @classmethod
    def setUpClass(cls):
        super().setUpClass()
        admin_site = AdminSite()
        cls.admin = MyUserAdmin(model=get_user_model(), admin_site=admin_site)
        cls.superuser = create_superuser()
        cls.staffuser = create_user()
        cls.test_helper = GenericTestHelper(admin=cls.admin)

    def setUp(self):
        super().setUp()
        self.client = Client(HTTP_HOST="localhost:8080")

    def tearDown(self):
        super().tearDown()
        DomainRequest.objects.all().delete()

    @classmethod
    def tearDownClass(cls):
        super().tearDownClass()
        User.objects.all().delete()

    @less_console_noise_decorator
    def test_has_model_description(self):
        """Tests if this model has a model description on the table view"""
        self.client.force_login(self.superuser)
        response = self.client.get(
            "/admin/registrar/user/",
            follow=True,
        )

        # Make sure that the page is loaded correctly
        self.assertEqual(response.status_code, 200)

        # Test for a description snippet
        self.assertContains(response, "A user is anyone who has access to the registrar.")
        self.assertContains(response, "Show more")

    @less_console_noise_decorator
    def test_helper_text(self):
        """
        Tests for the correct helper text on this page
        """
        user = self.staffuser

        self.client.force_login(self.superuser)
        response = self.client.get(
            "/admin/registrar/user/{}/change/".format(user.pk),
            follow=True,
        )

        # Make sure the page loaded
        self.assertEqual(response.status_code, 200)

        # These should exist in the response
        expected_values = [
            ("password", "Raw passwords are not stored, so they will not display here."),
            ("status", 'Users in "restricted" status cannot make updates in the registrar or start a new request.'),
            ("is_staff", "Designates whether the user can log in to this admin site"),
            ("is_superuser", "For development purposes only; provides superuser access on the database level"),
        ]
        self.test_helper.assert_response_contains_distinct_values(response, expected_values)

    @less_console_noise_decorator
    def test_list_display_without_username(self):
        request = self.client.request().wsgi_request
        request.user = self.staffuser

        list_display = self.admin.get_list_display(request)
        expected_list_display = [
            "email",
            "first_name",
            "last_name",
            "group",
            "status",
        ]

        self.assertEqual(list_display, expected_list_display)
        self.assertNotIn("username", list_display)

    def test_get_fieldsets_superuser(self):
        with less_console_noise():
            request = self.client.request().wsgi_request
            request.user = self.superuser
            fieldsets = self.admin.get_fieldsets(request)

            expected_fieldsets = super(MyUserAdmin, self.admin).get_fieldsets(request)
            self.assertEqual(fieldsets, expected_fieldsets)

    def test_get_fieldsets_cisa_analyst(self):
        with less_console_noise():
            request = self.client.request().wsgi_request
            request.user = self.staffuser
            fieldsets = self.admin.get_fieldsets(request)
            expected_fieldsets = (
                (
                    None,
                    {
                        "fields": (
                            "status",
                            "verification_type",
                        )
                    },
                ),
                ("User profile", {"fields": ("first_name", "middle_name", "last_name", "title", "email", "phone")}),
                (
                    "Permissions",
                    {
                        "fields": (
                            "is_active",
                            "groups",
                        )
                    },
                ),
                ("Important dates", {"fields": ("last_login", "date_joined")}),
            )
            self.assertEqual(fieldsets, expected_fieldsets)

    @less_console_noise_decorator
    def test_analyst_can_see_related_domains_and_requests_in_user_form(self):
        """Tests if an analyst can see the related domains and domain requests for a user in that user's form"""

        # From MockDb, we have self.meoward_user which we'll use as creator
        # Create fake domain requests
        domain_request_started = completed_domain_request(
            status=DomainRequest.DomainRequestStatus.STARTED, user=self.meoward_user, name="started.gov"
        )
        domain_request_submitted = completed_domain_request(
            status=DomainRequest.DomainRequestStatus.SUBMITTED, user=self.meoward_user, name="submitted.gov"
        )
        domain_request_in_review = completed_domain_request(
            status=DomainRequest.DomainRequestStatus.IN_REVIEW, user=self.meoward_user, name="in-review.gov"
        )
        domain_request_withdrawn = completed_domain_request(
            status=DomainRequest.DomainRequestStatus.WITHDRAWN, user=self.meoward_user, name="withdrawn.gov"
        )
        domain_request_approved = completed_domain_request(
            status=DomainRequest.DomainRequestStatus.APPROVED, user=self.meoward_user, name="approved.gov"
        )
        domain_request_rejected = completed_domain_request(
            status=DomainRequest.DomainRequestStatus.REJECTED, user=self.meoward_user, name="rejected.gov"
        )
        domain_request_ineligible = completed_domain_request(
            status=DomainRequest.DomainRequestStatus.INELIGIBLE, user=self.meoward_user, name="ineligible.gov"
        )

        # From MockDb, we have sel.meoward_user who's admin on
        # self.domain_1 - READY
        # self.domain_2 - DNS_NEEDED
        # self.domain_11 - READY
        # self.domain_12 - READY
        # DELETED:
        domain_deleted, _ = Domain.objects.get_or_create(
            name="domain_deleted.gov", state=Domain.State.DELETED, deleted=timezone.make_aware(datetime(2024, 4, 2))
        )
        role, _ = UserDomainRole.objects.get_or_create(
            user=self.meoward_user, domain=domain_deleted, role=UserDomainRole.Roles.MANAGER
        )

        self.client.force_login(self.staffuser)
        response = self.client.get(
            "/admin/registrar/user/{}/change/".format(self.meoward_user.id),
            follow=True,
        )

        # Make sure the page loaded and contains the expected domain request names and links to the domain requests
        self.assertEqual(response.status_code, 200)

        self.assertContains(response, domain_request_submitted.requested_domain.name)
        expected_href = reverse("admin:registrar_domainrequest_change", args=[domain_request_submitted.pk])
        self.assertContains(response, expected_href)

        self.assertContains(response, domain_request_in_review.requested_domain.name)
        expected_href = reverse("admin:registrar_domainrequest_change", args=[domain_request_in_review.pk])
        self.assertContains(response, expected_href)

        self.assertContains(response, domain_request_approved.requested_domain.name)
        expected_href = reverse("admin:registrar_domainrequest_change", args=[domain_request_approved.pk])
        self.assertContains(response, expected_href)

        self.assertContains(response, domain_request_rejected.requested_domain.name)
        expected_href = reverse("admin:registrar_domainrequest_change", args=[domain_request_rejected.pk])
        self.assertContains(response, expected_href)

        self.assertContains(response, domain_request_ineligible.requested_domain.name)
        expected_href = reverse("admin:registrar_domainrequest_change", args=[domain_request_ineligible.pk])
        self.assertContains(response, expected_href)

        # We filter out those requests
        # STARTED
        self.assertNotContains(response, domain_request_started.requested_domain.name)
        expected_href = reverse("admin:registrar_domainrequest_change", args=[domain_request_started.pk])
        self.assertNotContains(response, expected_href)

        # WITHDRAWN
        self.assertNotContains(response, domain_request_withdrawn.requested_domain.name)
        expected_href = reverse("admin:registrar_domainrequest_change", args=[domain_request_withdrawn.pk])
        self.assertNotContains(response, expected_href)

        # Make sure the page contains the expected domain names and links to the domains
        self.assertContains(response, self.domain_1.name)
        expected_href = reverse("admin:registrar_domain_change", args=[self.domain_1.pk])
        self.assertContains(response, expected_href)

        # We filter out DELETED
        self.assertNotContains(response, domain_deleted.name)
        expected_href = reverse("admin:registrar_domain_change", args=[domain_deleted.pk])
        self.assertNotContains(response, expected_href)

<<<<<<< HEAD
        # Must clean up within test since MockDB is shared across tests for performance reasons
        domain_request_started_id = domain_request_started.id
        domain_request_submitted_id = domain_request_submitted.id
        domain_request_in_review_id = domain_request_in_review.id
        domain_request_withdrawn_id = domain_request_withdrawn.id
        domain_request_approved_id = domain_request_approved.id
        domain_request_rejected_id = domain_request_rejected.id
        domain_request_ineligible_id = domain_request_ineligible.id
        domain_request_ids = [
            domain_request_started_id,
            domain_request_submitted_id,
            domain_request_in_review_id,
            domain_request_withdrawn_id,
            domain_request_approved_id,
            domain_request_rejected_id,
            domain_request_ineligible_id,
        ]
        DomainRequest.objects.filter(id__in=domain_request_ids).delete()
        domain_deleted.delete()
        role.delete()
=======
    def test_analyst_cannot_see_selects_for_portfolio_role_and_permissions_in_user_form(self):
        """Can only test for the presence of a base element. The multiselects and the h2->h3 conversion are all
        dynamically generated."""

        p = "userpass"
        self.client.login(username="staffuser", password=p)
        response = self.client.get(
            "/admin/registrar/user/{}/change/".format(self.meoward_user.id),
            follow=True,
        )

        self.assertEqual(response.status_code, 200)

        self.assertNotContains(response, "Portfolio roles:")
        self.assertNotContains(response, "Portfolio additional permissions:")
>>>>>>> 279fca49


class AuditedAdminTest(TestCase):

    @classmethod
    def setUpClass(cls):
        super().setUpClass()
        cls.site = AdminSite()
        cls.factory = RequestFactory()

    def setUp(self):
        super().setUp()
        self.client = Client(HTTP_HOST="localhost:8080")
        self.staffuser = create_user()

    def tearDown(self):
        super().tearDown()
        DomainInformation.objects.all().delete()
        DomainRequest.objects.all().delete()
        DomainInvitation.objects.all().delete()

    def order_by_desired_field_helper(self, obj_to_sort: AuditedAdmin, request, field_name, *obj_names):
        with less_console_noise():
            formatted_sort_fields = []
            for obj in obj_names:
                formatted_sort_fields.append("{}__{}".format(field_name, obj))

            ordered_list = list(
                obj_to_sort.get_queryset(request).order_by(*formatted_sort_fields).values_list(*formatted_sort_fields)
            )

            return ordered_list

    @less_console_noise_decorator
    def test_alphabetically_sorted_domain_request_investigator(self):
        """Tests if the investigator field is alphabetically sorted by mimicking
        the call event flow"""
        # Creates multiple domain requests - review status does not matter
        domain_requests = multiple_unalphabetical_domain_objects("domain_request")

        # Create a mock request
        domain_request_request = self.factory.post(
            "/admin/registrar/domainrequest/{}/change/".format(domain_requests[0].pk)
        )

        # Get the formfield data from the domain request page
        domain_request_admin = AuditedAdmin(DomainRequest, self.site)
        field = DomainRequest.investigator.field
        domain_request_queryset = domain_request_admin.formfield_for_foreignkey(field, domain_request_request).queryset

        request = self.factory.post(
            "/admin/autocomplete/?app_label=registrar&model_name=domainrequest&field_name=investigator"
        )

        sorted_fields = ["first_name", "last_name", "email"]
        desired_sort_order = list(User.objects.filter(is_staff=True).order_by(*sorted_fields))

        # Grab the data returned from get search results
        admin = MyUserAdmin(User, self.site)
        search_queryset = admin.get_search_results(request, domain_request_queryset, None)[0]
        current_sort_order = list(search_queryset)

        self.assertEqual(
            desired_sort_order,
            current_sort_order,
            "Investigator is not ordered alphabetically",
        )

    # This test case should be refactored in general, as it is too overly specific and engineered
    def test_alphabetically_sorted_fk_fields_domain_request(self):
        with less_console_noise():
            tested_fields = [
                # Senior offical is commented out for now - this is alphabetized
                # and this test does not accurately reflect that.
                # DomainRequest.senior_official.field,
                DomainRequest.submitter.field,
                # DomainRequest.investigator.field,
                DomainRequest.creator.field,
                DomainRequest.requested_domain.field,
            ]

            # Creates multiple domain requests - review status does not matter
            domain_requests = multiple_unalphabetical_domain_objects("domain_request")

            # Create a mock request
            request = self.factory.post("/admin/registrar/domainrequest/{}/change/".format(domain_requests[0].pk))

            model_admin = AuditedAdmin(DomainRequest, self.site)

            sorted_fields = []
            # Typically we wouldn't want two nested for fields,
            # but both fields are of a fixed length.
            # For test case purposes, this should be performant.
            for field in tested_fields:
                with self.subTest(field=field):
                    isNamefield: bool = field == DomainRequest.requested_domain.field
                    if isNamefield:
                        sorted_fields = ["name"]
                    else:
                        sorted_fields = ["first_name", "last_name"]
                    # We want both of these to be lists, as it is richer test wise.

                    desired_order = self.order_by_desired_field_helper(model_admin, request, field.name, *sorted_fields)
                    current_sort_order = list(model_admin.formfield_for_foreignkey(field, request).queryset)

                    # Conforms to the same object structure as desired_order
                    current_sort_order_coerced_type = []

                    # This is necessary as .queryset and get_queryset
                    # return lists of different types/structures.
                    # We need to parse this data and coerce them into the same type.
                    for contact in current_sort_order:
                        if not isNamefield:
                            first = contact.first_name
                            last = contact.last_name
                        else:
                            first = contact.name
                            last = None

                        name_tuple = self.coerced_fk_field_helper(first, last, field.name, ":")
                        if name_tuple is not None:
                            current_sort_order_coerced_type.append(name_tuple)

                    self.assertEqual(
                        desired_order,
                        current_sort_order_coerced_type,
                        "{} is not ordered alphabetically".format(field.name),
                    )

    def test_alphabetically_sorted_fk_fields_domain_information(self):
        with less_console_noise():
            tested_fields = [
                # Senior offical is commented out for now - this is alphabetized
                # and this test does not accurately reflect that.
                # DomainInformation.senior_official.field,
                DomainInformation.submitter.field,
                # DomainInformation.creator.field,
                (DomainInformation.domain.field, ["name"]),
                (DomainInformation.domain_request.field, ["requested_domain__name"]),
            ]
            # Creates multiple domain requests - review status does not matter
            domain_requests = multiple_unalphabetical_domain_objects("information")

            # Create a mock request
            request = self.factory.post("/admin/registrar/domaininformation/{}/change/".format(domain_requests[0].pk))

            model_admin = AuditedAdmin(DomainInformation, self.site)

            sorted_fields = []
            # Typically we wouldn't want two nested for fields,
            # but both fields are of a fixed length.
            # For test case purposes, this should be performant.
            for field in tested_fields:
                isOtherOrderfield: bool = isinstance(field, tuple)
                field_obj = None
                if isOtherOrderfield:
                    sorted_fields = field[1]
                    field_obj = field[0]
                else:
                    sorted_fields = ["first_name", "last_name"]
                    field_obj = field
                # We want both of these to be lists, as it is richer test wise.
                desired_order = self.order_by_desired_field_helper(model_admin, request, field_obj.name, *sorted_fields)
                current_sort_order = list(model_admin.formfield_for_foreignkey(field_obj, request).queryset)

                # Conforms to the same object structure as desired_order
                current_sort_order_coerced_type = []
                # This is necessary as .queryset and get_queryset
                # return lists of different types/structures.
                # We need to parse this data and coerce them into the same type.
                for obj in current_sort_order:
                    last = None
                    if not isOtherOrderfield:
                        first = obj.first_name
                        last = obj.last_name
                    elif field_obj == DomainInformation.domain.field:
                        first = obj.name
                    elif field_obj == DomainInformation.domain_request.field:
                        first = obj.requested_domain.name

                    name_tuple = self.coerced_fk_field_helper(first, last, field_obj.name, ":")
                    if name_tuple is not None:
                        current_sort_order_coerced_type.append(name_tuple)

                self.assertEqual(
                    desired_order,
                    current_sort_order_coerced_type,
                    "{} is not ordered alphabetically".format(field_obj.name),
                )

    def test_alphabetically_sorted_fk_fields_domain_invitation(self):
        with less_console_noise():
            tested_fields = [DomainInvitation.domain.field]

            # Creates multiple domain requests - review status does not matter
            domain_requests = multiple_unalphabetical_domain_objects("invitation")

            # Create a mock request
            request = self.factory.post("/admin/registrar/domaininvitation/{}/change/".format(domain_requests[0].pk))

            model_admin = AuditedAdmin(DomainInvitation, self.site)

            sorted_fields = []
            # Typically we wouldn't want two nested for fields,
            # but both fields are of a fixed length.
            # For test case purposes, this should be performant.
            for field in tested_fields:
                sorted_fields = ["name"]
                # We want both of these to be lists, as it is richer test wise.

                desired_order = self.order_by_desired_field_helper(model_admin, request, field.name, *sorted_fields)
                current_sort_order = list(model_admin.formfield_for_foreignkey(field, request).queryset)

                # Conforms to the same object structure as desired_order
                current_sort_order_coerced_type = []

                # This is necessary as .queryset and get_queryset
                # return lists of different types/structures.
                # We need to parse this data and coerce them into the same type.
                for contact in current_sort_order:
                    first = contact.name
                    last = None

                    name_tuple = self.coerced_fk_field_helper(first, last, field.name, ":")
                    if name_tuple is not None:
                        current_sort_order_coerced_type.append(name_tuple)

                self.assertEqual(
                    desired_order,
                    current_sort_order_coerced_type,
                    "{} is not ordered alphabetically".format(field.name),
                )

    def coerced_fk_field_helper(self, first_name, last_name, field_name, queryset_shorthand):
        """Handles edge cases for test cases"""
        if first_name is None:
            raise ValueError("Invalid value for first_name, must be defined")

        returned_tuple = (first_name, last_name)
        # Handles edge case for names - structured strangely
        if last_name is None:
            return (first_name,)

        split_name = first_name.split(queryset_shorthand)
        if len(split_name) == 2 and split_name[1] == field_name:
            return returned_tuple
        else:
            return None


class DomainSessionVariableTest(TestCase):
    """Test cases for session variables in Django Admin"""

    @classmethod
    def setUpClass(cls):
        super().setUpClass()
        cls.factory = RequestFactory()
        cls.admin = DomainAdmin(Domain, None)
        cls.superuser = create_superuser()

    def setUp(self):
        super().setUp()
        self.client = Client(HTTP_HOST="localhost:8080")

    @classmethod
    def tearDownClass(cls):
        super().tearDownClass()
        User.objects.all().delete()

    def test_session_vars_set_correctly(self):
        """Checks if session variables are being set correctly"""

        with less_console_noise():
            self.client.force_login(self.superuser)

            dummy_domain_information = generic_domain_object("information", "session")
            request = self.get_factory_post_edit_domain(dummy_domain_information.domain.pk)
            self.populate_session_values(request, dummy_domain_information.domain)
            self.assertEqual(request.session["analyst_action"], "edit")
            self.assertEqual(
                request.session["analyst_action_location"],
                dummy_domain_information.domain.pk,
            )

    def test_session_vars_set_correctly_hardcoded_domain(self):
        """Checks if session variables are being set correctly"""

        with less_console_noise():
            self.client.force_login(self.superuser)

            dummy_domain_information: Domain = generic_domain_object("information", "session")
            dummy_domain_information.domain.pk = 1

            request = self.get_factory_post_edit_domain(dummy_domain_information.domain.pk)
            self.populate_session_values(request, dummy_domain_information.domain)
            self.assertEqual(request.session["analyst_action"], "edit")
            self.assertEqual(request.session["analyst_action_location"], 1)

    def test_session_variables_reset_correctly(self):
        """Checks if incorrect session variables get overridden"""

        with less_console_noise():
            self.client.force_login(self.superuser)

            dummy_domain_information = generic_domain_object("information", "session")
            request = self.get_factory_post_edit_domain(dummy_domain_information.domain.pk)

            self.populate_session_values(request, dummy_domain_information.domain, preload_bad_data=True)

            self.assertEqual(request.session["analyst_action"], "edit")
            self.assertEqual(
                request.session["analyst_action_location"],
                dummy_domain_information.domain.pk,
            )

    def test_session_variables_retain_information(self):
        """Checks to see if session variables retain old information"""

        with less_console_noise():
            self.client.force_login(self.superuser)

            dummy_domain_information_list = multiple_unalphabetical_domain_objects("information")
            for item in dummy_domain_information_list:
                request = self.get_factory_post_edit_domain(item.domain.pk)
                self.populate_session_values(request, item.domain)

                self.assertEqual(request.session["analyst_action"], "edit")
                self.assertEqual(request.session["analyst_action_location"], item.domain.pk)

    def test_session_variables_concurrent_requests(self):
        """Simulates two requests at once"""

        with less_console_noise():
            self.client.force_login(self.superuser)

            info_first = generic_domain_object("information", "session")
            info_second = generic_domain_object("information", "session2")

            request_first = self.get_factory_post_edit_domain(info_first.domain.pk)
            request_second = self.get_factory_post_edit_domain(info_second.domain.pk)

            self.populate_session_values(request_first, info_first.domain, True)
            self.populate_session_values(request_second, info_second.domain, True)

            # Check if anything got nulled out
            self.assertNotEqual(request_first.session["analyst_action"], None)
            self.assertNotEqual(request_second.session["analyst_action"], None)
            self.assertNotEqual(request_first.session["analyst_action_location"], None)
            self.assertNotEqual(request_second.session["analyst_action_location"], None)

            # Check if they are both the same action 'type'
            self.assertEqual(request_first.session["analyst_action"], "edit")
            self.assertEqual(request_second.session["analyst_action"], "edit")

            # Check their locations, and ensure they aren't the same across both
            self.assertNotEqual(
                request_first.session["analyst_action_location"],
                request_second.session["analyst_action_location"],
            )

    def populate_session_values(self, request, domain_object, preload_bad_data=False):
        """Boilerplate for creating mock sessions"""
        request.user = self.client
        request.session = SessionStore()
        request.session.create()
        if preload_bad_data:
            request.session["analyst_action"] = "invalid"
            request.session["analyst_action_location"] = "bad location"
        self.admin.response_change(request, domain_object)

    def get_factory_post_edit_domain(self, primary_key):
        """Posts to registrar domain change
        with the edit domain button 'clicked',
        then returns the factory object"""
        return self.factory.post(
            reverse("admin:registrar_domain_change", args=(primary_key,)),
            {"_edit_domain": "true"},
            follow=True,
        )


class TestContactAdmin(TestCase):

    @classmethod
    def setUpClass(cls):
        super().setUpClass()
        cls.site = AdminSite()
        cls.factory = RequestFactory()
        cls.admin = ContactAdmin(model=Contact, admin_site=None)
        cls.superuser = create_superuser()
        cls.staffuser = create_user()

    def setUp(self):
        super().setUp()
        self.client = Client(HTTP_HOST="localhost:8080")

    def tearDown(self):
        super().tearDown()
        DomainRequest.objects.all().delete()
        Contact.objects.all().delete()

    @classmethod
    def tearDownClass(cls):
        super().tearDownClass()
        User.objects.all().delete()

    @less_console_noise_decorator
    def test_has_model_description(self):
        """Tests if this model has a model description on the table view"""
        self.client.force_login(self.superuser)
        response = self.client.get(
            "/admin/registrar/contact/",
            follow=True,
        )

        # Make sure that the page is loaded correctly
        self.assertEqual(response.status_code, 200)

        # Test for a description snippet
        self.assertContains(response, "Contacts include anyone who has access to the registrar (known as “users”)")
        self.assertContains(response, "Show more")

    def test_readonly_when_restricted_staffuser(self):
        with less_console_noise():
            request = self.factory.get("/")
            request.user = self.staffuser

            readonly_fields = self.admin.get_readonly_fields(request)

            expected_fields = ["email"]

            self.assertEqual(readonly_fields, expected_fields)

    def test_readonly_when_restricted_superuser(self):
        with less_console_noise():
            request = self.factory.get("/")
            request.user = self.superuser

            readonly_fields = self.admin.get_readonly_fields(request)

            expected_fields = []

            self.assertEqual(readonly_fields, expected_fields)

    def test_change_view_for_joined_contact_five_or_less(self):
        """Create a contact, join it to 4 domain requests.
        Assert that the warning on the contact form lists 4 joins."""
        with less_console_noise():
            self.client.force_login(self.superuser)

            # Create an instance of the model
            contact, _ = Contact.objects.get_or_create(
                first_name="Henry",
                last_name="McFakerson",
            )

            # join it to 4 domain requests.
            domain_request1 = completed_domain_request(submitter=contact, name="city1.gov")
            domain_request2 = completed_domain_request(submitter=contact, name="city2.gov")
            domain_request3 = completed_domain_request(submitter=contact, name="city3.gov")
            domain_request4 = completed_domain_request(submitter=contact, name="city4.gov")

            with patch("django.contrib.messages.warning") as mock_warning:
                # Use the test client to simulate the request
                response = self.client.get(reverse("admin:registrar_contact_change", args=[contact.pk]))

                # Assert that the error message was called with the correct argument
                # Note: The 5th join will be a user.
                mock_warning.assert_called_once_with(
                    response.wsgi_request,
                    "<ul class='messagelist_content-list--unstyled'>"
                    "<li>Joined to DomainRequest: <a href='/admin/registrar/"
                    f"domainrequest/{domain_request1.pk}/change/'>city1.gov</a></li>"
                    "<li>Joined to DomainRequest: <a href='/admin/registrar/"
                    f"domainrequest/{domain_request2.pk}/change/'>city2.gov</a></li>"
                    "<li>Joined to DomainRequest: <a href='/admin/registrar/"
                    f"domainrequest/{domain_request3.pk}/change/'>city3.gov</a></li>"
                    "<li>Joined to DomainRequest: <a href='/admin/registrar/"
                    f"domainrequest/{domain_request4.pk}/change/'>city4.gov</a></li>"
                    "</ul>",
                )

            # cleanup this test
            DomainRequest.objects.all().delete()
            contact.delete()

    def test_change_view_for_joined_contact_five_or_more(self):
        """Create a contact, join it to 6 domain requests.
        Assert that the warning on the contact form lists 5 joins and a '1 more' ellispsis."""
        with less_console_noise():
            self.client.force_login(self.superuser)
            # Create an instance of the model
            # join it to 6 domain requests.
            contact, _ = Contact.objects.get_or_create(
                first_name="Henry",
                last_name="McFakerson",
            )
            domain_request1 = completed_domain_request(submitter=contact, name="city1.gov")
            domain_request2 = completed_domain_request(submitter=contact, name="city2.gov")
            domain_request3 = completed_domain_request(submitter=contact, name="city3.gov")
            domain_request4 = completed_domain_request(submitter=contact, name="city4.gov")
            domain_request5 = completed_domain_request(submitter=contact, name="city5.gov")
            completed_domain_request(submitter=contact, name="city6.gov")
            with patch("django.contrib.messages.warning") as mock_warning:
                # Use the test client to simulate the request
                response = self.client.get(reverse("admin:registrar_contact_change", args=[contact.pk]))
                logger.debug(mock_warning)
                # Assert that the error message was called with the correct argument
                # Note: The 6th join will be a user.
                mock_warning.assert_called_once_with(
                    response.wsgi_request,
                    "<ul class='messagelist_content-list--unstyled'>"
                    "<li>Joined to DomainRequest: <a href='/admin/registrar/"
                    f"domainrequest/{domain_request1.pk}/change/'>city1.gov</a></li>"
                    "<li>Joined to DomainRequest: <a href='/admin/registrar/"
                    f"domainrequest/{domain_request2.pk}/change/'>city2.gov</a></li>"
                    "<li>Joined to DomainRequest: <a href='/admin/registrar/"
                    f"domainrequest/{domain_request3.pk}/change/'>city3.gov</a></li>"
                    "<li>Joined to DomainRequest: <a href='/admin/registrar/"
                    f"domainrequest/{domain_request4.pk}/change/'>city4.gov</a></li>"
                    "<li>Joined to DomainRequest: <a href='/admin/registrar/"
                    f"domainrequest/{domain_request5.pk}/change/'>city5.gov</a></li>"
                    "</ul>"
                    "<p class='font-sans-3xs'>And 1 more...</p>",
                )
            # cleanup this test
            DomainRequest.objects.all().delete()
            contact.delete()


class TestVerifiedByStaffAdmin(TestCase):

    @classmethod
    def setUpClass(cls):
        super().setUpClass()
        cls.site = AdminSite()
        cls.superuser = create_superuser()
        cls.admin = VerifiedByStaffAdmin(model=VerifiedByStaff, admin_site=cls.site)
        cls.factory = RequestFactory()
        cls.test_helper = GenericTestHelper(admin=cls.admin)

    def setUp(self):
        super().setUp()
        self.client = Client(HTTP_HOST="localhost:8080")

    def tearDown(self):
        super().tearDown()
        VerifiedByStaff.objects.all().delete()

    @classmethod
    def tearDownClass(cls):
        super().tearDownClass()
        User.objects.all().delete()

    @less_console_noise_decorator
    def test_has_model_description(self):
        """Tests if this model has a model description on the table view"""
        self.client.force_login(self.superuser)
        response = self.client.get(
            "/admin/registrar/verifiedbystaff/",
            follow=True,
        )

        # Make sure that the page is loaded correctly
        self.assertEqual(response.status_code, 200)

        # Test for a description snippet
        self.assertContains(
            response, "This table contains users who have been allowed to bypass " "identity proofing through Login.gov"
        )
        self.assertContains(response, "Show more")

    @less_console_noise_decorator
    def test_helper_text(self):
        """
        Tests for the correct helper text on this page
        """
        vip_instance, _ = VerifiedByStaff.objects.get_or_create(email="test@example.com", notes="Test Notes")

        self.client.force_login(self.superuser)
        response = self.client.get(
            "/admin/registrar/verifiedbystaff/{}/change/".format(vip_instance.pk),
            follow=True,
        )

        # Make sure the page loaded
        self.assertEqual(response.status_code, 200)

        # These should exist in the response
        expected_values = [
            ("requestor", "Person who verified this user"),
        ]
        self.test_helper.assert_response_contains_distinct_values(response, expected_values)

    def test_save_model_sets_user_field(self):
        with less_console_noise():
            self.client.force_login(self.superuser)

            # Create an instance of the admin class
            admin_instance = VerifiedByStaffAdmin(model=VerifiedByStaff, admin_site=None)

            # Create a VerifiedByStaff instance
            vip_instance = VerifiedByStaff(email="test@example.com", notes="Test Notes")

            # Create a request object
            request = self.factory.post("/admin/yourapp/VerifiedByStaff/add/")
            request.user = self.superuser

            # Call the save_model method
            admin_instance.save_model(request, vip_instance, None, None)

            # Check that the user field is set to the request.user
            self.assertEqual(vip_instance.requestor, self.superuser)


class TestWebsiteAdmin(TestCase):
    def setUp(self):
        super().setUp()
        self.site = AdminSite()
        self.superuser = create_superuser()
        self.admin = WebsiteAdmin(model=Website, admin_site=self.site)
        self.factory = RequestFactory()
        self.client = Client(HTTP_HOST="localhost:8080")
        self.test_helper = GenericTestHelper(admin=self.admin)

    def tearDown(self):
        super().tearDown()
        Website.objects.all().delete()
        User.objects.all().delete()

    @less_console_noise_decorator
    def test_has_model_description(self):
        """Tests if this model has a model description on the table view"""
        self.client.force_login(self.superuser)
        response = self.client.get(
            "/admin/registrar/website/",
            follow=True,
        )

        # Make sure that the page is loaded correctly
        self.assertEqual(response.status_code, 200)

        # Test for a description snippet
        self.assertContains(response, "This table lists all the “current websites” and “alternative domains”")
        self.assertContains(response, "Show more")


class TestDraftDomain(TestCase):

    @classmethod
    def setUpClass(cls):
        super().setUpClass()
        cls.site = AdminSite()
        cls.superuser = create_superuser()
        cls.admin = DraftDomainAdmin(model=DraftDomain, admin_site=cls.site)
        cls.factory = RequestFactory()
        cls.test_helper = GenericTestHelper(admin=cls.admin)

    def setUp(self):
        super().setUp()
        self.client = Client(HTTP_HOST="localhost:8080")

    def tearDown(self):
        super().tearDown()
        DraftDomain.objects.all().delete()

    @classmethod
    def tearDownClass(cls):
        super().tearDownClass()
        User.objects.all().delete()

    @less_console_noise_decorator
    def test_has_model_description(self):
        """Tests if this model has a model description on the table view"""
        self.client.force_login(self.superuser)
        response = self.client.get(
            "/admin/registrar/draftdomain/",
            follow=True,
        )

        # Make sure that the page is loaded correctly
        self.assertEqual(response.status_code, 200)

        # Test for a description snippet
        self.assertContains(
            response, "This table represents all “requested domains” that have been saved within a domain"
        )
        self.assertContains(response, "Show more")


class TestFederalAgency(TestCase):

    @classmethod
    def setUpClass(cls):
        super().setUpClass()
        cls.site = AdminSite()
        cls.superuser = create_superuser()
        cls.admin = FederalAgencyAdmin(model=FederalAgency, admin_site=cls.site)
        cls.factory = RequestFactory()
        cls.test_helper = GenericTestHelper(admin=cls.admin)

    def setUp(self):
        self.client = Client(HTTP_HOST="localhost:8080")

    @classmethod
    def tearDownClass(cls):
        super().tearDownClass()
        User.objects.all().delete()

    @less_console_noise_decorator
    def test_has_model_description(self):
        """Tests if this model has a model description on the table view"""
        self.client.force_login(self.superuser)
        response = self.client.get(
            "/admin/registrar/federalagency/",
            follow=True,
        )

        # Make sure that the page is loaded correctly
        self.assertEqual(response.status_code, 200)

        # Test for a description snippet
        self.assertContains(response, "This table does not have a description yet.")
        self.assertContains(response, "Show more")


class TestPublicContact(TestCase):
    def setUp(self):
        super().setUp()
        self.site = AdminSite()
        self.superuser = create_superuser()
        self.admin = PublicContactAdmin(model=PublicContact, admin_site=self.site)
        self.factory = RequestFactory()
        self.client = Client(HTTP_HOST="localhost:8080")
        self.test_helper = GenericTestHelper(admin=self.admin)

    def tearDown(self):
        super().tearDown()
        PublicContact.objects.all().delete()
        User.objects.all().delete()

    @less_console_noise_decorator
    def test_has_model_description(self):
        """Tests if this model has a model description on the table view"""
        p = "adminpass"
        self.client.login(username="superuser", password=p)
        response = self.client.get(
            "/admin/registrar/publiccontact/",
            follow=True,
        )

        # Make sure that the page is loaded correctly
        self.assertEqual(response.status_code, 200)

        # Test for a description snippet
        self.assertContains(response, "Public contacts represent the three registry contact types")
        self.assertContains(response, "Show more")


class TestTransitionDomain(TestCase):
    def setUp(self):
        super().setUp()
        self.site = AdminSite()
        self.superuser = create_superuser()
        self.admin = TransitionDomainAdmin(model=TransitionDomain, admin_site=self.site)
        self.factory = RequestFactory()
        self.client = Client(HTTP_HOST="localhost:8080")
        self.test_helper = GenericTestHelper(admin=self.admin)

    def tearDown(self):
        super().tearDown()
        PublicContact.objects.all().delete()
        User.objects.all().delete()

    @less_console_noise_decorator
    def test_has_model_description(self):
        """Tests if this model has a model description on the table view"""
        self.client.force_login(self.superuser)
        response = self.client.get(
            "/admin/registrar/transitiondomain/",
            follow=True,
        )

        # Make sure that the page is loaded correctly
        self.assertEqual(response.status_code, 200)

        # Test for a description snippet
        self.assertContains(response, "This table represents the domains that were transitioned from the old registry")
        self.assertContains(response, "Show more")


class TestUserGroup(TestCase):
    def setUp(self):
        super().setUp()
        self.site = AdminSite()
        self.superuser = create_superuser()
        self.admin = UserGroupAdmin(model=UserGroup, admin_site=self.site)
        self.factory = RequestFactory()
        self.client = Client(HTTP_HOST="localhost:8080")
        self.test_helper = GenericTestHelper(admin=self.admin)

    def tearDown(self):
        super().tearDown()
        User.objects.all().delete()

    @less_console_noise_decorator
    def test_has_model_description(self):
        """Tests if this model has a model description on the table view"""
        self.client.force_login(self.superuser)
        response = self.client.get(
            "/admin/registrar/usergroup/",
            follow=True,
        )

        # Make sure that the page is loaded correctly
        self.assertEqual(response.status_code, 200)

        # Test for a description snippet
        self.assertContains(
            response, "Groups are a way to bundle admin permissions so they can be easily assigned to multiple users."
        )
        self.assertContains(response, "Show more")<|MERGE_RESOLUTION|>--- conflicted
+++ resolved
@@ -107,2691 +107,8 @@
         fsm_field_mock.save.assert_not_called()
 
 
-<<<<<<< HEAD
 class TestDomainInvitationAdmin(TestCase):
     """Tests for the DomainInvitationAdmin class as super user
-=======
-class TestDomainAdmin(MockEppLib, WebTest):
-    # csrf checks do not work with WebTest.
-    # We disable them here. TODO for another ticket.
-    csrf_checks = False
-
-    def setUp(self):
-        self.site = AdminSite()
-        self.admin = DomainAdmin(model=Domain, admin_site=self.site)
-        self.client = Client(HTTP_HOST="localhost:8080")
-        self.superuser = create_superuser()
-        self.staffuser = create_user()
-        self.factory = RequestFactory()
-        self.app.set_user(self.superuser.username)
-        self.client.force_login(self.superuser)
-
-        # Add domain data
-        self.ready_domain, _ = Domain.objects.get_or_create(name="fakeready.gov", state=Domain.State.READY)
-        self.unknown_domain, _ = Domain.objects.get_or_create(name="fakeunknown.gov", state=Domain.State.UNKNOWN)
-        self.dns_domain, _ = Domain.objects.get_or_create(name="fakedns.gov", state=Domain.State.DNS_NEEDED)
-        self.hold_domain, _ = Domain.objects.get_or_create(name="fakehold.gov", state=Domain.State.ON_HOLD)
-        self.deleted_domain, _ = Domain.objects.get_or_create(name="fakedeleted.gov", state=Domain.State.DELETED)
-
-        # Contains some test tools
-        self.test_helper = GenericTestHelper(
-            factory=self.factory,
-            user=self.superuser,
-            admin=self.admin,
-            url=reverse("admin:registrar_domain_changelist"),
-            model=Domain,
-            client=self.client,
-        )
-        super().setUp()
-
-    @less_console_noise_decorator
-    def test_staff_can_see_cisa_region_federal(self):
-        """Tests if staff can see CISA Region: N/A"""
-
-        # Create a fake domain request
-        _domain_request = completed_domain_request(status=DomainRequest.DomainRequestStatus.IN_REVIEW)
-        _domain_request.approve()
-
-        domain = _domain_request.approved_domain
-        p = "userpass"
-        self.client.login(username="staffuser", password=p)
-        response = self.client.get(
-            "/admin/registrar/domain/{}/change/".format(domain.pk),
-            follow=True,
-        )
-
-        # Make sure the page loaded, and that we're on the right page
-        self.assertEqual(response.status_code, 200)
-        self.assertContains(response, domain.name)
-
-        # Test if the page has the right CISA region
-        expected_html = '<div class="flex-container margin-top-2"><span>CISA region: N/A</span></div>'
-        # Remove whitespace from expected_html
-        expected_html = "".join(expected_html.split())
-
-        # Remove whitespace from response content
-        response_content = "".join(response.content.decode().split())
-
-        # Check if response contains expected_html
-        self.assertIn(expected_html, response_content)
-
-    @less_console_noise_decorator
-    def test_staff_can_see_cisa_region_non_federal(self):
-        """Tests if staff can see the correct CISA region"""
-
-        # Create a fake domain request. State will be NY (2).
-        _domain_request = completed_domain_request(
-            status=DomainRequest.DomainRequestStatus.IN_REVIEW, generic_org_type="interstate"
-        )
-
-        _domain_request.approve()
-
-        domain = _domain_request.approved_domain
-
-        p = "userpass"
-        self.client.login(username="staffuser", password=p)
-        response = self.client.get(
-            "/admin/registrar/domain/{}/change/".format(domain.pk),
-            follow=True,
-        )
-
-        # Make sure the page loaded, and that we're on the right page
-        self.assertEqual(response.status_code, 200)
-        self.assertContains(response, domain.name)
-
-        # Test if the page has the right CISA region
-        expected_html = '<div class="flex-container margin-top-2"><span>CISA region: 2</span></div>'
-        # Remove whitespace from expected_html
-        expected_html = "".join(expected_html.split())
-
-        # Remove whitespace from response content
-        response_content = "".join(response.content.decode().split())
-
-        # Check if response contains expected_html
-        self.assertIn(expected_html, response_content)
-
-    @less_console_noise_decorator
-    def test_has_model_description(self):
-        """Tests if this model has a model description on the table view"""
-        p = "adminpass"
-        self.client.login(username="superuser", password=p)
-        response = self.client.get(
-            "/admin/registrar/domain/",
-            follow=True,
-        )
-
-        # Make sure that the page is loaded correctly
-        self.assertEqual(response.status_code, 200)
-
-        # Test for a description snippet
-        self.assertContains(response, "This table contains all approved domains in the .gov registrar.")
-        self.assertContains(response, "Show more")
-
-    @less_console_noise_decorator
-    def test_contact_fields_on_domain_change_form_have_detail_table(self):
-        """Tests if the contact fields in the inlined Domain information have the detail table
-        which displays title, email, and phone"""
-
-        # Create fake creator
-        _creator = User.objects.create(
-            username="MrMeoward",
-            first_name="Meoward",
-            last_name="Jones",
-            email="meoward.jones@igorville.gov",
-            phone="(555) 123 12345",
-            title="Treat inspector",
-        )
-
-        # Create a fake domain request
-        domain_request = completed_domain_request(status=DomainRequest.DomainRequestStatus.IN_REVIEW, user=_creator)
-        domain_request.approve()
-        _domain_info = DomainInformation.objects.filter(domain=domain_request.approved_domain).get()
-        domain = Domain.objects.filter(domain_info=_domain_info).get()
-
-        p = "adminpass"
-        self.client.login(username="superuser", password=p)
-        response = self.client.get(
-            "/admin/registrar/domain/{}/change/".format(domain.pk),
-            follow=True,
-        )
-
-        # Make sure the page loaded, and that we're on the right page
-        self.assertEqual(response.status_code, 200)
-        self.assertContains(response, domain.name)
-
-        # Check that the fields have the right values.
-        # == Check for the creator == #
-
-        # Check for the right title, email, and phone number in the response.
-        # We only need to check for the end tag
-        # (Otherwise this test will fail if we change classes, etc)
-        self.assertContains(response, "Treat inspector")
-        self.assertContains(response, "meoward.jones@igorville.gov")
-        self.assertContains(response, "(555) 123 12345")
-
-        # Check for the field itself
-        self.assertContains(response, "Meoward Jones")
-
-        # == Check for the submitter == #
-        self.assertContains(response, "mayor@igorville.gov")
-
-        self.assertContains(response, "Admin Tester")
-        self.assertContains(response, "(555) 555 5556")
-        self.assertContains(response, "Testy2 Tester2")
-
-        # == Check for the senior_official == #
-        self.assertContains(response, "testy@town.com")
-        self.assertContains(response, "Chief Tester")
-        self.assertContains(response, "(555) 555 5555")
-
-        # Includes things like readonly fields
-        self.assertContains(response, "Testy Tester")
-
-        # == Test the other_employees field == #
-        self.assertContains(response, "testy2@town.com")
-        self.assertContains(response, "Another Tester")
-        self.assertContains(response, "(555) 555 5557")
-
-        # Test for the copy link
-        self.assertContains(response, "usa-button__clipboard")
-
-    @less_console_noise_decorator
-    def test_helper_text(self):
-        """
-        Tests for the correct helper text on this page
-        """
-
-        # Create a ready domain with a preset expiration date
-        domain, _ = Domain.objects.get_or_create(name="fake.gov", state=Domain.State.READY)
-
-        p = "adminpass"
-        self.client.login(username="superuser", password=p)
-        response = self.client.get(
-            "/admin/registrar/domain/{}/change/".format(domain.pk),
-            follow=True,
-        )
-
-        # Make sure the page loaded, and that we're on the right page
-        self.assertEqual(response.status_code, 200)
-        self.assertContains(response, domain.name)
-
-        # These should exist in the response
-        expected_values = [
-            ("expiration_date", "Date the domain expires in the registry"),
-            ("first_ready_at", 'Date when this domain first moved into "ready" state; date will never change'),
-            ("deleted_at", 'Will appear blank unless the domain is in "deleted" state'),
-        ]
-        self.test_helper.assert_response_contains_distinct_values(response, expected_values)
-
-    @less_console_noise_decorator
-    def test_helper_text_state(self):
-        """
-        Tests for the correct state helper text on this page
-        """
-
-        # We don't need to check for all text content, just a portion of it
-        expected_unknown_domain_message = "The creator of the associated domain request has not logged in to"
-        expected_dns_message = "Before this domain can be used, name server addresses need"
-        expected_hold_message = "While on hold, this domain"
-        expected_deleted_message = "This domain was permanently removed from the registry."
-        expected_messages = [
-            (self.ready_domain, "This domain has name servers and is ready for use."),
-            (self.unknown_domain, expected_unknown_domain_message),
-            (self.dns_domain, expected_dns_message),
-            (self.hold_domain, expected_hold_message),
-            (self.deleted_domain, expected_deleted_message),
-        ]
-
-        p = "adminpass"
-        self.client.login(username="superuser", password=p)
-        for domain, message in expected_messages:
-            with self.subTest(domain_state=domain.state):
-                response = self.client.get(
-                    "/admin/registrar/domain/{}/change/".format(domain.id),
-                )
-
-                # Make sure the page loaded, and that we're on the right page
-                self.assertEqual(response.status_code, 200)
-                self.assertContains(response, domain.name)
-
-                # Check that the right help text exists
-                self.assertContains(response, message)
-
-    @patch("registrar.admin.DomainAdmin._get_current_date", return_value=date(2024, 1, 1))
-    def test_extend_expiration_date_button(self, mock_date_today):
-        """
-        Tests if extend_expiration_date modal gives an accurate date
-        """
-
-        # Create a ready domain with a preset expiration date
-        domain, _ = Domain.objects.get_or_create(name="fake.gov", state=Domain.State.READY)
-        response = self.app.get(reverse("admin:registrar_domain_change", args=[domain.pk]))
-        # load expiration date into cache and registrar with below command
-        domain.registry_expiration_date
-        # Make sure the ex date is what we expect it to be
-        domain_ex_date = Domain.objects.get(id=domain.id).expiration_date
-        self.assertEqual(domain_ex_date, date(2023, 5, 25))
-
-        # Make sure that the page is loading as expected
-        self.assertEqual(response.status_code, 200)
-        self.assertContains(response, domain.name)
-        self.assertContains(response, "Extend expiration date")
-
-        # Grab the form to submit
-        form = response.forms["domain_form"]
-
-        with patch("django.contrib.messages.add_message") as mock_add_message:
-            # Submit the form
-            response = form.submit("_extend_expiration_date")
-
-            # Follow the response
-            response = response.follow()
-
-        # Assert that everything on the page looks correct
-        self.assertEqual(response.status_code, 200)
-        self.assertContains(response, domain.name)
-        self.assertContains(response, "Extend expiration date")
-
-        # Ensure the message we recieve is in line with what we expect
-        expected_message = "Successfully extended the expiration date."
-        expected_call = call(
-            # The WGSI request doesn't need to be tested
-            ANY,
-            messages.INFO,
-            expected_message,
-            extra_tags="",
-            fail_silently=False,
-        )
-
-        mock_add_message.assert_has_calls([expected_call], 1)
-
-    @less_console_noise_decorator
-    def test_analyst_can_see_inline_domain_information_in_domain_change_form(self):
-        """Tests if an analyst can still see the inline domain information form"""
-
-        # Create fake creator
-        _creator = User.objects.create(
-            username="MrMeoward",
-            first_name="Meoward",
-            last_name="Jones",
-        )
-
-        # Create a fake domain request
-        _domain_request = completed_domain_request(status=DomainRequest.DomainRequestStatus.IN_REVIEW, user=_creator)
-
-        # Creates a Domain and DomainInformation object
-        _domain_request.approve()
-
-        domain_information = DomainInformation.objects.filter(domain_request=_domain_request).get()
-        domain_information.organization_name = "MonkeySeeMonkeyDo"
-        domain_information.save()
-
-        # We use filter here rather than just domain_information.domain just to get the latest data.
-        domain = Domain.objects.filter(domain_info=domain_information).get()
-
-        p = "userpass"
-        self.client.login(username="staffuser", password=p)
-        response = self.client.get(
-            "/admin/registrar/domain/{}/change/".format(domain.pk),
-            follow=True,
-        )
-
-        # Make sure the page loaded, and that we're on the right page
-        self.assertEqual(response.status_code, 200)
-        self.assertContains(response, domain.name)
-
-        # Test for data. We only need to test one since its all interconnected.
-        expected_organization_name = "MonkeySeeMonkeyDo"
-        self.assertContains(response, expected_organization_name)
-
-    @less_console_noise_decorator
-    def test_admin_can_see_inline_domain_information_in_domain_change_form(self):
-        """Tests if an admin can still see the inline domain information form"""
-        # Create fake creator
-        _creator = User.objects.create(
-            username="MrMeoward",
-            first_name="Meoward",
-            last_name="Jones",
-        )
-
-        # Create a fake domain request
-        _domain_request = completed_domain_request(status=DomainRequest.DomainRequestStatus.IN_REVIEW, user=_creator)
-
-        # Creates a Domain and DomainInformation object
-        _domain_request.approve()
-
-        domain_information = DomainInformation.objects.filter(domain_request=_domain_request).get()
-        domain_information.organization_name = "MonkeySeeMonkeyDo"
-        domain_information.save()
-
-        # We use filter here rather than just domain_information.domain just to get the latest data.
-        domain = Domain.objects.filter(domain_info=domain_information).get()
-
-        p = "adminpass"
-        self.client.login(username="superuser", password=p)
-        response = self.client.get(
-            "/admin/registrar/domain/{}/change/".format(domain.pk),
-            follow=True,
-        )
-
-        # Make sure the page loaded, and that we're on the right page
-        self.assertEqual(response.status_code, 200)
-        self.assertContains(response, domain.name)
-
-        # Test for data. We only need to test one since its all interconnected.
-        expected_organization_name = "MonkeySeeMonkeyDo"
-        self.assertContains(response, expected_organization_name)
-
-    @patch("registrar.admin.DomainAdmin._get_current_date", return_value=date(2024, 1, 1))
-    def test_extend_expiration_date_button_epp(self, mock_date_today):
-        """
-        Tests if extend_expiration_date button sends the right epp command
-        """
-
-        # Create a ready domain with a preset expiration date
-        domain, _ = Domain.objects.get_or_create(name="fake.gov", state=Domain.State.READY)
-
-        response = self.app.get(reverse("admin:registrar_domain_change", args=[domain.pk]))
-
-        # Make sure that the page is loading as expected
-        self.assertEqual(response.status_code, 200)
-        self.assertContains(response, domain.name)
-        self.assertContains(response, "Extend expiration date")
-
-        # Grab the form to submit
-        form = response.forms["domain_form"]
-
-        with patch("django.contrib.messages.add_message") as mock_add_message:
-            with patch("registrar.models.Domain.renew_domain") as renew_mock:
-                # Submit the form
-                response = form.submit("_extend_expiration_date")
-
-                # Follow the response
-                response = response.follow()
-
-        # Assert that it is calling the function with the default extension length.
-        # We only need to test the value that EPP sends, as we can assume the other
-        # test cases cover the "renew" function.
-        renew_mock.assert_has_calls([call()], any_order=False)
-
-        # We should not make duplicate calls
-        self.assertEqual(renew_mock.call_count, 1)
-
-        # Assert that everything on the page looks correct
-        self.assertEqual(response.status_code, 200)
-        self.assertContains(response, domain.name)
-        self.assertContains(response, "Extend expiration date")
-
-        # Ensure the message we recieve is in line with what we expect
-        expected_message = "Successfully extended the expiration date."
-        expected_call = call(
-            # The WGSI request doesn't need to be tested
-            ANY,
-            messages.INFO,
-            expected_message,
-            extra_tags="",
-            fail_silently=False,
-        )
-        mock_add_message.assert_has_calls([expected_call], 1)
-
-    def test_custom_delete_confirmation_page(self):
-        """Tests if we override the delete confirmation page for custom content"""
-        # Create a ready domain with a preset expiration date
-        domain, _ = Domain.objects.get_or_create(name="fake.gov", state=Domain.State.READY)
-
-        domain_change_page = self.app.get(reverse("admin:registrar_domain_change", args=[domain.pk]))
-
-        self.assertContains(domain_change_page, "fake.gov")
-        # click the "Manage" link
-        confirmation_page = domain_change_page.click("Delete", index=0)
-
-        content_slice = "When a domain is deleted:"
-        self.assertContains(confirmation_page, content_slice)
-
-    def test_custom_delete_confirmation_page_table(self):
-        """Tests if we override the delete confirmation page for custom content on the table"""
-        # Create a ready domain
-        domain, _ = Domain.objects.get_or_create(name="fake.gov", state=Domain.State.READY)
-
-        # Get the index. The post expects the index to be encoded as a string
-        index = f"{domain.id}"
-
-        # Simulate selecting a single record, then clicking "Delete selected domains"
-        response = self.test_helper.get_table_delete_confirmation_page("0", index)
-
-        # Check that our content exists
-        content_slice = "When a domain is deleted:"
-        self.assertContains(response, content_slice)
-
-    def test_short_org_name_in_domains_list(self):
-        """
-        Make sure the short name is displaying in admin on the list page
-        """
-        with less_console_noise():
-            self.client.force_login(self.superuser)
-            domain_request = completed_domain_request(status=DomainRequest.DomainRequestStatus.IN_REVIEW)
-            mock_client = MockSESClient()
-            with boto3_mocking.clients.handler_for("sesv2", mock_client):
-                domain_request.approve()
-
-            response = self.client.get("/admin/registrar/domain/")
-            # There are 4 template references to Federal (4) plus four references in the table
-            # for our actual domain_request
-            self.assertContains(response, "Federal", count=56)
-            # This may be a bit more robust
-            self.assertContains(response, '<td class="field-generic_org_type">Federal</td>', count=1)
-            # Now let's make sure the long description does not exist
-            self.assertNotContains(response, "Federal: an agency of the U.S. government")
-
-    @skip("Why did this test stop working, and is is a good test")
-    def test_place_and_remove_hold(self):
-        domain = create_ready_domain()
-        # get admin page and assert Place Hold button
-        p = "userpass"
-        self.client.login(username="staffuser", password=p)
-        response = self.client.get(
-            "/admin/registrar/domain/{}/change/".format(domain.pk),
-            follow=True,
-        )
-        self.assertEqual(response.status_code, 200)
-        self.assertContains(response, domain.name)
-        self.assertContains(response, "Place hold")
-        self.assertNotContains(response, "Remove hold")
-
-        # submit place_client_hold and assert Remove Hold button
-        response = self.client.post(
-            "/admin/registrar/domain/{}/change/".format(domain.pk),
-            {"_place_client_hold": "Place hold", "name": domain.name},
-            follow=True,
-        )
-        self.assertEqual(response.status_code, 200)
-        self.assertContains(response, domain.name)
-        self.assertContains(response, "Remove hold")
-        self.assertNotContains(response, "Place hold")
-
-        # submit remove client hold and assert Place hold button
-        response = self.client.post(
-            "/admin/registrar/domain/{}/change/".format(domain.pk),
-            {"_remove_client_hold": "Remove hold", "name": domain.name},
-            follow=True,
-        )
-        self.assertEqual(response.status_code, 200)
-        self.assertContains(response, domain.name)
-        self.assertContains(response, "Place hold")
-        self.assertNotContains(response, "Remove hold")
-
-    def test_deletion_is_successful(self):
-        """
-        Scenario: Domain deletion is unsuccessful
-            When the domain is deleted
-            Then a user-friendly success message is returned for displaying on the web
-            And `state` is set to `DELETED`
-        """
-        with less_console_noise():
-            domain = create_ready_domain()
-            # Put in client hold
-            domain.place_client_hold()
-            p = "userpass"
-            self.client.login(username="staffuser", password=p)
-            # Ensure everything is displaying correctly
-            response = self.client.get(
-                "/admin/registrar/domain/{}/change/".format(domain.pk),
-                follow=True,
-            )
-            self.assertEqual(response.status_code, 200)
-            self.assertContains(response, domain.name)
-            self.assertContains(response, "Remove from registry")
-
-            # The contents of the modal should exist before and after the post.
-            # Check for the header
-            self.assertContains(response, "Are you sure you want to remove this domain from the registry?")
-
-            # Check for some of its body
-            self.assertContains(response, "When a domain is removed from the registry:")
-
-            # Check for some of the button content
-            self.assertContains(response, "Yes, remove from registry")
-
-            # Test the info dialog
-            request = self.factory.post(
-                "/admin/registrar/domain/{}/change/".format(domain.pk),
-                {"_delete_domain": "Remove from registry", "name": domain.name},
-                follow=True,
-            )
-            request.user = self.client
-            with patch("django.contrib.messages.add_message") as mock_add_message:
-                self.admin.do_delete_domain(request, domain)
-                mock_add_message.assert_called_once_with(
-                    request,
-                    messages.INFO,
-                    "Domain city.gov has been deleted. Thanks!",
-                    extra_tags="",
-                    fail_silently=False,
-                )
-
-            # The modal should still exist
-            self.assertContains(response, "Are you sure you want to remove this domain from the registry?")
-            self.assertContains(response, "When a domain is removed from the registry:")
-            self.assertContains(response, "Yes, remove from registry")
-
-            self.assertEqual(domain.state, Domain.State.DELETED)
-
-    def test_on_hold_is_successful_web_test(self):
-        """
-        Scenario: Domain on_hold is successful through webtest
-        """
-        with less_console_noise():
-            domain = create_ready_domain()
-
-            response = self.app.get(reverse("admin:registrar_domain_change", args=[domain.pk]))
-
-            # Check the contents of the modal
-            # Check for the header
-            self.assertContains(response, "Are you sure you want to place this domain on hold?")
-
-            # Check for some of its body
-            self.assertContains(response, "When a domain is on hold:")
-
-            # Check for some of the button content
-            self.assertContains(response, "Yes, place hold")
-
-            # Grab the form to submit
-            form = response.forms["domain_form"]
-
-            # Submit the form
-            response = form.submit("_place_client_hold")
-
-            # Follow the response
-            response = response.follow()
-
-            self.assertEqual(response.status_code, 200)
-            self.assertContains(response, domain.name)
-            self.assertContains(response, "Remove hold")
-
-            # The modal should still exist
-            # Check for the header
-            self.assertContains(response, "Are you sure you want to place this domain on hold?")
-
-            # Check for some of its body
-            self.assertContains(response, "When a domain is on hold:")
-
-            # Check for some of the button content
-            self.assertContains(response, "Yes, place hold")
-
-            # Web test has issues grabbing up to date data from the db, so we can test
-            # the returned view instead
-            self.assertContains(response, '<div class="readonly">On hold</div>')
-
-    def test_deletion_ready_fsm_failure(self):
-        """
-        Scenario: Domain deletion is unsuccessful
-            When an error is returned from epplibwrapper
-            Then a user-friendly error message is returned for displaying on the web
-            And `state` is not set to `DELETED`
-        """
-        with less_console_noise():
-            domain = create_ready_domain()
-            p = "userpass"
-            self.client.login(username="staffuser", password=p)
-            # Ensure everything is displaying correctly
-            response = self.client.get(
-                "/admin/registrar/domain/{}/change/".format(domain.pk),
-                follow=True,
-            )
-            self.assertEqual(response.status_code, 200)
-            self.assertContains(response, domain.name)
-            self.assertContains(response, "Remove from registry")
-            # Test the error
-            request = self.factory.post(
-                "/admin/registrar/domain/{}/change/".format(domain.pk),
-                {"_delete_domain": "Remove from registry", "name": domain.name},
-                follow=True,
-            )
-            request.user = self.client
-            with patch("django.contrib.messages.add_message") as mock_add_message:
-                self.admin.do_delete_domain(request, domain)
-                mock_add_message.assert_called_once_with(
-                    request,
-                    messages.ERROR,
-                    "Error deleting this Domain: "
-                    "Can't switch from state 'ready' to 'deleted'"
-                    ", must be either 'dns_needed' or 'on_hold'",
-                    extra_tags="",
-                    fail_silently=False,
-                )
-
-        self.assertEqual(domain.state, Domain.State.READY)
-
-    def test_analyst_deletes_domain_idempotent(self):
-        """
-        Scenario: Analyst tries to delete an already deleted domain
-            Given `state` is already `DELETED`
-            When `domain.deletedInEpp()` is called
-            Then `commands.DeleteDomain` is sent to the registry
-            And Domain returns normally without an error dialog
-        """
-        with less_console_noise():
-            domain = create_ready_domain()
-            # Put in client hold
-            domain.place_client_hold()
-            p = "userpass"
-            self.client.login(username="staffuser", password=p)
-            # Ensure everything is displaying correctly
-            response = self.client.get(
-                "/admin/registrar/domain/{}/change/".format(domain.pk),
-                follow=True,
-            )
-            self.assertEqual(response.status_code, 200)
-            self.assertContains(response, domain.name)
-            self.assertContains(response, "Remove from registry")
-            # Test the info dialog
-            request = self.factory.post(
-                "/admin/registrar/domain/{}/change/".format(domain.pk),
-                {"_delete_domain": "Remove from registry", "name": domain.name},
-                follow=True,
-            )
-            request.user = self.client
-            # Delete it once
-            with patch("django.contrib.messages.add_message") as mock_add_message:
-                self.admin.do_delete_domain(request, domain)
-                mock_add_message.assert_called_once_with(
-                    request,
-                    messages.INFO,
-                    "Domain city.gov has been deleted. Thanks!",
-                    extra_tags="",
-                    fail_silently=False,
-                )
-
-            self.assertEqual(domain.state, Domain.State.DELETED)
-            # Try to delete it again
-            # Test the info dialog
-            request = self.factory.post(
-                "/admin/registrar/domain/{}/change/".format(domain.pk),
-                {"_delete_domain": "Remove from registry", "name": domain.name},
-                follow=True,
-            )
-            request.user = self.client
-            with patch("django.contrib.messages.add_message") as mock_add_message:
-                self.admin.do_delete_domain(request, domain)
-                mock_add_message.assert_called_once_with(
-                    request,
-                    messages.INFO,
-                    "This domain is already deleted",
-                    extra_tags="",
-                    fail_silently=False,
-                )
-            self.assertEqual(domain.state, Domain.State.DELETED)
-
-    @skip("Waiting on epp lib to implement")
-    def test_place_and_remove_hold_epp(self):
-        raise
-
-    @override_settings(IS_PRODUCTION=True)
-    def test_prod_only_shows_export(self):
-        """Test that production environment only displays export"""
-        with less_console_noise():
-            response = self.client.get("/admin/registrar/domain/")
-            self.assertContains(response, ">Export<")
-            self.assertNotContains(response, ">Import<")
-
-    def tearDown(self):
-        super().tearDown()
-        PublicContact.objects.all().delete()
-        Host.objects.all().delete()
-        Domain.objects.all().delete()
-        DomainInformation.objects.all().delete()
-        DomainRequest.objects.all().delete()
-        User.objects.all().delete()
-
-
-class TestDomainRequestAdminForm(TestCase):
-    def setUp(self):
-        # Create a test domain request with an initial state of started
-        self.domain_request = completed_domain_request()
-
-    def test_form_choices(self):
-        with less_console_noise():
-            # Create a form instance with the test domain request
-            form = DomainRequestAdminForm(instance=self.domain_request)
-
-            # Verify that the form choices match the available transitions for started
-            expected_choices = [("started", "Started"), ("submitted", "Submitted")]
-            self.assertEqual(form.fields["status"].widget.choices, expected_choices)
-
-    def test_form_no_rejection_reason(self):
-        with less_console_noise():
-            # Create a form instance with the test domain request
-            form = DomainRequestAdminForm(instance=self.domain_request)
-
-            form = DomainRequestAdminForm(
-                instance=self.domain_request,
-                data={
-                    "status": DomainRequest.DomainRequestStatus.REJECTED,
-                    "rejection_reason": None,
-                },
-            )
-            self.assertFalse(form.is_valid())
-            self.assertIn("rejection_reason", form.errors)
-
-            rejection_reason = form.errors.get("rejection_reason")
-            self.assertEqual(rejection_reason, ["A reason is required for this status."])
-
-    def test_form_choices_when_no_instance(self):
-        with less_console_noise():
-            # Create a form instance without an instance
-            form = DomainRequestAdminForm()
-
-            # Verify that the form choices show all choices when no instance is provided;
-            # this is necessary to show all choices when creating a new domain
-            # request in django admin;
-            # note that FSM ensures that no domain request exists with invalid status,
-            # so don't need to test for invalid status
-            self.assertEqual(
-                form.fields["status"].widget.choices,
-                DomainRequest._meta.get_field("status").choices,
-            )
-
-    def test_form_choices_when_ineligible(self):
-        with less_console_noise():
-            # Create a form instance with a domain request with ineligible status
-            ineligible_domain_request = DomainRequest(status="ineligible")
-
-            # Attempt to create a form with the ineligible domain request
-            # The form should not raise an error, but choices should be the
-            # full list of possible choices
-            form = DomainRequestAdminForm(instance=ineligible_domain_request)
-
-            self.assertEqual(
-                form.fields["status"].widget.choices,
-                DomainRequest._meta.get_field("status").choices,
-            )
-
-
-@boto3_mocking.patching
-class TestDomainRequestAdmin(MockEppLib):
-    def setUp(self):
-        super().setUp()
-        self.site = AdminSite()
-        self.factory = RequestFactory()
-        self.admin = DomainRequestAdmin(model=DomainRequest, admin_site=self.site)
-        self.superuser = create_superuser()
-        self.staffuser = create_user()
-        self.client = Client(HTTP_HOST="localhost:8080")
-        self.test_helper = GenericTestHelper(
-            factory=self.factory,
-            user=self.superuser,
-            admin=self.admin,
-            url="/admin/registrar/domainrequest/",
-            model=DomainRequest,
-        )
-        self.mock_client = MockSESClient()
-
-    def test_domain_request_senior_official_is_alphabetically_sorted(self):
-        """Tests if the senior offical dropdown is alphanetically sorted in the django admin display"""
-
-        SeniorOfficial.objects.get_or_create(first_name="mary", last_name="joe", title="some other guy")
-        SeniorOfficial.objects.get_or_create(first_name="alex", last_name="smoe", title="some guy")
-        SeniorOfficial.objects.get_or_create(first_name="Zoup", last_name="Soup", title="title")
-
-        contact, _ = Contact.objects.get_or_create(first_name="Henry", last_name="McFakerson")
-        domain_request = completed_domain_request(submitter=contact, name="city1.gov")
-        request = self.factory.post("/admin/registrar/domainrequest/{}/change/".format(domain_request.pk))
-        model_admin = AuditedAdmin(DomainRequest, self.site)
-
-        # Get the queryset that would be returned for the list
-        senior_offical_queryset = model_admin.formfield_for_foreignkey(
-            DomainInformation.senior_official.field, request
-        ).queryset
-
-        # Make the list we're comparing on a bit prettier display-wise. Optional step.
-        current_sort_order = []
-        for official in senior_offical_queryset:
-            current_sort_order.append(f"{official.first_name} {official.last_name}")
-
-        expected_sort_order = ["alex smoe", "mary joe", "Zoup Soup"]
-
-        self.assertEqual(current_sort_order, expected_sort_order)
-
-    @less_console_noise_decorator
-    def test_has_model_description(self):
-        """Tests if this model has a model description on the table view"""
-        p = "adminpass"
-        self.client.login(username="superuser", password=p)
-        response = self.client.get(
-            "/admin/registrar/domainrequest/",
-            follow=True,
-        )
-
-        # Make sure that the page is loaded correctly
-        self.assertEqual(response.status_code, 200)
-
-        # Test for a description snippet
-        self.assertContains(response, "This table contains all domain requests")
-        self.assertContains(response, "Show more")
-
-    @less_console_noise_decorator
-    def test_helper_text(self):
-        """
-        Tests for the correct helper text on this page
-        """
-
-        # Create a fake domain request and domain
-        domain_request = completed_domain_request(status=DomainRequest.DomainRequestStatus.IN_REVIEW)
-
-        p = "adminpass"
-        self.client.login(username="superuser", password=p)
-        response = self.client.get(
-            "/admin/registrar/domainrequest/{}/change/".format(domain_request.pk),
-            follow=True,
-        )
-
-        # Make sure the page loaded, and that we're on the right page
-        self.assertEqual(response.status_code, 200)
-        self.assertContains(response, domain_request.requested_domain.name)
-
-        # These should exist in the response
-        expected_values = [
-            ("creator", "Person who submitted the domain request; will not receive email updates"),
-            (
-                "submitter",
-                'Person listed under "your contact information" in the request form; will receive email updates',
-            ),
-            ("approved_domain", "Domain associated with this request; will be blank until request is approved"),
-            ("no_other_contacts_rationale", "Required if creator does not list other employees"),
-            ("alternative_domains", "Other domain names the creator provided for consideration"),
-            ("no_other_contacts_rationale", "Required if creator does not list other employees"),
-            ("Urbanization", "Required for Puerto Rico only"),
-        ]
-        self.test_helper.assert_response_contains_distinct_values(response, expected_values)
-
-    @less_console_noise_decorator
-    def test_status_logs(self):
-        """
-        Tests that the status changes are shown in a table on the domain request change form,
-        accurately and in chronological order.
-        """
-
-        def assert_status_count(normalized_content, status, count):
-            """Helper function to assert the count of a status in the HTML content."""
-            self.assertEqual(normalized_content.count(f"<td> {status} </td>"), count)
-
-        def assert_status_order(normalized_content, statuses):
-            """Helper function to assert the order of statuses in the HTML content."""
-            start_index = 0
-            for status in statuses:
-                index = normalized_content.find(f"<td> {status} </td>", start_index)
-                self.assertNotEqual(index, -1, f"Status '{status}' not found in the expected order.")
-                start_index = index + len(status)
-
-        # Create a fake domain request and domain
-        domain_request = completed_domain_request(status=DomainRequest.DomainRequestStatus.STARTED)
-
-        p = "adminpass"
-        self.client.login(username="superuser", password=p)
-        response = self.client.get(
-            "/admin/registrar/domainrequest/{}/change/".format(domain_request.pk),
-            follow=True,
-        )
-
-        # Make sure the page loaded, and that we're on the right page
-        self.assertEqual(response.status_code, 200)
-        self.assertContains(response, domain_request.requested_domain.name)
-
-        domain_request.submit()
-        domain_request.save()
-
-        domain_request.in_review()
-        domain_request.save()
-
-        domain_request.action_needed()
-        domain_request.action_needed_reason = DomainRequest.ActionNeededReasons.ALREADY_HAS_DOMAINS
-        domain_request.save()
-
-        # Let's just change the action needed reason
-        domain_request.action_needed_reason = DomainRequest.ActionNeededReasons.ELIGIBILITY_UNCLEAR
-        domain_request.save()
-
-        domain_request.reject()
-        domain_request.rejection_reason = DomainRequest.RejectionReasons.DOMAIN_PURPOSE
-        domain_request.save()
-
-        domain_request.in_review()
-        domain_request.save()
-
-        response = self.client.get(
-            "/admin/registrar/domainrequest/{}/change/".format(domain_request.pk),
-            follow=True,
-        )
-
-        # Normalize the HTML response content
-        normalized_content = " ".join(response.content.decode("utf-8").split())
-
-        # Define the expected sequence of status changes
-        expected_status_changes = [
-            "In review",
-            "Rejected - Purpose requirements not met",
-            "Action needed - Unclear organization eligibility",
-            "Action needed - Already has domains",
-            "In review",
-            "Submitted",
-            "Started",
-        ]
-
-        assert_status_order(normalized_content, expected_status_changes)
-
-        assert_status_count(normalized_content, "Started", 1)
-        assert_status_count(normalized_content, "Submitted", 1)
-        assert_status_count(normalized_content, "In review", 2)
-        assert_status_count(normalized_content, "Action needed - Already has domains", 1)
-        assert_status_count(normalized_content, "Action needed - Unclear organization eligibility", 1)
-        assert_status_count(normalized_content, "Rejected - Purpose requirements not met", 1)
-
-    def test_collaspe_toggle_button_markup(self):
-        """
-        Tests for the correct collapse toggle button markup
-        """
-
-        # Create a fake domain request and domain
-        domain_request = completed_domain_request(status=DomainRequest.DomainRequestStatus.IN_REVIEW)
-
-        p = "adminpass"
-        self.client.login(username="superuser", password=p)
-        response = self.client.get(
-            "/admin/registrar/domainrequest/{}/change/".format(domain_request.pk),
-            follow=True,
-        )
-
-        # Make sure the page loaded, and that we're on the right page
-        self.assertEqual(response.status_code, 200)
-        self.assertContains(response, domain_request.requested_domain.name)
-        self.test_helper.assertContains(response, "<span>Show details</span>")
-
-    @less_console_noise_decorator
-    def test_analyst_can_see_and_edit_alternative_domain(self):
-        """Tests if an analyst can still see and edit the alternative domain field"""
-
-        # Create fake creator
-        _creator = User.objects.create(
-            username="MrMeoward",
-            first_name="Meoward",
-            last_name="Jones",
-        )
-
-        # Create a fake domain request
-        _domain_request = completed_domain_request(status=DomainRequest.DomainRequestStatus.IN_REVIEW, user=_creator)
-
-        fake_website = Website.objects.create(website="thisisatest.gov")
-        _domain_request.alternative_domains.add(fake_website)
-        _domain_request.save()
-
-        p = "userpass"
-        self.client.login(username="staffuser", password=p)
-        response = self.client.get(
-            "/admin/registrar/domainrequest/{}/change/".format(_domain_request.pk),
-            follow=True,
-        )
-
-        # Make sure the page loaded, and that we're on the right page
-        self.assertEqual(response.status_code, 200)
-        self.assertContains(response, _domain_request.requested_domain.name)
-
-        # Test if the page has the alternative domain
-        self.assertContains(response, "thisisatest.gov")
-
-        # Check that the page contains the url we expect
-        expected_href = reverse("admin:registrar_website_change", args=[fake_website.id])
-        self.assertContains(response, expected_href)
-
-        # Navigate to the website to ensure that we can still edit it
-        response = self.client.get(
-            "/admin/registrar/website/{}/change/".format(fake_website.pk),
-            follow=True,
-        )
-
-        # Make sure the page loaded, and that we're on the right page
-        self.assertEqual(response.status_code, 200)
-        self.assertContains(response, "thisisatest.gov")
-
-    @less_console_noise_decorator
-    def test_analyst_can_see_and_edit_requested_domain(self):
-        """Tests if an analyst can still see and edit the requested domain field"""
-
-        # Create fake creator
-        _creator = User.objects.create(
-            username="MrMeoward",
-            first_name="Meoward",
-            last_name="Jones",
-        )
-
-        # Create a fake domain request
-        _domain_request = completed_domain_request(status=DomainRequest.DomainRequestStatus.IN_REVIEW, user=_creator)
-
-        p = "userpass"
-        self.client.login(username="staffuser", password=p)
-        response = self.client.get(
-            "/admin/registrar/domainrequest/{}/change/".format(_domain_request.pk),
-            follow=True,
-        )
-
-        # Filter to get the latest from the DB (rather than direct assignment)
-        requested_domain = DraftDomain.objects.filter(name=_domain_request.requested_domain.name).get()
-
-        # Make sure the page loaded, and that we're on the right page
-        self.assertEqual(response.status_code, 200)
-        self.assertContains(response, requested_domain.name)
-
-        # Check that the page contains the url we expect
-        expected_href = reverse("admin:registrar_draftdomain_change", args=[requested_domain.id])
-        self.assertContains(response, expected_href)
-
-        # Navigate to the website to ensure that we can still edit it
-        response = self.client.get(
-            "/admin/registrar/draftdomain/{}/change/".format(requested_domain.pk),
-            follow=True,
-        )
-
-        # Make sure the page loaded, and that we're on the right page
-        self.assertEqual(response.status_code, 200)
-        self.assertContains(response, "city.gov")
-
-    @less_console_noise_decorator
-    def test_analyst_can_see_current_websites(self):
-        """Tests if an analyst can still see current website field"""
-
-        # Create fake creator
-        _creator = User.objects.create(
-            username="MrMeoward",
-            first_name="Meoward",
-            last_name="Jones",
-        )
-
-        # Create a fake domain request
-        _domain_request = completed_domain_request(status=DomainRequest.DomainRequestStatus.IN_REVIEW, user=_creator)
-
-        fake_website = Website.objects.create(website="thisisatest.gov")
-        _domain_request.current_websites.add(fake_website)
-        _domain_request.save()
-
-        p = "userpass"
-        self.client.login(username="staffuser", password=p)
-        response = self.client.get(
-            "/admin/registrar/domainrequest/{}/change/".format(_domain_request.pk),
-            follow=True,
-        )
-
-        # Make sure the page loaded, and that we're on the right page
-        self.assertEqual(response.status_code, 200)
-        self.assertContains(response, _domain_request.requested_domain.name)
-
-        # Test if the page has the current website
-        self.assertContains(response, "thisisatest.gov")
-
-    def test_domain_sortable(self):
-        """Tests if the DomainRequest sorts by domain correctly"""
-        with less_console_noise():
-            p = "adminpass"
-            self.client.login(username="superuser", password=p)
-
-            multiple_unalphabetical_domain_objects("domain_request")
-
-            # Assert that our sort works correctly
-            self.test_helper.assert_table_sorted("1", ("requested_domain__name",))
-
-            # Assert that sorting in reverse works correctly
-            self.test_helper.assert_table_sorted("-1", ("-requested_domain__name",))
-
-    def test_submitter_sortable(self):
-        """Tests if the DomainRequest sorts by submitter correctly"""
-        with less_console_noise():
-            p = "adminpass"
-            self.client.login(username="superuser", password=p)
-
-            multiple_unalphabetical_domain_objects("domain_request")
-
-            additional_domain_request = generic_domain_object("domain_request", "Xylophone")
-            new_user = User.objects.filter(username=additional_domain_request.investigator.username).get()
-            new_user.first_name = "Xylophonic"
-            new_user.save()
-
-            # Assert that our sort works correctly
-            self.test_helper.assert_table_sorted(
-                "11",
-                (
-                    "submitter__first_name",
-                    "submitter__last_name",
-                ),
-            )
-
-            # Assert that sorting in reverse works correctly
-            self.test_helper.assert_table_sorted(
-                "-11",
-                (
-                    "-submitter__first_name",
-                    "-submitter__last_name",
-                ),
-            )
-
-    def test_investigator_sortable(self):
-        """Tests if the DomainRequest sorts by investigator correctly"""
-        with less_console_noise():
-            p = "adminpass"
-            self.client.login(username="superuser", password=p)
-
-            multiple_unalphabetical_domain_objects("domain_request")
-            additional_domain_request = generic_domain_object("domain_request", "Xylophone")
-            new_user = User.objects.filter(username=additional_domain_request.investigator.username).get()
-            new_user.first_name = "Xylophonic"
-            new_user.save()
-
-            # Assert that our sort works correctly
-            self.test_helper.assert_table_sorted(
-                "12",
-                (
-                    "investigator__first_name",
-                    "investigator__last_name",
-                ),
-            )
-
-            # Assert that sorting in reverse works correctly
-            self.test_helper.assert_table_sorted(
-                "-12",
-                (
-                    "-investigator__first_name",
-                    "-investigator__last_name",
-                ),
-            )
-
-    @less_console_noise_decorator
-    def test_default_sorting_in_domain_requests_list(self):
-        """
-        Make sure the default sortin in on the domain requests list page is reverse submission_date
-        then alphabetical requested_domain
-        """
-
-        # Create domain requests with different names
-        domain_requests = [
-            completed_domain_request(status=DomainRequest.DomainRequestStatus.SUBMITTED, name=name)
-            for name in ["ccc.gov", "bbb.gov", "eee.gov", "aaa.gov", "zzz.gov", "ddd.gov"]
-        ]
-
-        domain_requests[0].submission_date = timezone.make_aware(datetime(2024, 10, 16))
-        domain_requests[1].submission_date = timezone.make_aware(datetime(2001, 10, 16))
-        domain_requests[2].submission_date = timezone.make_aware(datetime(1980, 10, 16))
-        domain_requests[3].submission_date = timezone.make_aware(datetime(1998, 10, 16))
-        domain_requests[4].submission_date = timezone.make_aware(datetime(2013, 10, 16))
-        domain_requests[5].submission_date = timezone.make_aware(datetime(1980, 10, 16))
-
-        # Save the modified domain requests to update their attributes in the database
-        for domain_request in domain_requests:
-            domain_request.save()
-
-        # Refresh domain request objects from the database to reflect the changes
-        domain_requests = [DomainRequest.objects.get(pk=domain_request.pk) for domain_request in domain_requests]
-
-        # Login as superuser and retrieve the domain request list page
-        self.client.force_login(self.superuser)
-        response = self.client.get("/admin/registrar/domainrequest/")
-
-        # Check that the response is successful
-        self.assertEqual(response.status_code, 200)
-
-        # Extract the domain names from the response content using regex
-        domain_names_match = re.findall(r"(\w+\.gov)</a>", response.content.decode("utf-8"))
-
-        logger.info(f"domain_names_match {domain_names_match}")
-
-        # Verify that domain names are found
-        self.assertTrue(domain_names_match)
-
-        # Extract the domain names
-        domain_names = [match for match in domain_names_match]
-
-        # Verify that the domain names are displayed in the expected order
-        expected_order = [
-            "ccc.gov",
-            "zzz.gov",
-            "bbb.gov",
-            "aaa.gov",
-            "ddd.gov",
-            "eee.gov",
-        ]
-
-        # Remove duplicates
-        # Remove duplicates from domain_names list while preserving order
-        unique_domain_names = []
-        for domain_name in domain_names:
-            if domain_name not in unique_domain_names:
-                unique_domain_names.append(domain_name)
-
-        self.assertEqual(unique_domain_names, expected_order)
-
-    def test_short_org_name_in_domain_requests_list(self):
-        """
-        Make sure the short name is displaying in admin on the list page
-        """
-        with less_console_noise():
-            self.client.force_login(self.superuser)
-            completed_domain_request()
-            response = self.client.get("/admin/registrar/domainrequest/?generic_org_type__exact=federal")
-            # There are 2 template references to Federal (4) and two in the results data
-            # of the request
-            self.assertContains(response, "Federal", count=52)
-            # This may be a bit more robust
-            self.assertContains(response, '<td class="field-generic_org_type">Federal</td>', count=1)
-            # Now let's make sure the long description does not exist
-            self.assertNotContains(response, "Federal: an agency of the U.S. government")
-
-    def test_default_status_in_domain_requests_list(self):
-        """
-        Make sure the default status in admin is selected on the domain requests list page
-        """
-        with less_console_noise():
-            self.client.force_login(self.superuser)
-            completed_domain_request()
-            response = self.client.get("/admin/registrar/domainrequest/")
-            # The results are filtered by "status in [submitted,in review,action needed]"
-            self.assertContains(response, "status in [submitted,in review,action needed]", count=1)
-
-    @less_console_noise_decorator
-    def transition_state_and_send_email(
-        self, domain_request, status, rejection_reason=None, action_needed_reason=None, action_needed_reason_email=None
-    ):
-        """Helper method for the email test cases."""
-
-        with boto3_mocking.clients.handler_for("sesv2", self.mock_client):
-            # Create a mock request
-            request = self.factory.post("/admin/registrar/domainrequest/{}/change/".format(domain_request.pk))
-
-            # Create a fake session to hook to
-            request.session = {}
-
-            # Modify the domain request's properties
-            domain_request.status = status
-
-            if rejection_reason:
-                domain_request.rejection_reason = rejection_reason
-
-            if action_needed_reason:
-                domain_request.action_needed_reason = action_needed_reason
-
-            if action_needed_reason_email:
-                domain_request.action_needed_reason_email = action_needed_reason_email
-
-            # Use the model admin's save_model method
-            self.admin.save_model(request, domain_request, form=None, change=True)
-
-    def assert_email_is_accurate(
-        self, expected_string, email_index, email_address, test_that_no_bcc=False, bcc_email_address=""
-    ):
-        """Helper method for the email test cases.
-        email_index is the index of the email in mock_client."""
-
-        with less_console_noise():
-            # Access the arguments passed to send_email
-            call_args = self.mock_client.EMAILS_SENT
-            kwargs = call_args[email_index]["kwargs"]
-
-            # Retrieve the email details from the arguments
-            from_email = kwargs.get("FromEmailAddress")
-            to_email = kwargs["Destination"]["ToAddresses"][0]
-            email_content = kwargs["Content"]
-            email_body = email_content["Simple"]["Body"]["Text"]["Data"]
-
-            # Assert or perform other checks on the email details
-            self.assertEqual(from_email, settings.DEFAULT_FROM_EMAIL)
-            self.assertEqual(to_email, email_address)
-            self.assertIn(expected_string, email_body)
-
-        if test_that_no_bcc:
-            _ = ""
-            with self.assertRaises(KeyError):
-                with less_console_noise():
-                    _ = kwargs["Destination"]["BccAddresses"][0]
-            self.assertEqual(_, "")
-
-        if bcc_email_address:
-            bcc_email = kwargs["Destination"]["BccAddresses"][0]
-            self.assertEqual(bcc_email, bcc_email_address)
-
-    @override_settings(IS_PRODUCTION=True)
-    def test_action_needed_sends_reason_email_prod_bcc(self):
-        """When an action needed reason is set, an email is sent out and help@get.gov
-        is BCC'd in production"""
-        # Ensure there is no user with this email
-        EMAIL = "mayor@igorville.gov"
-        BCC_EMAIL = settings.DEFAULT_FROM_EMAIL
-        User.objects.filter(email=EMAIL).delete()
-        in_review = DomainRequest.DomainRequestStatus.IN_REVIEW
-        action_needed = DomainRequest.DomainRequestStatus.ACTION_NEEDED
-
-        # Create a sample domain request
-        domain_request = completed_domain_request(status=in_review)
-
-        # Test the email sent out for already_has_domains
-        already_has_domains = DomainRequest.ActionNeededReasons.ALREADY_HAS_DOMAINS
-        self.transition_state_and_send_email(domain_request, action_needed, action_needed_reason=already_has_domains)
-
-        self.assert_email_is_accurate("ORGANIZATION ALREADY HAS A .GOV DOMAIN", 0, EMAIL, bcc_email_address=BCC_EMAIL)
-        self.assertEqual(len(self.mock_client.EMAILS_SENT), 1)
-
-        # Test the email sent out for bad_name
-        bad_name = DomainRequest.ActionNeededReasons.BAD_NAME
-        self.transition_state_and_send_email(domain_request, action_needed, action_needed_reason=bad_name)
-        self.assert_email_is_accurate(
-            "DOMAIN NAME DOES NOT MEET .GOV REQUIREMENTS", 1, EMAIL, bcc_email_address=BCC_EMAIL
-        )
-        self.assertEqual(len(self.mock_client.EMAILS_SENT), 2)
-
-        # Test the email sent out for eligibility_unclear
-        eligibility_unclear = DomainRequest.ActionNeededReasons.ELIGIBILITY_UNCLEAR
-        self.transition_state_and_send_email(domain_request, action_needed, action_needed_reason=eligibility_unclear)
-        self.assert_email_is_accurate(
-            "ORGANIZATION MAY NOT MEET ELIGIBILITY REQUIREMENTS", 2, EMAIL, bcc_email_address=BCC_EMAIL
-        )
-        self.assertEqual(len(self.mock_client.EMAILS_SENT), 3)
-
-        # Test that a custom email is sent out for questionable_so
-        questionable_so = DomainRequest.ActionNeededReasons.QUESTIONABLE_SENIOR_OFFICIAL
-        self.transition_state_and_send_email(domain_request, action_needed, action_needed_reason=questionable_so)
-        self.assert_email_is_accurate(
-            "SENIOR OFFICIAL DOES NOT MEET ELIGIBILITY REQUIREMENTS", 3, EMAIL, bcc_email_address=BCC_EMAIL
-        )
-        self.assertEqual(len(self.mock_client.EMAILS_SENT), 4)
-
-        # Assert that no other emails are sent on OTHER
-        other = DomainRequest.ActionNeededReasons.OTHER
-        self.transition_state_and_send_email(domain_request, action_needed, action_needed_reason=other)
-
-        # Should be unchanged from before
-        self.assertEqual(len(self.mock_client.EMAILS_SENT), 4)
-
-        # Tests if an analyst can override existing email content
-        questionable_so = DomainRequest.ActionNeededReasons.QUESTIONABLE_SENIOR_OFFICIAL
-        self.transition_state_and_send_email(
-            domain_request,
-            action_needed,
-            action_needed_reason=questionable_so,
-            action_needed_reason_email="custom email content",
-        )
-
-        domain_request.refresh_from_db()
-        self.assert_email_is_accurate("custom email content", 4, EMAIL, bcc_email_address=BCC_EMAIL)
-        self.assertEqual(len(self.mock_client.EMAILS_SENT), 5)
-
-        # Tests if a new email gets sent when just the email is changed.
-        # An email should NOT be sent out if we just modify the email content.
-        self.transition_state_and_send_email(
-            domain_request,
-            action_needed,
-            action_needed_reason=questionable_so,
-            action_needed_reason_email="dummy email content",
-        )
-
-        self.assertEqual(len(self.mock_client.EMAILS_SENT), 5)
-
-        # Set the request back to in review
-        domain_request.in_review()
-
-        # Try sending another email when changing states AND including content
-        self.transition_state_and_send_email(
-            domain_request,
-            action_needed,
-            action_needed_reason=eligibility_unclear,
-            action_needed_reason_email="custom content when starting anew",
-        )
-        self.assert_email_is_accurate("custom content when starting anew", 5, EMAIL, bcc_email_address=BCC_EMAIL)
-        self.assertEqual(len(self.mock_client.EMAILS_SENT), 6)
-
-    def test_save_model_sends_submitted_email(self):
-        """When transitioning to submitted from started or withdrawn on a domain request,
-        an email is sent out.
-
-        When transitioning to submitted from dns needed or in review on a domain request,
-        no email is sent out.
-
-        Also test that the default email set in settings is NOT BCCd on non-prod whenever
-        an email does go out."""
-
-        with less_console_noise():
-            # Ensure there is no user with this email
-            EMAIL = "mayor@igorville.gov"
-            User.objects.filter(email=EMAIL).delete()
-
-            # Create a sample domain request
-            domain_request = completed_domain_request()
-
-            # Test Submitted Status from started
-            self.transition_state_and_send_email(domain_request, DomainRequest.DomainRequestStatus.SUBMITTED)
-            self.assert_email_is_accurate("We received your .gov domain request.", 0, EMAIL, True)
-            self.assertEqual(len(self.mock_client.EMAILS_SENT), 1)
-
-            # Test Withdrawn Status
-            self.transition_state_and_send_email(domain_request, DomainRequest.DomainRequestStatus.WITHDRAWN)
-            self.assert_email_is_accurate(
-                "Your .gov domain request has been withdrawn and will not be reviewed by our team.", 1, EMAIL, True
-            )
-            self.assertEqual(len(self.mock_client.EMAILS_SENT), 2)
-
-            # Test Submitted Status Again (from withdrawn)
-            self.transition_state_and_send_email(domain_request, DomainRequest.DomainRequestStatus.SUBMITTED)
-            self.assertEqual(len(self.mock_client.EMAILS_SENT), 3)
-
-            # Move it to IN_REVIEW
-            other = DomainRequest.ActionNeededReasons.OTHER
-            in_review = DomainRequest.DomainRequestStatus.IN_REVIEW
-            self.transition_state_and_send_email(domain_request, in_review, action_needed_reason=other)
-            self.assertEqual(len(self.mock_client.EMAILS_SENT), 3)
-
-            # Test Submitted Status Again from in IN_REVIEW, no new email should be sent
-            self.transition_state_and_send_email(domain_request, DomainRequest.DomainRequestStatus.SUBMITTED)
-            self.assertEqual(len(self.mock_client.EMAILS_SENT), 3)
-
-            # Move it to IN_REVIEW
-            self.transition_state_and_send_email(domain_request, in_review, action_needed_reason=other)
-            self.assertEqual(len(self.mock_client.EMAILS_SENT), 3)
-
-            # Move it to ACTION_NEEDED
-            self.transition_state_and_send_email(domain_request, DomainRequest.DomainRequestStatus.ACTION_NEEDED)
-            self.assertEqual(len(self.mock_client.EMAILS_SENT), 3)
-
-            # Test Submitted Status Again from in ACTION_NEEDED, no new email should be sent
-            self.transition_state_and_send_email(domain_request, DomainRequest.DomainRequestStatus.SUBMITTED)
-            self.assertEqual(len(self.mock_client.EMAILS_SENT), 3)
-
-    @less_console_noise_decorator
-    def test_model_displays_action_needed_email(self):
-        """Tests if the action needed email is visible for Domain Requests"""
-
-        _domain_request = completed_domain_request(
-            status=DomainRequest.DomainRequestStatus.ACTION_NEEDED,
-            action_needed_reason=DomainRequest.ActionNeededReasons.BAD_NAME,
-        )
-
-        p = "userpass"
-        self.client.login(username="staffuser", password=p)
-        response = self.client.get(
-            "/admin/registrar/domainrequest/{}/change/".format(_domain_request.pk),
-            follow=True,
-        )
-
-        self.assertContains(response, "DOMAIN NAME DOES NOT MEET .GOV REQUIREMENTS")
-
-    @override_settings(IS_PRODUCTION=True)
-    def test_save_model_sends_submitted_email_with_bcc_on_prod(self):
-        """When transitioning to submitted from started or withdrawn on a domain request,
-        an email is sent out.
-
-        When transitioning to submitted from dns needed or in review on a domain request,
-        no email is sent out.
-
-        Also test that the default email set in settings IS BCCd on prod whenever
-        an email does go out."""
-
-        with less_console_noise():
-            # Ensure there is no user with this email
-            EMAIL = "mayor@igorville.gov"
-            User.objects.filter(email=EMAIL).delete()
-
-            BCC_EMAIL = settings.DEFAULT_FROM_EMAIL
-
-            # Create a sample domain request
-            domain_request = completed_domain_request()
-
-            # Test Submitted Status from started
-            self.transition_state_and_send_email(domain_request, DomainRequest.DomainRequestStatus.SUBMITTED)
-            self.assert_email_is_accurate("We received your .gov domain request.", 0, EMAIL, False, BCC_EMAIL)
-            self.assertEqual(len(self.mock_client.EMAILS_SENT), 1)
-
-            # Test Withdrawn Status
-            self.transition_state_and_send_email(domain_request, DomainRequest.DomainRequestStatus.WITHDRAWN)
-            self.assert_email_is_accurate(
-                "Your .gov domain request has been withdrawn and will not be reviewed by our team.", 1, EMAIL
-            )
-            self.assertEqual(len(self.mock_client.EMAILS_SENT), 2)
-
-            # Test Submitted Status Again (from withdrawn)
-            self.transition_state_and_send_email(domain_request, DomainRequest.DomainRequestStatus.SUBMITTED)
-            self.assert_email_is_accurate("We received your .gov domain request.", 0, EMAIL, False, BCC_EMAIL)
-            self.assertEqual(len(self.mock_client.EMAILS_SENT), 3)
-
-            # Move it to IN_REVIEW
-            other = domain_request.ActionNeededReasons.OTHER
-            in_review = DomainRequest.DomainRequestStatus.IN_REVIEW
-            self.transition_state_and_send_email(domain_request, in_review, action_needed_reason=other)
-            self.assertEqual(len(self.mock_client.EMAILS_SENT), 3)
-
-            # Test Submitted Status Again from in IN_REVIEW, no new email should be sent
-            self.transition_state_and_send_email(domain_request, DomainRequest.DomainRequestStatus.SUBMITTED)
-            self.assertEqual(len(self.mock_client.EMAILS_SENT), 3)
-
-            # Move it to IN_REVIEW
-            self.transition_state_and_send_email(domain_request, in_review, action_needed_reason=other)
-            self.assertEqual(len(self.mock_client.EMAILS_SENT), 3)
-
-            # Move it to ACTION_NEEDED
-            self.transition_state_and_send_email(domain_request, DomainRequest.DomainRequestStatus.ACTION_NEEDED)
-            self.assertEqual(len(self.mock_client.EMAILS_SENT), 3)
-
-            # Test Submitted Status Again from in ACTION_NEEDED, no new email should be sent
-            self.transition_state_and_send_email(domain_request, DomainRequest.DomainRequestStatus.SUBMITTED)
-            self.assertEqual(len(self.mock_client.EMAILS_SENT), 3)
-
-    def test_save_model_sends_approved_email(self):
-        """When transitioning to approved on a domain request,
-        an email is sent out every time."""
-
-        with less_console_noise():
-            # Ensure there is no user with this email
-            EMAIL = "mayor@igorville.gov"
-            User.objects.filter(email=EMAIL).delete()
-
-            # Create a sample domain request
-            domain_request = completed_domain_request(status=DomainRequest.DomainRequestStatus.IN_REVIEW)
-
-            # Test Submitted Status
-            self.transition_state_and_send_email(domain_request, DomainRequest.DomainRequestStatus.APPROVED)
-            self.assert_email_is_accurate("Congratulations! Your .gov domain request has been approved.", 0, EMAIL)
-            self.assertEqual(len(self.mock_client.EMAILS_SENT), 1)
-
-            # Test Withdrawn Status
-            self.transition_state_and_send_email(
-                domain_request,
-                DomainRequest.DomainRequestStatus.REJECTED,
-                DomainRequest.RejectionReasons.DOMAIN_PURPOSE,
-            )
-            self.assert_email_is_accurate("Your .gov domain request has been rejected.", 1, EMAIL)
-            self.assertEqual(len(self.mock_client.EMAILS_SENT), 2)
-
-            # Test Submitted Status Again (No new email should be sent)
-            self.transition_state_and_send_email(domain_request, DomainRequest.DomainRequestStatus.APPROVED)
-            self.assertEqual(len(self.mock_client.EMAILS_SENT), 3)
-
-    def test_save_model_sends_rejected_email_purpose_not_met(self):
-        """When transitioning to rejected on a domain request, an email is sent
-        explaining why when the reason is domain purpose."""
-
-        with less_console_noise():
-            # Ensure there is no user with this email
-            EMAIL = "mayor@igorville.gov"
-            User.objects.filter(email=EMAIL).delete()
-
-            # Create a sample domain request
-            domain_request = completed_domain_request(status=DomainRequest.DomainRequestStatus.IN_REVIEW)
-
-            # Reject for reason DOMAIN_PURPOSE and test email
-            self.transition_state_and_send_email(
-                domain_request,
-                DomainRequest.DomainRequestStatus.REJECTED,
-                DomainRequest.RejectionReasons.DOMAIN_PURPOSE,
-            )
-            self.assert_email_is_accurate(
-                "Your domain request was rejected because the purpose you provided did not meet our \nrequirements.",
-                0,
-                EMAIL,
-            )
-            self.assertEqual(len(self.mock_client.EMAILS_SENT), 1)
-
-            # Approve
-            self.transition_state_and_send_email(domain_request, DomainRequest.DomainRequestStatus.APPROVED)
-            self.assert_email_is_accurate("Congratulations! Your .gov domain request has been approved.", 1, EMAIL)
-            self.assertEqual(len(self.mock_client.EMAILS_SENT), 2)
-
-    def test_save_model_sends_rejected_email_requestor(self):
-        """When transitioning to rejected on a domain request, an email is sent
-        explaining why when the reason is requestor."""
-
-        with less_console_noise():
-            # Ensure there is no user with this email
-            EMAIL = "mayor@igorville.gov"
-            User.objects.filter(email=EMAIL).delete()
-
-            # Create a sample domain request
-            domain_request = completed_domain_request(status=DomainRequest.DomainRequestStatus.IN_REVIEW)
-
-            # Reject for reason REQUESTOR and test email including dynamic organization name
-            self.transition_state_and_send_email(
-                domain_request, DomainRequest.DomainRequestStatus.REJECTED, DomainRequest.RejectionReasons.REQUESTOR
-            )
-            self.assert_email_is_accurate(
-                "Your domain request was rejected because we don’t believe you’re eligible to request a \n.gov "
-                "domain on behalf of Testorg",
-                0,
-                EMAIL,
-            )
-            self.assertEqual(len(self.mock_client.EMAILS_SENT), 1)
-
-            # Approve
-            self.transition_state_and_send_email(domain_request, DomainRequest.DomainRequestStatus.APPROVED)
-            self.assert_email_is_accurate("Congratulations! Your .gov domain request has been approved.", 1, EMAIL)
-            self.assertEqual(len(self.mock_client.EMAILS_SENT), 2)
-
-    def test_save_model_sends_rejected_email_org_has_domain(self):
-        """When transitioning to rejected on a domain request, an email is sent
-        explaining why when the reason is second domain."""
-
-        with less_console_noise():
-            # Ensure there is no user with this email
-            EMAIL = "mayor@igorville.gov"
-            User.objects.filter(email=EMAIL).delete()
-
-            # Create a sample domain request
-            domain_request = completed_domain_request(status=DomainRequest.DomainRequestStatus.IN_REVIEW)
-
-            # Reject for reason SECOND_DOMAIN_REASONING and test email including dynamic organization name
-            self.transition_state_and_send_email(
-                domain_request,
-                DomainRequest.DomainRequestStatus.REJECTED,
-                DomainRequest.RejectionReasons.SECOND_DOMAIN_REASONING,
-            )
-            self.assert_email_is_accurate(
-                "Your domain request was rejected because Testorg has a .gov domain.", 0, EMAIL
-            )
-            self.assertEqual(len(self.mock_client.EMAILS_SENT), 1)
-
-            # Approve
-            self.transition_state_and_send_email(domain_request, DomainRequest.DomainRequestStatus.APPROVED)
-            self.assert_email_is_accurate("Congratulations! Your .gov domain request has been approved.", 1, EMAIL)
-            self.assertEqual(len(self.mock_client.EMAILS_SENT), 2)
-
-    def test_save_model_sends_rejected_email_contacts_or_org_legitimacy(self):
-        """When transitioning to rejected on a domain request, an email is sent
-        explaining why when the reason is contacts or org legitimacy."""
-
-        with less_console_noise():
-            # Ensure there is no user with this email
-            EMAIL = "mayor@igorville.gov"
-            User.objects.filter(email=EMAIL).delete()
-
-            # Create a sample domain request
-            domain_request = completed_domain_request(status=DomainRequest.DomainRequestStatus.IN_REVIEW)
-
-            # Reject for reason CONTACTS_OR_ORGANIZATION_LEGITIMACY and test email including dynamic organization name
-            self.transition_state_and_send_email(
-                domain_request,
-                DomainRequest.DomainRequestStatus.REJECTED,
-                DomainRequest.RejectionReasons.CONTACTS_OR_ORGANIZATION_LEGITIMACY,
-            )
-            self.assert_email_is_accurate(
-                "Your domain request was rejected because we could not verify the organizational \n"
-                "contacts you provided. If you have questions or comments, reply to this email.",
-                0,
-                EMAIL,
-            )
-            self.assertEqual(len(self.mock_client.EMAILS_SENT), 1)
-
-            # Approve
-            self.transition_state_and_send_email(domain_request, DomainRequest.DomainRequestStatus.APPROVED)
-            self.assert_email_is_accurate("Congratulations! Your .gov domain request has been approved.", 1, EMAIL)
-            self.assertEqual(len(self.mock_client.EMAILS_SENT), 2)
-
-    def test_save_model_sends_rejected_email_org_eligibility(self):
-        """When transitioning to rejected on a domain request, an email is sent
-        explaining why when the reason is org eligibility."""
-
-        with less_console_noise():
-            # Ensure there is no user with this email
-            EMAIL = "mayor@igorville.gov"
-            User.objects.filter(email=EMAIL).delete()
-
-            # Create a sample domain request
-            domain_request = completed_domain_request(status=DomainRequest.DomainRequestStatus.IN_REVIEW)
-
-            # Reject for reason ORGANIZATION_ELIGIBILITY and test email including dynamic organization name
-            self.transition_state_and_send_email(
-                domain_request,
-                DomainRequest.DomainRequestStatus.REJECTED,
-                DomainRequest.RejectionReasons.ORGANIZATION_ELIGIBILITY,
-            )
-            self.assert_email_is_accurate(
-                "Your domain request was rejected because we determined that Testorg is not \neligible for "
-                "a .gov domain.",
-                0,
-                EMAIL,
-            )
-            self.assertEqual(len(self.mock_client.EMAILS_SENT), 1)
-
-            # Approve
-            self.transition_state_and_send_email(domain_request, DomainRequest.DomainRequestStatus.APPROVED)
-            self.assert_email_is_accurate("Congratulations! Your .gov domain request has been approved.", 1, EMAIL)
-            self.assertEqual(len(self.mock_client.EMAILS_SENT), 2)
-
-    def test_save_model_sends_rejected_email_naming(self):
-        """When transitioning to rejected on a domain request, an email is sent
-        explaining why when the reason is naming."""
-
-        with less_console_noise():
-            # Ensure there is no user with this email
-            EMAIL = "mayor@igorville.gov"
-            User.objects.filter(email=EMAIL).delete()
-
-            # Create a sample domain request
-            domain_request = completed_domain_request(status=DomainRequest.DomainRequestStatus.IN_REVIEW)
-
-            # Reject for reason NAMING_REQUIREMENTS and test email including dynamic organization name
-            self.transition_state_and_send_email(
-                domain_request,
-                DomainRequest.DomainRequestStatus.REJECTED,
-                DomainRequest.RejectionReasons.NAMING_REQUIREMENTS,
-            )
-            self.assert_email_is_accurate(
-                "Your domain request was rejected because it does not meet our naming requirements.", 0, EMAIL
-            )
-            self.assertEqual(len(self.mock_client.EMAILS_SENT), 1)
-
-            # Approve
-            self.transition_state_and_send_email(domain_request, DomainRequest.DomainRequestStatus.APPROVED)
-            self.assert_email_is_accurate("Congratulations! Your .gov domain request has been approved.", 1, EMAIL)
-            self.assertEqual(len(self.mock_client.EMAILS_SENT), 2)
-
-    def test_save_model_sends_rejected_email_other(self):
-        """When transitioning to rejected on a domain request, an email is sent
-        explaining why when the reason is other."""
-
-        with less_console_noise():
-            # Ensure there is no user with this email
-            EMAIL = "mayor@igorville.gov"
-            User.objects.filter(email=EMAIL).delete()
-
-            # Create a sample domain request
-            domain_request = completed_domain_request(status=DomainRequest.DomainRequestStatus.IN_REVIEW)
-
-            # Reject for reason NAMING_REQUIREMENTS and test email including dynamic organization name
-            self.transition_state_and_send_email(
-                domain_request,
-                DomainRequest.DomainRequestStatus.REJECTED,
-                DomainRequest.RejectionReasons.OTHER,
-            )
-            self.assert_email_is_accurate("Choosing a .gov domain name", 0, EMAIL)
-            self.assertEqual(len(self.mock_client.EMAILS_SENT), 1)
-
-            # Approve
-            self.transition_state_and_send_email(domain_request, DomainRequest.DomainRequestStatus.APPROVED)
-            self.assert_email_is_accurate("Congratulations! Your .gov domain request has been approved.", 1, EMAIL)
-            self.assertEqual(len(self.mock_client.EMAILS_SENT), 2)
-
-    def test_transition_to_rejected_without_rejection_reason_does_trigger_error(self):
-        """
-        When transitioning to rejected without a rejection reason, admin throws a user friendly message.
-
-        The transition fails.
-        """
-
-        with less_console_noise():
-            domain_request = completed_domain_request(status=DomainRequest.DomainRequestStatus.APPROVED)
-
-            # Create a request object with a superuser
-            request = self.factory.post("/admin/registrar/domainrequest/{}/change/".format(domain_request.pk))
-            request.user = self.superuser
-
-            with ExitStack() as stack:
-                stack.enter_context(patch.object(messages, "error"))
-                domain_request.status = DomainRequest.DomainRequestStatus.REJECTED
-
-                self.admin.save_model(request, domain_request, None, True)
-
-                messages.error.assert_called_once_with(
-                    request,
-                    "A reason is required for this status.",
-                )
-
-            domain_request.refresh_from_db()
-            self.assertEqual(domain_request.status, DomainRequest.DomainRequestStatus.APPROVED)
-
-    def test_transition_to_rejected_with_rejection_reason_does_not_trigger_error(self):
-        """
-        When transitioning to rejected with a rejection reason, admin does not throw an error alert.
-
-        The transition is successful.
-        """
-
-        with less_console_noise():
-            domain_request = completed_domain_request(status=DomainRequest.DomainRequestStatus.APPROVED)
-
-            # Create a request object with a superuser
-            request = self.factory.post("/admin/registrar/domainrequest/{}/change/".format(domain_request.pk))
-            request.user = self.superuser
-
-            with ExitStack() as stack:
-                stack.enter_context(patch.object(messages, "error"))
-                domain_request.status = DomainRequest.DomainRequestStatus.REJECTED
-                domain_request.rejection_reason = DomainRequest.RejectionReasons.CONTACTS_OR_ORGANIZATION_LEGITIMACY
-
-                self.admin.save_model(request, domain_request, None, True)
-
-                messages.error.assert_not_called()
-
-            domain_request.refresh_from_db()
-            self.assertEqual(domain_request.status, DomainRequest.DomainRequestStatus.REJECTED)
-
-    def test_save_model_sends_withdrawn_email(self):
-        """When transitioning to withdrawn on a domain request,
-        an email is sent out every time."""
-
-        with less_console_noise():
-            # Ensure there is no user with this email
-            EMAIL = "mayor@igorville.gov"
-            User.objects.filter(email=EMAIL).delete()
-
-            # Create a sample domain request
-            domain_request = completed_domain_request(status=DomainRequest.DomainRequestStatus.IN_REVIEW)
-
-            # Test Submitted Status
-            self.transition_state_and_send_email(domain_request, DomainRequest.DomainRequestStatus.WITHDRAWN)
-            self.assert_email_is_accurate(
-                "Your .gov domain request has been withdrawn and will not be reviewed by our team.", 0, EMAIL
-            )
-            self.assertEqual(len(self.mock_client.EMAILS_SENT), 1)
-
-            # Test Withdrawn Status
-            self.transition_state_and_send_email(domain_request, DomainRequest.DomainRequestStatus.SUBMITTED)
-            self.assert_email_is_accurate("We received your .gov domain request.", 1, EMAIL)
-            self.assertEqual(len(self.mock_client.EMAILS_SENT), 2)
-
-            # Test Submitted Status Again (No new email should be sent)
-            self.transition_state_and_send_email(domain_request, DomainRequest.DomainRequestStatus.WITHDRAWN)
-            self.assertEqual(len(self.mock_client.EMAILS_SENT), 3)
-
-    def test_save_model_sets_approved_domain(self):
-        with less_console_noise():
-            # make sure there is no user with this email
-            EMAIL = "mayor@igorville.gov"
-            User.objects.filter(email=EMAIL).delete()
-
-            # Create a sample domain request
-            domain_request = completed_domain_request(status=DomainRequest.DomainRequestStatus.IN_REVIEW)
-
-            # Create a mock request
-            request = self.factory.post("/admin/registrar/domainrequest/{}/change/".format(domain_request.pk))
-
-            with boto3_mocking.clients.handler_for("sesv2", self.mock_client):
-                # Modify the domain request's property
-                domain_request.status = DomainRequest.DomainRequestStatus.APPROVED
-
-                # Use the model admin's save_model method
-                self.admin.save_model(request, domain_request, form=None, change=True)
-
-            # Test that approved domain exists and equals requested domain
-            self.assertEqual(domain_request.requested_domain.name, domain_request.approved_domain.name)
-
-    @less_console_noise_decorator
-    def test_sticky_submit_row(self):
-        """Test that the change_form template contains strings indicative of the customization
-        of the sticky submit bar.
-
-        Also test that it does NOT contain a CSS class meant for analysts only when logged in as superuser."""
-
-        # make sure there is no user with this email
-        EMAIL = "mayor@igorville.gov"
-        User.objects.filter(email=EMAIL).delete()
-        self.client.force_login(self.superuser)
-
-        # Create a sample domain request
-        domain_request = completed_domain_request(status=DomainRequest.DomainRequestStatus.IN_REVIEW)
-
-        # Create a mock request
-        request = self.client.post("/admin/registrar/domainrequest/{}/change/".format(domain_request.pk))
-
-        # Since we're using client to mock the request, we can only test against
-        # non-interpolated values
-        expected_content = "Requested domain:"
-        expected_content2 = '<span class="scroll-indicator"></span>'
-        expected_content3 = '<div class="submit-row-wrapper">'
-        not_expected_content = "submit-row-wrapper--analyst-view>"
-        self.assertContains(request, expected_content)
-        self.assertContains(request, expected_content2)
-        self.assertContains(request, expected_content3)
-        self.assertNotContains(request, not_expected_content)
-
-    @less_console_noise_decorator
-    def test_sticky_submit_row_has_extra_class_for_analysts(self):
-        """Test that the change_form template contains strings indicative of the customization
-        of the sticky submit bar.
-
-        Also test that it DOES contain a CSS class meant for analysts only when logged in as analyst."""
-
-        # make sure there is no user with this email
-        EMAIL = "mayor@igorville.gov"
-        User.objects.filter(email=EMAIL).delete()
-        self.client.force_login(self.staffuser)
-
-        # Create a sample domain request
-        domain_request = completed_domain_request(status=DomainRequest.DomainRequestStatus.IN_REVIEW)
-
-        # Create a mock request
-        request = self.client.post("/admin/registrar/domainrequest/{}/change/".format(domain_request.pk))
-
-        # Since we're using client to mock the request, we can only test against
-        # non-interpolated values
-        expected_content = "Requested domain:"
-        expected_content2 = '<span class="scroll-indicator"></span>'
-        expected_content3 = '<div class="submit-row-wrapper submit-row-wrapper--analyst-view">'
-        self.assertContains(request, expected_content)
-        self.assertContains(request, expected_content2)
-        self.assertContains(request, expected_content3)
-
-    def test_other_contacts_has_readonly_link(self):
-        """Tests if the readonly other_contacts field has links"""
-
-        # Create a fake domain request
-        domain_request = completed_domain_request(status=DomainRequest.DomainRequestStatus.IN_REVIEW)
-
-        # Get the other contact
-        other_contact = domain_request.other_contacts.all().first()
-
-        p = "userpass"
-        self.client.login(username="staffuser", password=p)
-        response = self.client.get(
-            "/admin/registrar/domainrequest/{}/change/".format(domain_request.pk),
-            follow=True,
-        )
-
-        # Make sure the page loaded, and that we're on the right page
-        self.assertEqual(response.status_code, 200)
-        self.assertContains(response, domain_request.requested_domain.name)
-
-        # Check that the page contains the url we expect
-        expected_href = reverse("admin:registrar_contact_change", args=[other_contact.id])
-        self.assertContains(response, expected_href)
-
-        # Check that the page contains the link we expect.
-        # Since the url is dynamic (populated by JS), we can test for its existence
-        # by checking for the end tag.
-        expected_url = "Testy Tester</a>"
-        self.assertContains(response, expected_url)
-
-    @less_console_noise_decorator
-    def test_other_websites_has_readonly_link(self):
-        """Tests if the readonly other_websites field has links"""
-
-        # Create a fake domain request
-        domain_request = completed_domain_request(status=DomainRequest.DomainRequestStatus.IN_REVIEW)
-
-        p = "userpass"
-        self.client.login(username="staffuser", password=p)
-        response = self.client.get(
-            "/admin/registrar/domainrequest/{}/change/".format(domain_request.pk),
-            follow=True,
-        )
-
-        # Make sure the page loaded, and that we're on the right page
-        self.assertEqual(response.status_code, 200)
-        self.assertContains(response, domain_request.requested_domain.name)
-
-        # Check that the page contains the link we expect.
-        expected_url = '<a href="city.com" target="_blank" class="padding-top-1 current-website__1">city.com</a>'
-        self.assertContains(response, expected_url)
-
-    @less_console_noise_decorator
-    def test_contact_fields_have_detail_table(self):
-        """Tests if the contact fields have the detail table which displays title, email, and phone"""
-
-        # Create fake creator
-        _creator = User.objects.create(
-            username="MrMeoward",
-            first_name="Meoward",
-            last_name="Jones",
-            email="meoward.jones@igorville.gov",
-            phone="(555) 123 12345",
-            title="Treat inspector",
-        )
-
-        # Create a fake domain request
-        domain_request = completed_domain_request(status=DomainRequest.DomainRequestStatus.IN_REVIEW, user=_creator)
-
-        p = "userpass"
-        self.client.login(username="staffuser", password=p)
-        response = self.client.get(
-            "/admin/registrar/domainrequest/{}/change/".format(domain_request.pk),
-            follow=True,
-        )
-
-        # Make sure the page loaded, and that we're on the right page
-        self.assertEqual(response.status_code, 200)
-        self.assertContains(response, domain_request.requested_domain.name)
-
-        # == Check for the creator == #
-
-        # Check for the right title and phone number in the response.
-        # Email will appear more than once
-        expected_creator_fields = [
-            # Field, expected value
-            ("title", "Treat inspector"),
-            ("phone", "(555) 123 12345"),
-        ]
-        self.test_helper.assert_response_contains_distinct_values(response, expected_creator_fields)
-
-        # Check for the field itself
-        self.assertContains(response, "Meoward Jones")
-
-        # == Check for the submitter == #
-        self.assertContains(response, "mayor@igorville.gov", count=2)
-        expected_submitter_fields = [
-            # Field, expected value
-            ("title", "Admin Tester"),
-            ("phone", "(555) 555 5556"),
-        ]
-        self.test_helper.assert_response_contains_distinct_values(response, expected_submitter_fields)
-        self.assertContains(response, "Testy2 Tester2")
-        self.assertContains(response, "meoward.jones@igorville.gov")
-
-        # == Check for the senior_official == #
-        self.assertContains(response, "testy@town.com", count=2)
-        expected_so_fields = [
-            # Field, expected value
-            ("phone", "(555) 555 5555"),
-        ]
-
-        self.test_helper.assert_response_contains_distinct_values(response, expected_so_fields)
-        self.assertContains(response, "Chief Tester")
-
-        # == Test the other_employees field == #
-        self.assertContains(response, "testy2@town.com")
-        expected_other_employees_fields = [
-            # Field, expected value
-            ("title", "Another Tester"),
-            ("phone", "(555) 555 5557"),
-        ]
-        self.test_helper.assert_response_contains_distinct_values(response, expected_other_employees_fields)
-
-        # Test for the copy link
-        self.assertContains(response, "usa-button__clipboard", count=4)
-
-        # Test that Creator counts display properly
-        self.assertNotContains(response, "Approved domains")
-        self.assertContains(response, "Active requests")
-
-    def test_save_model_sets_restricted_status_on_user(self):
-        with less_console_noise():
-            # make sure there is no user with this email
-            EMAIL = "mayor@igorville.gov"
-            User.objects.filter(email=EMAIL).delete()
-
-            # Create a sample domain request
-            domain_request = completed_domain_request(status=DomainRequest.DomainRequestStatus.IN_REVIEW)
-
-            # Create a mock request
-            request = self.factory.post(
-                "/admin/registrar/domainrequest/{}/change/".format(domain_request.pk), follow=True
-            )
-
-            with boto3_mocking.clients.handler_for("sesv2", self.mock_client):
-                # Modify the domain request's property
-                domain_request.status = DomainRequest.DomainRequestStatus.INELIGIBLE
-
-                # Use the model admin's save_model method
-                self.admin.save_model(request, domain_request, form=None, change=True)
-
-            # Test that approved domain exists and equals requested domain
-            self.assertEqual(domain_request.creator.status, "restricted")
-
-    def test_user_sets_restricted_status_modal(self):
-        """Tests the modal for when a user sets the status to restricted"""
-        with less_console_noise():
-            # make sure there is no user with this email
-            EMAIL = "mayor@igorville.gov"
-            User.objects.filter(email=EMAIL).delete()
-
-            # Create a sample domain request
-            domain_request = completed_domain_request(status=DomainRequest.DomainRequestStatus.IN_REVIEW)
-
-            p = "userpass"
-            self.client.login(username="staffuser", password=p)
-            response = self.client.get(
-                "/admin/registrar/domainrequest/{}/change/".format(domain_request.pk),
-                follow=True,
-            )
-
-            self.assertEqual(response.status_code, 200)
-            self.assertContains(response, domain_request.requested_domain.name)
-
-            # Check that the modal has the right content
-            # Check for the header
-            self.assertContains(response, "Are you sure you want to select ineligible status?")
-
-            # Check for some of its body
-            self.assertContains(response, "When a domain request is in ineligible status")
-
-            # Check for some of the button content
-            self.assertContains(response, "Yes, select ineligible status")
-
-            # Create a mock request
-            request = self.factory.post(
-                "/admin/registrar/domainrequest{}/change/".format(domain_request.pk), follow=True
-            )
-            with boto3_mocking.clients.handler_for("sesv2", self.mock_client):
-                # Modify the domain request's property
-                domain_request.status = DomainRequest.DomainRequestStatus.INELIGIBLE
-
-                # Use the model admin's save_model method
-                self.admin.save_model(request, domain_request, form=None, change=True)
-
-            # Test that approved domain exists and equals requested domain
-            self.assertEqual(domain_request.creator.status, "restricted")
-
-            # 'Get' to the domain request again
-            response = self.client.get(
-                "/admin/registrar/domainrequest/{}/change/".format(domain_request.pk),
-                follow=True,
-            )
-
-            self.assertEqual(response.status_code, 200)
-            self.assertContains(response, domain_request.requested_domain.name)
-
-            # The modal should be unchanged
-            self.assertContains(response, "Are you sure you want to select ineligible status?")
-            self.assertContains(response, "When a domain request is in ineligible status")
-            self.assertContains(response, "Yes, select ineligible status")
-
-    @less_console_noise_decorator
-    def test_readonly_when_restricted_creator(self):
-        domain_request = completed_domain_request(status=DomainRequest.DomainRequestStatus.IN_REVIEW)
-        with boto3_mocking.clients.handler_for("sesv2", self.mock_client):
-            domain_request.creator.status = User.RESTRICTED
-            domain_request.creator.save()
-
-        request = self.factory.get("/")
-        request.user = self.superuser
-
-        readonly_fields = self.admin.get_readonly_fields(request, domain_request)
-
-        expected_fields = [
-            "other_contacts",
-            "current_websites",
-            "alternative_domains",
-            "is_election_board",
-            "status_history",
-            "id",
-            "created_at",
-            "updated_at",
-            "status",
-            "rejection_reason",
-            "action_needed_reason",
-            "action_needed_reason_email",
-            "federal_agency",
-            "portfolio",
-            "sub_organization",
-            "creator",
-            "investigator",
-            "generic_org_type",
-            "is_election_board",
-            "organization_type",
-            "federally_recognized_tribe",
-            "state_recognized_tribe",
-            "tribe_name",
-            "federal_type",
-            "organization_name",
-            "address_line1",
-            "address_line2",
-            "city",
-            "state_territory",
-            "zipcode",
-            "urbanization",
-            "about_your_organization",
-            "senior_official",
-            "approved_domain",
-            "requested_domain",
-            "submitter",
-            "purpose",
-            "no_other_contacts_rationale",
-            "anything_else",
-            "has_anything_else_text",
-            "cisa_representative_email",
-            "cisa_representative_first_name",
-            "cisa_representative_last_name",
-            "has_cisa_representative",
-            "is_policy_acknowledged",
-            "submission_date",
-            "notes",
-            "alternative_domains",
-        ]
-
-        self.assertEqual(readonly_fields, expected_fields)
-
-    def test_readonly_fields_for_analyst(self):
-        with less_console_noise():
-            request = self.factory.get("/")  # Use the correct method and path
-            request.user = self.staffuser
-
-            readonly_fields = self.admin.get_readonly_fields(request)
-
-            expected_fields = [
-                "other_contacts",
-                "current_websites",
-                "alternative_domains",
-                "is_election_board",
-                "status_history",
-                "federal_agency",
-                "creator",
-                "about_your_organization",
-                "requested_domain",
-                "approved_domain",
-                "alternative_domains",
-                "purpose",
-                "submitter",
-                "no_other_contacts_rationale",
-                "anything_else",
-                "is_policy_acknowledged",
-                "cisa_representative_first_name",
-                "cisa_representative_last_name",
-                "cisa_representative_email",
-            ]
-
-            self.assertEqual(readonly_fields, expected_fields)
-
-    def test_readonly_fields_for_superuser(self):
-        with less_console_noise():
-            request = self.factory.get("/")  # Use the correct method and path
-            request.user = self.superuser
-
-            readonly_fields = self.admin.get_readonly_fields(request)
-
-            expected_fields = [
-                "other_contacts",
-                "current_websites",
-                "alternative_domains",
-                "is_election_board",
-                "status_history",
-            ]
-
-            self.assertEqual(readonly_fields, expected_fields)
-
-    def test_saving_when_restricted_creator(self):
-        with less_console_noise():
-            # Create an instance of the model
-            domain_request = completed_domain_request(status=DomainRequest.DomainRequestStatus.IN_REVIEW)
-            with boto3_mocking.clients.handler_for("sesv2", self.mock_client):
-                domain_request.creator.status = User.RESTRICTED
-                domain_request.creator.save()
-
-            # Create a request object with a superuser
-            request = self.factory.get("/")
-            request.user = self.superuser
-
-            with patch("django.contrib.messages.error") as mock_error:
-                # Simulate saving the model
-                self.admin.save_model(request, domain_request, None, False)
-
-                # Assert that the error message was called with the correct argument
-                mock_error.assert_called_once_with(
-                    request,
-                    "This action is not permitted for domain requests with a restricted creator.",
-                )
-
-            # Assert that the status has not changed
-            self.assertEqual(domain_request.status, DomainRequest.DomainRequestStatus.IN_REVIEW)
-
-    def test_change_view_with_restricted_creator(self):
-        with less_console_noise():
-            # Create an instance of the model
-            domain_request = completed_domain_request(status=DomainRequest.DomainRequestStatus.IN_REVIEW)
-            with boto3_mocking.clients.handler_for("sesv2", self.mock_client):
-                domain_request.creator.status = User.RESTRICTED
-                domain_request.creator.save()
-
-            with patch("django.contrib.messages.warning") as mock_warning:
-                # Create a request object with a superuser
-                request = self.factory.get("/admin/your_app/domainrequest/{}/change/".format(domain_request.pk))
-                request.user = self.superuser
-
-                self.admin.display_restricted_warning(request, domain_request)
-
-                # Assert that the error message was called with the correct argument
-                mock_warning.assert_called_once_with(
-                    request,
-                    "Cannot edit a domain request with a restricted creator.",
-                )
-
-    def trigger_saving_approved_to_another_state(self, domain_is_active, another_state, rejection_reason=None):
-        """Helper method that triggers domain request state changes from approved to another state,
-        with an associated domain that can be either active (READY) or not.
-
-        Used to test errors when saving a change with an active domain, also used to test side effects
-        when saving a change goes through."""
-
-        with less_console_noise():
-            # Create an instance of the model
-            domain_request = completed_domain_request(status=DomainRequest.DomainRequestStatus.APPROVED)
-            domain = Domain.objects.create(name=domain_request.requested_domain.name)
-            domain_information = DomainInformation.objects.create(creator=self.superuser, domain=domain)
-            domain_request.approved_domain = domain
-            domain_request.save()
-
-            # Create a request object with a superuser
-            request = self.factory.post("/admin/registrar/domainrequest/{}/change/".format(domain_request.pk))
-            request.user = self.superuser
-
-            request.session = {}
-
-            # Define a custom implementation for is_active
-            def custom_is_active(self):
-                return domain_is_active  # Override to return True
-
-            # Use ExitStack to combine patch contexts
-            with ExitStack() as stack:
-                # Patch Domain.is_active and django.contrib.messages.error simultaneously
-                stack.enter_context(patch.object(Domain, "is_active", custom_is_active))
-                stack.enter_context(patch.object(messages, "error"))
-
-                domain_request.status = another_state
-
-                if another_state == DomainRequest.DomainRequestStatus.ACTION_NEEDED:
-                    domain_request.action_needed_reason = domain_request.ActionNeededReasons.OTHER
-
-                domain_request.rejection_reason = rejection_reason
-
-                self.admin.save_model(request, domain_request, None, True)
-
-                # Assert that the error message was called with the correct argument
-                if domain_is_active:
-                    messages.error.assert_called_once_with(
-                        request,
-                        "This action is not permitted. The domain " + "is already active.",
-                    )
-                else:
-                    # Assert that the error message was never called
-                    messages.error.assert_not_called()
-
-                    self.assertEqual(domain_request.approved_domain, None)
-
-                    # Assert that Domain got Deleted
-                    with self.assertRaises(Domain.DoesNotExist):
-                        domain.refresh_from_db()
-
-                    # Assert that DomainInformation got Deleted
-                    with self.assertRaises(DomainInformation.DoesNotExist):
-                        domain_information.refresh_from_db()
-
-    def test_error_when_saving_approved_to_in_review_and_domain_is_active(self):
-        self.trigger_saving_approved_to_another_state(True, DomainRequest.DomainRequestStatus.IN_REVIEW)
-
-    def test_error_when_saving_approved_to_action_needed_and_domain_is_active(self):
-        self.trigger_saving_approved_to_another_state(True, DomainRequest.DomainRequestStatus.ACTION_NEEDED)
-
-    def test_error_when_saving_approved_to_rejected_and_domain_is_active(self):
-        self.trigger_saving_approved_to_another_state(True, DomainRequest.DomainRequestStatus.REJECTED)
-
-    def test_error_when_saving_approved_to_ineligible_and_domain_is_active(self):
-        self.trigger_saving_approved_to_another_state(True, DomainRequest.DomainRequestStatus.INELIGIBLE)
-
-    def test_side_effects_when_saving_approved_to_in_review(self):
-        self.trigger_saving_approved_to_another_state(False, DomainRequest.DomainRequestStatus.IN_REVIEW)
-
-    def test_side_effects_when_saving_approved_to_action_needed(self):
-        self.trigger_saving_approved_to_another_state(False, DomainRequest.DomainRequestStatus.ACTION_NEEDED)
-
-    def test_side_effects_when_saving_approved_to_rejected(self):
-        self.trigger_saving_approved_to_another_state(
-            False,
-            DomainRequest.DomainRequestStatus.REJECTED,
-            DomainRequest.RejectionReasons.CONTACTS_OR_ORGANIZATION_LEGITIMACY,
-        )
-
-    def test_side_effects_when_saving_approved_to_ineligible(self):
-        self.trigger_saving_approved_to_another_state(False, DomainRequest.DomainRequestStatus.INELIGIBLE)
-
-    def test_has_correct_filters(self):
-        """
-        This test verifies that DomainRequestAdmin has the correct filters set up.
-
-        It retrieves the current list of filters from DomainRequestAdmin
-        and checks that it matches the expected list of filters.
-        """
-        with less_console_noise():
-            request = self.factory.get("/")
-            request.user = self.superuser
-
-            # Grab the current list of table filters
-            readonly_fields = self.admin.get_list_filter(request)
-            expected_fields = (
-                DomainRequestAdmin.StatusListFilter,
-                "generic_org_type",
-                "federal_type",
-                DomainRequestAdmin.ElectionOfficeFilter,
-                "rejection_reason",
-                DomainRequestAdmin.InvestigatorFilter,
-            )
-
-            self.assertEqual(readonly_fields, expected_fields)
-
-    def test_table_sorted_alphabetically(self):
-        """
-        This test verifies that the DomainRequestAdmin table is sorted alphabetically
-        by the 'requested_domain__name' field.
-
-        It creates a list of DomainRequest instances in a non-alphabetical order,
-        then retrieves the queryset from the DomainRequestAdmin and checks
-        that it matches the expected queryset,
-        which is sorted alphabetically by the 'requested_domain__name' field.
-        """
-        with less_console_noise():
-            # Creates a list of DomainRequests in scrambled order
-            multiple_unalphabetical_domain_objects("domain_request")
-
-            request = self.factory.get("/")
-            request.user = self.superuser
-
-            # Get the expected list of alphabetically sorted DomainRequests
-            expected_order = DomainRequest.objects.order_by("requested_domain__name")
-
-            # Get the returned queryset
-            queryset = self.admin.get_queryset(request)
-
-            # Check the order
-            self.assertEqual(
-                list(queryset),
-                list(expected_order),
-            )
-
-    def test_displays_investigator_filter(self):
-        """
-        This test verifies that the investigator filter in the admin interface for
-        the DomainRequest model displays correctly.
-
-        It creates two DomainRequest instances, each with a different investigator.
-        It then simulates a staff user logging in and applying the investigator filter
-        on the DomainRequest admin page.
-
-        We then test if the page displays the filter we expect, but we do not test
-        if we get back the correct response in the table. This is to isolate if
-        the filter displays correctly, when the filter isn't filtering correctly.
-        """
-
-        with less_console_noise():
-            # Create a mock DomainRequest object, with a fake investigator
-            domain_request: DomainRequest = generic_domain_object("domain_request", "SomeGuy")
-            investigator_user = User.objects.filter(username=domain_request.investigator.username).get()
-            investigator_user.is_staff = True
-            investigator_user.save()
-
-            p = "userpass"
-            self.client.login(username="staffuser", password=p)
-            response = self.client.get(
-                "/admin/registrar/domainrequest/",
-                {
-                    "investigator__id__exact": investigator_user.id,
-                },
-                follow=True,
-            )
-
-            # Then, test if the filter actually exists
-            self.assertIn("filters", response.context)
-
-            # Assert the content of filters and search_query
-            filters = response.context["filters"]
-
-            self.assertEqual(
-                filters,
-                [
-                    {
-                        "parameter_name": "investigator",
-                        "parameter_value": "SomeGuy first_name:investigator SomeGuy last_name:investigator",
-                    },
-                ],
-            )
-
-    def test_investigator_dropdown_displays_only_staff(self):
-        """
-        This test verifies that the dropdown for the 'investigator' field in the DomainRequestAdmin
-        interface only displays users who are marked as staff.
-
-        It creates two DomainRequest instances, one with an investigator
-        who is a staff user and another with an investigator who is not a staff user.
-
-        It then retrieves the queryset for the 'investigator' dropdown from DomainRequestAdmin
-        and checks that it matches the expected queryset, which only includes staff users.
-        """
-
-        with less_console_noise():
-            # Create a mock DomainRequest object, with a fake investigator
-            domain_request: DomainRequest = generic_domain_object("domain_request", "SomeGuy")
-            investigator_user = User.objects.filter(username=domain_request.investigator.username).get()
-            investigator_user.is_staff = True
-            investigator_user.save()
-
-            # Create a mock DomainRequest object, with a user that is not staff
-            domain_request_2: DomainRequest = generic_domain_object("domain_request", "SomeOtherGuy")
-            investigator_user_2 = User.objects.filter(username=domain_request_2.investigator.username).get()
-            investigator_user_2.is_staff = False
-            investigator_user_2.save()
-
-            p = "userpass"
-            self.client.login(username="staffuser", password=p)
-
-            request = self.factory.post("/admin/registrar/domainrequest/{}/change/".format(domain_request.pk))
-
-            # Get the actual field from the model's meta information
-            investigator_field = DomainRequest._meta.get_field("investigator")
-
-            # We should only be displaying staff users, in alphabetical order
-            sorted_fields = ["first_name", "last_name", "email"]
-            expected_dropdown = list(User.objects.filter(is_staff=True).order_by(*sorted_fields))
-
-            # Grab the current dropdown. We do an API call to autocomplete to get this info.
-            domain_request_queryset = self.admin.formfield_for_foreignkey(investigator_field, request).queryset
-            user_request = self.factory.post(
-                "/admin/autocomplete/?app_label=registrar&model_name=domainrequest&field_name=investigator"
-            )
-            user_admin = MyUserAdmin(User, self.site)
-            user_queryset = user_admin.get_search_results(user_request, domain_request_queryset, None)[0]
-            current_dropdown = list(user_queryset)
-
-            self.assertEqual(expected_dropdown, current_dropdown)
-
-            # Non staff users should not be in the list
-            self.assertNotIn(domain_request_2, current_dropdown)
-
-    def test_investigator_list_is_alphabetically_sorted(self):
-        """
-        This test verifies that filter list for the 'investigator'
-        is displayed alphabetically
-        """
-        with less_console_noise():
-            # Create a mock DomainRequest object, with a fake investigator
-            domain_request: DomainRequest = generic_domain_object("domain_request", "SomeGuy")
-            investigator_user = User.objects.filter(username=domain_request.investigator.username).get()
-            investigator_user.is_staff = True
-            investigator_user.save()
-
-            domain_request_2: DomainRequest = generic_domain_object("domain_request", "AGuy")
-            investigator_user_2 = User.objects.filter(username=domain_request_2.investigator.username).get()
-            investigator_user_2.first_name = "AGuy"
-            investigator_user_2.is_staff = True
-            investigator_user_2.save()
-
-            domain_request_3: DomainRequest = generic_domain_object("domain_request", "FinalGuy")
-            investigator_user_3 = User.objects.filter(username=domain_request_3.investigator.username).get()
-            investigator_user_3.first_name = "FinalGuy"
-            investigator_user_3.is_staff = True
-            investigator_user_3.save()
-
-            p = "userpass"
-            self.client.login(username="staffuser", password=p)
-            request = RequestFactory().get("/")
-
-            # These names have metadata embedded in them. :investigator implicitly tests if
-            # these are actually from the attribute "investigator".
-            expected_list = [
-                "AGuy AGuy last_name:investigator",
-                "FinalGuy FinalGuy last_name:investigator",
-                "SomeGuy first_name:investigator SomeGuy last_name:investigator",
-            ]
-
-            # Get the actual sorted list of investigators from the lookups method
-            actual_list = [item for _, item in self.admin.InvestigatorFilter.lookups(self, request, self.admin)]
-
-            self.assertEqual(expected_list, actual_list)
-
-    @less_console_noise_decorator
-    def test_staff_can_see_cisa_region_federal(self):
-        """Tests if staff can see CISA Region: N/A"""
-
-        # Create a fake domain request
-        _domain_request = completed_domain_request(status=DomainRequest.DomainRequestStatus.IN_REVIEW)
-
-        p = "userpass"
-        self.client.login(username="staffuser", password=p)
-        response = self.client.get(
-            "/admin/registrar/domainrequest/{}/change/".format(_domain_request.pk),
-            follow=True,
-        )
-
-        # Make sure the page loaded, and that we're on the right page
-        self.assertEqual(response.status_code, 200)
-        self.assertContains(response, _domain_request.requested_domain.name)
-
-        # Test if the page has the right CISA region
-        expected_html = '<div class="flex-container margin-top-2"><span>CISA region: N/A</span></div>'
-        # Remove whitespace from expected_html
-        expected_html = "".join(expected_html.split())
-
-        # Remove whitespace from response content
-        response_content = "".join(response.content.decode().split())
-
-        # Check if response contains expected_html
-        self.assertIn(expected_html, response_content)
-
-    @less_console_noise_decorator
-    def test_staff_can_see_cisa_region_non_federal(self):
-        """Tests if staff can see the correct CISA region"""
-
-        # Create a fake domain request. State will be NY (2).
-        _domain_request = completed_domain_request(
-            status=DomainRequest.DomainRequestStatus.IN_REVIEW, generic_org_type="interstate"
-        )
-
-        p = "userpass"
-        self.client.login(username="staffuser", password=p)
-        response = self.client.get(
-            "/admin/registrar/domainrequest/{}/change/".format(_domain_request.pk),
-            follow=True,
-        )
-
-        # Make sure the page loaded, and that we're on the right page
-        self.assertEqual(response.status_code, 200)
-        self.assertContains(response, _domain_request.requested_domain.name)
-
-        # Test if the page has the right CISA region
-        expected_html = '<div class="flex-container margin-top-2"><span>CISA region: 2</span></div>'
-        # Remove whitespace from expected_html
-        expected_html = "".join(expected_html.split())
-
-        # Remove whitespace from response content
-        response_content = "".join(response.content.decode().split())
-
-        # Check if response contains expected_html
-        self.assertIn(expected_html, response_content)
-
-    def tearDown(self):
-        super().tearDown()
-        Domain.objects.all().delete()
-        DomainInformation.objects.all().delete()
-        DomainRequest.objects.all().delete()
-        User.objects.all().delete()
-        Contact.objects.all().delete()
-        Website.objects.all().delete()
-        SeniorOfficial.objects.all().delete()
-        self.mock_client.EMAILS_SENT.clear()
->>>>>>> 279fca49
 
     Notes:
       all tests share superuser; do not change this model in tests
@@ -3795,7 +1112,6 @@
         expected_href = reverse("admin:registrar_domain_change", args=[domain_deleted.pk])
         self.assertNotContains(response, expected_href)
 
-<<<<<<< HEAD
         # Must clean up within test since MockDB is shared across tests for performance reasons
         domain_request_started_id = domain_request_started.id
         domain_request_submitted_id = domain_request_submitted.id
@@ -3816,13 +1132,12 @@
         DomainRequest.objects.filter(id__in=domain_request_ids).delete()
         domain_deleted.delete()
         role.delete()
-=======
+
     def test_analyst_cannot_see_selects_for_portfolio_role_and_permissions_in_user_form(self):
         """Can only test for the presence of a base element. The multiselects and the h2->h3 conversion are all
         dynamically generated."""
-
-        p = "userpass"
-        self.client.login(username="staffuser", password=p)
+        
+        self.client.force_login(self.staffuser)
         response = self.client.get(
             "/admin/registrar/user/{}/change/".format(self.meoward_user.id),
             follow=True,
@@ -3832,7 +1147,6 @@
 
         self.assertNotContains(response, "Portfolio roles:")
         self.assertNotContains(response, "Portfolio additional permissions:")
->>>>>>> 279fca49
 
 
 class AuditedAdminTest(TestCase):
