--- conflicted
+++ resolved
@@ -1139,59 +1139,6 @@
         page = self.app.get(reverse("domain-senior-official", kwargs={"pk": self.domain.id}))
         self.assertContains(page, "Testy")
 
-<<<<<<< HEAD
-    @override_flag("organization_feature", active=True)
-    def test_domain_senior_official_content_profile_feature(self):
-        """A portfolios senior official appears on the page
-        when the organization_feature flag is on."""
-
-        # Add a SO to the domain information object
-        self.domain_information.senior_official = Contact(first_name="Testy")
-        self.domain_information.senior_official.save()
-        self.domain_information.save()
-
-        # Add a portfolio to the current domain
-        portfolio = Portfolio.objects.create(creator=self.user, organization_name="Ice Cream")
-        _suborg = Suborganization.objects.create(portfolio=portfolio, name="Vanilla")
-
-        # Add the portfolio to the domain_information object
-        self.domain_information.portfolio = portfolio
-        self.domain_information.save()
-        self.domain_information.refresh_from_db()
-
-        # Add portfolio perms to the user object
-        self.user.portfolio = portfolio
-        self.user.portfolio_roles = [UserPortfolioRoleChoices.ORGANIZATION_ADMIN]
-        self.user.save()
-        self.user.refresh_from_db()
-
-        # Add a SO to the portfolio
-        senior_official = SeniorOfficial.objects.create(first_name="Bob", last_name="Unoriginal")
-        portfolio.senior_official = senior_official
-        portfolio.save()
-        portfolio.refresh_from_db()
-
-        # The page should not contain the SO on domain information.
-        # However, the page should contain the SO on portfolio
-        page = self.app.get(reverse("domain-senior-official", kwargs={"pk": self.domain.id}))
-
-        # Make sure that we're in the portfolio "view".
-        # This also implicity tests that the flag is working.
-        self.assertContains(page, "Suborganization")
-        self.assertNotContains(page, "Organization name")
-
-        # Make sure that we're using the right SO value.
-        self.assertNotContains(page, "Testy")
-        self.assertContains(page, "Bob")
-
-        # Cleanup
-        self.domain_information.delete()
-        _suborg.delete()
-        portfolio.delete()
-        senior_official.delete()
-
-=======
->>>>>>> 324a1a29
     @less_console_noise_decorator
     def test_domain_edit_senior_official_in_place(self):
         """When editing a senior official for domain information and SO is not
