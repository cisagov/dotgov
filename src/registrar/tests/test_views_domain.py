from unittest import skip
from unittest.mock import MagicMock, ANY, patch

from django.conf import settings
from django.urls import reverse
from django.contrib.auth import get_user_model
from waffle.testutils import override_flag
from api.tests.common import less_console_noise_decorator
from registrar.models.utility.portfolio_helper import UserPortfolioPermissionChoices, UserPortfolioRoleChoices
from .common import MockEppLib, MockSESClient, create_user  # type: ignore
from django_webtest import WebTest  # type: ignore
from django.contrib.messages import get_messages
import boto3_mocking  # type: ignore

from registrar.utility.errors import (
    NameserverError,
    NameserverErrorCodes,
    SecurityEmailError,
    SecurityEmailErrorCodes,
    GenericError,
    GenericErrorCodes,
    DsDataError,
    DsDataErrorCodes,
)

from registrar.models import (
    DomainRequest,
    Domain,
    DomainInformation,
    DomainInvitation,
    AllowedEmail,
    Contact,
    PublicContact,
    Host,
    HostIP,
    UserDomainRole,
    User,
    FederalAgency,
    Portfolio,
    Suborganization,
    UserPortfolioPermission,
)
from datetime import date, datetime, timedelta
from django.utils import timezone

from .common import less_console_noise
from .test_views import TestWithUser

import logging

logger = logging.getLogger(__name__)


class TestWithDomainPermissions(TestWithUser):
    @less_console_noise_decorator
    def setUp(self):
        super().setUp()
        self.domain, _ = Domain.objects.get_or_create(name="igorville.gov")
        self.domain_with_ip, _ = Domain.objects.get_or_create(name="nameserverwithip.gov")
        self.domain_just_nameserver, _ = Domain.objects.get_or_create(name="justnameserver.com")
        self.domain_no_information, _ = Domain.objects.get_or_create(name="noinformation.gov")
        self.domain_on_hold, _ = Domain.objects.get_or_create(
            name="on-hold.gov",
            state=Domain.State.ON_HOLD,
            expiration_date=timezone.make_aware(
                datetime.combine(date.today() + timedelta(days=1), datetime.min.time())
            ),
        )
        self.domain_dns_needed, _ = Domain.objects.get_or_create(
            name="dns-needed.gov",
            state=Domain.State.DNS_NEEDED,
        )
        self.domain_deleted, _ = Domain.objects.get_or_create(
            name="deleted.gov",
            state=Domain.State.DELETED,
            expiration_date=timezone.make_aware(
                datetime.combine(date.today() + timedelta(days=1), datetime.min.time())
            ),
        )

        self.domain_dsdata, _ = Domain.objects.get_or_create(name="dnssec-dsdata.gov")
        self.domain_multdsdata, _ = Domain.objects.get_or_create(name="dnssec-multdsdata.gov")
        # We could simply use domain (igorville) but this will be more readable in tests
        # that inherit this setUp
        self.domain_dnssec_none, _ = Domain.objects.get_or_create(name="dnssec-none.gov")

        self.domain_with_four_nameservers, _ = Domain.objects.get_or_create(name="fournameserversDomain.gov")

        self.domain_information, _ = DomainInformation.objects.get_or_create(creator=self.user, domain=self.domain)

        DomainInformation.objects.get_or_create(creator=self.user, domain=self.domain_dsdata)
        DomainInformation.objects.get_or_create(creator=self.user, domain=self.domain_multdsdata)
        DomainInformation.objects.get_or_create(creator=self.user, domain=self.domain_dnssec_none)
        DomainInformation.objects.get_or_create(creator=self.user, domain=self.domain_with_four_nameservers)
        DomainInformation.objects.get_or_create(creator=self.user, domain=self.domain_with_ip)
        DomainInformation.objects.get_or_create(creator=self.user, domain=self.domain_just_nameserver)
        DomainInformation.objects.get_or_create(creator=self.user, domain=self.domain_on_hold)
        DomainInformation.objects.get_or_create(creator=self.user, domain=self.domain_deleted)
        DomainInformation.objects.get_or_create(creator=self.user, domain=self.domain_dns_needed)

        self.role, _ = UserDomainRole.objects.get_or_create(
            user=self.user, domain=self.domain, role=UserDomainRole.Roles.MANAGER
        )

        UserDomainRole.objects.get_or_create(
            user=self.user, domain=self.domain_dsdata, role=UserDomainRole.Roles.MANAGER
        )
        UserDomainRole.objects.get_or_create(
            user=self.user, domain=self.domain_dns_needed, role=UserDomainRole.Roles.MANAGER
        )
        UserDomainRole.objects.get_or_create(
            user=self.user,
            domain=self.domain_multdsdata,
            role=UserDomainRole.Roles.MANAGER,
        )
        UserDomainRole.objects.get_or_create(
            user=self.user,
            domain=self.domain_dnssec_none,
            role=UserDomainRole.Roles.MANAGER,
        )
        UserDomainRole.objects.get_or_create(
            user=self.user,
            domain=self.domain_with_four_nameservers,
            role=UserDomainRole.Roles.MANAGER,
        )
        UserDomainRole.objects.get_or_create(
            user=self.user,
            domain=self.domain_with_ip,
            role=UserDomainRole.Roles.MANAGER,
        )
        UserDomainRole.objects.get_or_create(
            user=self.user,
            domain=self.domain_just_nameserver,
            role=UserDomainRole.Roles.MANAGER,
        )
        UserDomainRole.objects.get_or_create(
            user=self.user, domain=self.domain_on_hold, role=UserDomainRole.Roles.MANAGER
        )
        UserDomainRole.objects.get_or_create(
            user=self.user, domain=self.domain_deleted, role=UserDomainRole.Roles.MANAGER
        )

    def tearDown(self):
        try:
            UserDomainRole.objects.all().delete()
            DomainInvitation.objects.all().delete()
            if hasattr(self.domain, "contacts"):
                self.domain.contacts.all().delete()
            DomainRequest.objects.all().delete()
            DomainInformation.objects.all().delete()
            PublicContact.objects.all().delete()
            HostIP.objects.all().delete()
            Host.objects.all().delete()
            Domain.objects.all().delete()
            UserDomainRole.objects.all().delete()
            Suborganization.objects.all().delete()
            Portfolio.objects.all().delete()
        except ValueError:  # pass if already deleted
            pass
        super().tearDown()


class TestDomainPermissions(TestWithDomainPermissions):
    @less_console_noise_decorator
    def test_not_logged_in(self):
        """Not logged in gets a redirect to Login."""
        for view_name in [
            "domain",
            "domain-users",
            "domain-users-add",
            "domain-dns-nameservers",
            "domain-org-name-address",
            "domain-senior-official",
            "domain-security-email",
        ]:
            with self.subTest(view_name=view_name):
                response = self.client.get(reverse(view_name, kwargs={"pk": self.domain.id}))
                self.assertEqual(response.status_code, 302)

    @less_console_noise_decorator
    def test_no_domain_role(self):
        """Logged in but no role gets 403 Forbidden."""
        self.client.force_login(self.user)
        self.role.delete()  # user no longer has a role on this domain

        for view_name in [
            "domain",
            "domain-users",
            "domain-users-add",
            "domain-dns-nameservers",
            "domain-org-name-address",
            "domain-senior-official",
            "domain-security-email",
        ]:
            with self.subTest(view_name=view_name):
                response = self.client.get(reverse(view_name, kwargs={"pk": self.domain.id}))
                self.assertEqual(response.status_code, 403)

    @less_console_noise_decorator
    def test_domain_pages_blocked_for_on_hold_and_deleted(self):
        """Test that the domain pages are blocked for on hold and deleted domains"""

        self.client.force_login(self.user)
        for view_name in [
            "domain-users",
            "domain-users-add",
            "domain-dns",
            "domain-dns-nameservers",
            "domain-dns-dnssec",
            "domain-dns-dnssec-dsdata",
            "domain-org-name-address",
            "domain-senior-official",
            "domain-security-email",
        ]:
            for domain in [
                self.domain_on_hold,
                self.domain_deleted,
            ]:
                with self.subTest(view_name=view_name, domain=domain):
                    response = self.client.get(reverse(view_name, kwargs={"pk": domain.id}))
                    self.assertEqual(response.status_code, 403)


class TestDomainOverview(TestWithDomainPermissions, WebTest):

    def setUp(self):
        super().setUp()
        self.app.set_user(self.user.username)
        self.client.force_login(self.user)


class TestDomainDetail(TestDomainOverview):
    @skip("Assertion broke for no reason, why? Need to fix")
    def test_domain_detail_link_works(self):
        home_page = self.app.get("/")
        logger.info(f"This is the value of home_page: {home_page}")
        self.assertContains(home_page, "igorville.gov")
        # click the "Edit" link
        detail_page = home_page.click("Manage", index=0)
        self.assertContains(detail_page, "igorville.gov")
        self.assertContains(detail_page, "Status")

    def test_unknown_domain_does_not_show_as_expired_on_detail_page(self):
        """An UNKNOWN domain should not exist on the detail_page anymore.
        It shows as 'DNS needed'"""
        # At the time of this test's writing, there are 6 UNKNOWN domains inherited
        # from constructors. Let's reset.
        with less_console_noise():
            PublicContact.objects.all().delete()
            Domain.objects.all().delete()
            UserDomainRole.objects.all().delete()

            self.domain, _ = Domain.objects.get_or_create(name="igorville.gov")
            self.domain_information, _ = DomainInformation.objects.get_or_create(creator=self.user, domain=self.domain)
            self.role, _ = UserDomainRole.objects.get_or_create(
                user=self.user, domain=self.domain, role=UserDomainRole.Roles.MANAGER
            )

            igorville = Domain.objects.get(name="igorville.gov")
            self.assertEquals(igorville.state, Domain.State.UNKNOWN)
            detail_page = self.app.get(f"/domain/{igorville.id}")
            self.assertContains(detail_page, "Expired")

            self.assertNotContains(detail_page, "DNS needed")

    def test_domain_detail_blocked_for_ineligible_user(self):
        """We could easily duplicate this test for all domain management
        views, but a single url test should be solid enough since all domain
        management pages share the same permissions class"""
        with less_console_noise():
            self.user.status = User.RESTRICTED
            self.user.save()
            response = self.client.get(reverse("domain", kwargs={"pk": self.domain.id}))
            self.assertEqual(response.status_code, 403)

    def test_domain_detail_allowed_for_on_hold(self):
        """Test that the domain overview page displays for on hold domain"""
        with less_console_noise():
            # View domain overview page
            detail_page = self.client.get(reverse("domain", kwargs={"pk": self.domain_on_hold.id}))
            self.assertNotContains(detail_page, "Edit")

    def test_domain_detail_see_just_nameserver(self):
        with less_console_noise():
            # View nameserver on Domain Overview page
            detail_page = self.app.get(reverse("domain", kwargs={"pk": self.domain_just_nameserver.id}))

            self.assertContains(detail_page, "justnameserver.com")
            self.assertContains(detail_page, "ns1.justnameserver.com")
            self.assertContains(detail_page, "ns2.justnameserver.com")

    def test_domain_detail_see_nameserver_and_ip(self):
        with less_console_noise():
            # View nameserver on Domain Overview page
            detail_page = self.app.get(reverse("domain", kwargs={"pk": self.domain_with_ip.id}))

            self.assertContains(detail_page, "nameserverwithip.gov")

            self.assertContains(detail_page, "ns1.nameserverwithip.gov")
            self.assertContains(detail_page, "ns2.nameserverwithip.gov")
            self.assertContains(detail_page, "ns3.nameserverwithip.gov")
            # Splitting IP addresses bc there is odd whitespace and can't strip text
            self.assertContains(detail_page, "(1.2.3.4,")
            self.assertContains(detail_page, "2.3.4.5)")

    def test_domain_detail_with_no_information_or_domain_request(self):
        """Test that domain management page returns 200 and displays error
        when no domain information or domain request exist"""
        with less_console_noise():
            # have to use staff user for this test
            staff_user = create_user()
            # staff_user.save()
            self.client.force_login(staff_user)

            # need to set the analyst_action and analyst_action_location
            # in the session to emulate user clicking Manage Domain
            # in the admin interface
            session = self.client.session
            session["analyst_action"] = "foo"
            session["analyst_action_location"] = self.domain_no_information.id
            session.save()

            detail_page = self.client.get(reverse("domain", kwargs={"pk": self.domain_no_information.id}))

            self.assertContains(detail_page, "noinformation.gov")
            self.assertContains(detail_page, "Domain missing domain information")

    def test_domain_detail_with_analyst_managing_domain(self):
        """Test that domain management page returns 200 and does not display
        blue error message when an analyst is managing the domain"""
        with less_console_noise():
            staff_user = create_user()
            self.client.force_login(staff_user)

            # need to set the analyst_action and analyst_action_location
            # in the session to emulate user clicking Manage Domain
            # in the admin interface
            session = self.client.session
            session["analyst_action"] = "edit"
            session["analyst_action_location"] = self.domain.id
            session.save()

            detail_page = self.client.get(reverse("domain", kwargs={"pk": self.domain.id}))

            self.assertNotContains(
                detail_page, "If you need to make updates, contact one of the listed domain managers."
            )

    @less_console_noise_decorator
    @override_flag("organization_feature", active=True)
    def test_domain_readonly_on_detail_page(self):
        """Test that a domain, which is part of a portfolio, but for which the user is not a domain manager,
        properly displays read only"""

        portfolio, _ = Portfolio.objects.get_or_create(organization_name="Test org", creator=self.user)
        # need to create a different user than self.user because the user needs permission assignments
        user = get_user_model().objects.create(
            first_name="Test",
            last_name="User",
            email="bogus@example.gov",
            phone="8003111234",
            title="test title",
        )
        domain, _ = Domain.objects.get_or_create(name="bogusdomain.gov")
        DomainInformation.objects.get_or_create(creator=user, domain=domain, portfolio=portfolio)

        UserPortfolioPermission.objects.get_or_create(
            user=user,
            portfolio=portfolio,
            roles=[UserPortfolioRoleChoices.ORGANIZATION_MEMBER],
            additional_permissions=[
                UserPortfolioPermissionChoices.VIEW_ALL_DOMAINS,
            ],
        )
        user.refresh_from_db()
        self.client.force_login(user)
        detail_page = self.client.get(f"/domain/{domain.id}")
        # Check that alert message displays properly
        self.assertContains(
            detail_page,
            "You don't have access to manage "
            + domain.name
            + ". If you need to make updates, contact one of the listed domain managers.",
        )
        # Check that user does not have option to Edit domain
        self.assertNotContains(detail_page, "Edit")
        # Check that invited domain manager section not displayed when no invited domain managers
        self.assertNotContains(detail_page, "Invited domain managers")

    @less_console_noise_decorator
    @override_flag("organization_feature", active=True)
    def test_domain_readonly_on_detail_page_for_org_admin_not_manager(self):
        """Test that a domain, which is part of a portfolio, but for which the user is not a domain manager,
        properly displays read only"""

        portfolio, _ = Portfolio.objects.get_or_create(organization_name="Test org", creator=self.user)
        # need to create a different user than self.user because the user needs permission assignments
        user = get_user_model().objects.create(
            first_name="Test",
            last_name="User",
            email="bogus@example.gov",
            phone="8003111234",
            title="test title",
        )
        domain, _ = Domain.objects.get_or_create(name="bogusdomain.gov")
        DomainInformation.objects.get_or_create(creator=user, domain=domain, portfolio=portfolio)

        UserPortfolioPermission.objects.get_or_create(
            user=user, portfolio=portfolio, roles=[UserPortfolioRoleChoices.ORGANIZATION_ADMIN]
        )
        # add a domain invitation
        DomainInvitation.objects.get_or_create(email="invited@example.com", domain=domain)
        user.refresh_from_db()
        self.client.force_login(user)
        detail_page = self.client.get(f"/domain/{domain.id}")
        # Check that alert message displays properly
        self.assertContains(
            detail_page,
            "If you need to make updates, contact one of the listed domain managers.",
        )
        # Check that user does not have option to Edit domain
        self.assertNotContains(detail_page, "Edit")
        # Check that invited domain manager is displayed
        self.assertContains(detail_page, "Invited domain managers")
        self.assertContains(detail_page, "invited@example.com")


class TestDomainDetailDomainRenewal(TestDomainOverview):
    def setUp(self):
        super().setUp()

        self.user = get_user_model().objects.create(
            first_name="User",
            last_name="Test",
            email="bogus@example.gov",
            phone="8003111234",
            title="test title",
            username="usertest",
        )

        self.expiringdomain, _ = Domain.objects.get_or_create(
            name="expiringdomain.gov",
        )

        UserDomainRole.objects.get_or_create(
            user=self.user, domain=self.expiringdomain, role=UserDomainRole.Roles.MANAGER
        )

        DomainInformation.objects.get_or_create(creator=self.user, domain=self.expiringdomain)

        self.portfolio, _ = Portfolio.objects.get_or_create(organization_name="Test org", creator=self.user)

        self.user.save()

    def custom_is_expired(self):
        return False

    def custom_is_expiring(self):
        return True

    @override_flag("domain_renewal", active=True)
    def test_expiring_domain_on_detail_page_as_domain_manager(self):
        self.client.force_login(self.user)
        with patch.object(Domain, "is_expiring", self.custom_is_expiring), patch.object(
            Domain, "is_expired", self.custom_is_expired
        ):
            self.assertEquals(self.expiringdomain.state, Domain.State.UNKNOWN)
            detail_page = self.client.get(
                reverse("domain", kwargs={"pk": self.expiringdomain.id}),
            )
            self.assertContains(detail_page, "Expiring soon")

            self.assertContains(detail_page, "Renew to maintain access")

            self.assertNotContains(detail_page, "DNS needed")
            self.assertNotContains(detail_page, "Expired")

    @override_flag("domain_renewal", active=True)
    @override_flag("organization_feature", active=True)
    def test_expiring_domain_on_detail_page_in_org_model_as_a_non_domain_manager(self):
        portfolio, _ = Portfolio.objects.get_or_create(organization_name="Test org", creator=self.user)
        non_dom_manage_user = get_user_model().objects.create(
            first_name="Non Domain",
            last_name="Manager",
            email="verybogus@example.gov",
            phone="8003111234",
            title="test title again",
            username="nondomain",
        )

        non_dom_manage_user.save()
        UserPortfolioPermission.objects.get_or_create(
            user=non_dom_manage_user,
            portfolio=portfolio,
            roles=[UserPortfolioRoleChoices.ORGANIZATION_MEMBER],
            additional_permissions=[
                UserPortfolioPermissionChoices.VIEW_ALL_DOMAINS,
            ],
        )
        expiringdomain2, _ = Domain.objects.get_or_create(name="bogusdomain2.gov")
        DomainInformation.objects.get_or_create(
            creator=non_dom_manage_user, domain=expiringdomain2, portfolio=self.portfolio
        )
        non_dom_manage_user.refresh_from_db()
        self.client.force_login(non_dom_manage_user)
        with patch.object(Domain, "is_expiring", self.custom_is_expiring), patch.object(
            Domain, "is_expired", self.custom_is_expired
        ):
            detail_page = self.client.get(
                reverse("domain", kwargs={"pk": expiringdomain2.id}),
            )
            self.assertContains(detail_page, "Contact one of the listed domain managers to renew the domain.")

    @override_flag("domain_renewal", active=True)
    @override_flag("organization_feature", active=True)
    def test_expiring_domain_on_detail_page_in_org_model_as_a_domain_manager(self):
        portfolio, _ = Portfolio.objects.get_or_create(organization_name="Test org2", creator=self.user)

        expiringdomain3, _ = Domain.objects.get_or_create(name="bogusdomain3.gov")

        UserDomainRole.objects.get_or_create(user=self.user, domain=expiringdomain3, role=UserDomainRole.Roles.MANAGER)
        DomainInformation.objects.get_or_create(creator=self.user, domain=expiringdomain3, portfolio=portfolio)
        self.user.refresh_from_db()
        self.client.force_login(self.user)
        with patch.object(Domain, "is_expiring", self.custom_is_expiring), patch.object(
            Domain, "is_expired", self.custom_is_expired
        ):
            detail_page = self.client.get(
                reverse("domain", kwargs={"pk": expiringdomain3.id}),
            )
            self.assertContains(detail_page, "Renew to maintain access")

    @override_flag("domain_renewal", active=True)
    def test_domain_renewal_form_and_sidebar(self):
        self.client.force_login(self.user)
        with patch.object(Domain, "is_expiring", self.custom_is_expiring), patch.object(
            Domain, "is_expired", self.custom_is_expired
        ):
            # Grab the detail page
            detail_page = self.client.get(
                reverse("domain", kwargs={"pk": self.expiringdomain.id}),
            )

            # Make sure we see the link as a domain manager
            self.assertContains(detail_page, "Renew to maintain access")

            # Make sure we can see Renewal form on the sidebar since it's expiring
            self.assertContains(detail_page, "Renewal form")

            # Grab link to the renewal page
            renewal_form_url = reverse("domain-renewal", kwargs={"pk": self.expiringdomain.id})
            self.assertContains(detail_page, f'href="{renewal_form_url}"')

            # Simulate clicking the link
            response = self.client.get(renewal_form_url)

            self.assertEqual(response.status_code, 200)
            self.assertContains(response, f"Renew {self.expiringdomain.name}")

    @override_flag("domain_renewal", active=True)
    def test_domain_renewal_form_your_contact_info_edit(self):
        with less_console_noise():
            # Start on the Renewal page for the domain
            renewal_page = self.app.get(reverse("domain-renewal", kwargs={"pk": self.domain_with_ip.id}))

            # Verify we see "Your Contact Information" on the renewal form
            self.assertContains(renewal_page, "Your Contact Information")

            # Verify that the "Edit" button for Your Contact is there and links to correct URL
            edit_button_url = reverse("user-profile")
            self.assertContains(renewal_page, f'href="{edit_button_url}"')

            # Simulate clicking on edit button
            edit_page = renewal_page.click(href=edit_button_url, index=1)
            self.assertEqual(edit_page.status_code, 200)
            self.assertContains(edit_page, "Review the details below and update any required information")

    @override_flag("domain_renewal", active=True)
    def test_domain_renewal_form_security_email_edit(self):
        with less_console_noise():
            # Start on the Renewal page for the domain
            renewal_page = self.app.get(reverse("domain-renewal", kwargs={"pk": self.domain_with_ip.id}))

            # Verify we see "Security email" on the renewal form
            self.assertContains(renewal_page, "Security email")

            # Verify we see "strong recommend" blurb
            self.assertContains(renewal_page, "We strongly recommend that you provide a security email.")

            # Verify that the "Edit" button for Security email is there and links to correct URL
            edit_button_url = reverse("domain-security-email", kwargs={"pk": self.domain_with_ip.id})
            self.assertContains(renewal_page, f'href="{edit_button_url}"')

            # Simulate clicking on edit button
            edit_page = renewal_page.click(href=edit_button_url, index=1)
            self.assertEqual(edit_page.status_code, 200)
            self.assertContains(edit_page, "A security contact should be capable of evaluating")

    @override_flag("domain_renewal", active=True)
    def test_domain_renewal_form_domain_manager_edit(self):
        with less_console_noise():
            # Start on the Renewal page for the domain
            renewal_page = self.app.get(reverse("domain-renewal", kwargs={"pk": self.domain_with_ip.id}))

            # Verify we see "Domain managers" on the renewal form
            self.assertContains(renewal_page, "Domain managers")

            # Verify that the "Edit" button for Domain managers is there and links to correct URL
            edit_button_url = reverse("domain-users", kwargs={"pk": self.domain_with_ip.id})
            self.assertContains(renewal_page, f'href="{edit_button_url}"')

            # Simulate clicking on edit button
            edit_page = renewal_page.click(href=edit_button_url, index=1)
            self.assertEqual(edit_page.status_code, 200)
<<<<<<< HEAD
            self.assertContains(edit_page, "Domain managers can update all information related to a domain"
=======
            self.assertContains(edit_page, "Domain managers can update all information related to a domain")

    @override_flag("domain_renewal", active=True)
    def test_ack_checkbox_not_checked(self):

        # Grab the renewal URL
        renewal_url = reverse("domain-renewal", kwargs={"pk": self.domain_with_ip.id})

        # Test clicking the checkbox
        response = self.client.post(renewal_url, data={"submit_button": "next"})

        # Verify the error message is displayed
        # Retrieves messages obj (used in the post call)
        messages = list(get_messages(response.wsgi_request))
        # Check we only get 1 error message
        self.assertEqual(len(messages), 1)
        # Check that the 1 error msg also is the right text
        self.assertEqual(
            str(messages[0]),
            "Check the box if you read and agree to the requirements for operating a .gov domain.",
        )

>>>>>>> 3dc445d1

class TestDomainManagers(TestDomainOverview):
    @classmethod
    def setUpClass(cls):
        super().setUpClass()
        allowed_emails = [
            AllowedEmail(email=""),
            AllowedEmail(email="testy@town.com"),
            AllowedEmail(email="mayor@igorville.gov"),
            AllowedEmail(email="testy2@town.com"),
        ]
        AllowedEmail.objects.bulk_create(allowed_emails)

    def setUp(self):
        super().setUp()
        # Add portfolio in order to test portfolio view
        self.portfolio = Portfolio.objects.create(creator=self.user, organization_name="Ice Cream")
        # Add the portfolio to the domain_information object
        self.domain_information.portfolio = self.portfolio
        # Add portfolio perms to the user object
        self.portfolio_permission, _ = UserPortfolioPermission.objects.get_or_create(
            user=self.user, portfolio=self.portfolio, roles=[UserPortfolioRoleChoices.ORGANIZATION_ADMIN]
        )

    @classmethod
    def tearDownClass(cls):
        super().tearDownClass()
        AllowedEmail.objects.all().delete()

    def tearDown(self):
        """Ensure that the user has its original permissions"""
        super().tearDown()

    @less_console_noise_decorator
    def test_domain_managers(self):
        response = self.client.get(reverse("domain-users", kwargs={"pk": self.domain.id}))
        self.assertContains(response, "Domain managers")
        self.assertContains(response, "Add a domain manager")
        # assert that the non-portfolio view contains Role column and doesn't contain Admin
        self.assertContains(response, "Role</th>")
        self.assertNotContains(response, "Admin")
        self.assertContains(response, "This domain has one manager. Adding more can prevent issues.")

    @less_console_noise_decorator
    @override_flag("organization_feature", active=True)
    def test_domain_managers_portfolio_view(self):
        response = self.client.get(reverse("domain-users", kwargs={"pk": self.domain.id}))
        self.assertContains(response, "Domain managers")
        self.assertContains(response, "Add a domain manager")
        # assert that the portfolio view doesn't contain Role column and does contain Admin
        self.assertNotContains(response, "Role</th>")
        self.assertContains(response, "Admin")
        self.assertContains(response, "This domain has one manager. Adding more can prevent issues.")

    @less_console_noise_decorator
    def test_domain_user_add(self):
        response = self.client.get(reverse("domain-users-add", kwargs={"pk": self.domain.id}))
        self.assertContains(response, "Add a domain manager")

    @boto3_mocking.patching
    @less_console_noise_decorator
    def test_domain_user_add_form(self):
        """Adding an existing user works."""
        other_user, _ = get_user_model().objects.get_or_create(email="mayor@igorville.gov")
        add_page = self.app.get(reverse("domain-users-add", kwargs={"pk": self.domain.id}))
        session_id = self.app.cookies[settings.SESSION_COOKIE_NAME]

        add_page.form["email"] = "mayor@igorville.gov"

        self.app.set_cookie(settings.SESSION_COOKIE_NAME, session_id)

        mock_client = MockSESClient()
        with boto3_mocking.clients.handler_for("sesv2", mock_client):
            with less_console_noise():
                success_result = add_page.form.submit()

        self.assertEqual(success_result.status_code, 302)
        self.assertEqual(
            success_result["Location"],
            reverse("domain-users", kwargs={"pk": self.domain.id}),
        )

        self.app.set_cookie(settings.SESSION_COOKIE_NAME, session_id)
        success_page = success_result.follow()
        self.assertContains(success_page, "mayor@igorville.gov")

    @boto3_mocking.patching
    @less_console_noise_decorator
    def test_domain_invitation_created(self):
        """Add user on a nonexistent email creates an invitation.

        Adding a non-existent user sends an email as a side-effect, so mock
        out the boto3 SES email sending here.
        """
        # make sure there is no user with this email
        email_address = "mayor@igorville.gov"
        User.objects.filter(email=email_address).delete()

        self.domain_information, _ = DomainInformation.objects.get_or_create(creator=self.user, domain=self.domain)

        add_page = self.app.get(reverse("domain-users-add", kwargs={"pk": self.domain.id}))
        session_id = self.app.cookies[settings.SESSION_COOKIE_NAME]
        add_page.form["email"] = email_address
        self.app.set_cookie(settings.SESSION_COOKIE_NAME, session_id)

        mock_client = MockSESClient()
        with boto3_mocking.clients.handler_for("sesv2", mock_client):
            with less_console_noise():
                success_result = add_page.form.submit()

        self.app.set_cookie(settings.SESSION_COOKIE_NAME, session_id)
        success_page = success_result.follow()

        self.assertContains(success_page, email_address)
        self.assertContains(success_page, "Cancel")  # link to cancel invitation
        self.assertTrue(DomainInvitation.objects.filter(email=email_address).exists())

    @boto3_mocking.patching
    @less_console_noise_decorator
    def test_domain_invitation_created_for_caps_email(self):
        """Add user on a nonexistent email with CAPS creates an invitation to lowercase email.

        Adding a non-existent user sends an email as a side-effect, so mock
        out the boto3 SES email sending here.
        """
        # make sure there is no user with this email
        email_address = "mayor@igorville.gov"
        caps_email_address = "MAYOR@igorville.gov"
        User.objects.filter(email=email_address).delete()

        self.domain_information, _ = DomainInformation.objects.get_or_create(creator=self.user, domain=self.domain)

        add_page = self.app.get(reverse("domain-users-add", kwargs={"pk": self.domain.id}))
        session_id = self.app.cookies[settings.SESSION_COOKIE_NAME]
        add_page.form["email"] = caps_email_address
        self.app.set_cookie(settings.SESSION_COOKIE_NAME, session_id)

        mock_client = MockSESClient()
        with boto3_mocking.clients.handler_for("sesv2", mock_client):
            success_result = add_page.form.submit()

        self.app.set_cookie(settings.SESSION_COOKIE_NAME, session_id)
        success_page = success_result.follow()

        self.assertContains(success_page, email_address)
        self.assertContains(success_page, "Cancel")  # link to cancel invitation
        self.assertTrue(DomainInvitation.objects.filter(email=email_address).exists())

    @boto3_mocking.patching
    @less_console_noise_decorator
    def test_domain_invitation_email_sent(self):
        """Inviting a non-existent user sends them an email."""
        # make sure there is no user with this email
        email_address = "mayor@igorville.gov"
        allowed_email, _ = AllowedEmail.objects.get_or_create(email=email_address)
        User.objects.filter(email=email_address).delete()

        self.domain_information, _ = DomainInformation.objects.get_or_create(creator=self.user, domain=self.domain)

        mock_client = MagicMock()
        mock_client_instance = mock_client.return_value
        with boto3_mocking.clients.handler_for("sesv2", mock_client):
            add_page = self.app.get(reverse("domain-users-add", kwargs={"pk": self.domain.id}))
            session_id = self.app.cookies[settings.SESSION_COOKIE_NAME]
            add_page.form["email"] = email_address
            self.app.set_cookie(settings.SESSION_COOKIE_NAME, session_id)
            add_page.form.submit()

        # check the mock instance to see if `send_email` was called right
        mock_client_instance.send_email.assert_called_once_with(
            FromEmailAddress=settings.DEFAULT_FROM_EMAIL,
            Destination={"ToAddresses": [email_address]},
            Content=ANY,
        )
        allowed_email.delete()

    @boto3_mocking.patching
    @less_console_noise_decorator
    def test_domain_invitation_email_has_email_as_requestor_non_existent(self):
        """Inviting a non existent user sends them an email, with email as the name."""
        # make sure there is no user with this email
        email_address = "mayor@igorville.gov"
        User.objects.filter(email=email_address).delete()

        self.domain_information, _ = DomainInformation.objects.get_or_create(creator=self.user, domain=self.domain)

        mock_client = MagicMock()
        mock_client_instance = mock_client.return_value

        with boto3_mocking.clients.handler_for("sesv2", mock_client):
            add_page = self.app.get(reverse("domain-users-add", kwargs={"pk": self.domain.id}))
            session_id = self.app.cookies[settings.SESSION_COOKIE_NAME]
            add_page.form["email"] = email_address
            self.app.set_cookie(settings.SESSION_COOKIE_NAME, session_id)
            add_page.form.submit()

        # check the mock instance to see if `send_email` was called right
        mock_client_instance.send_email.assert_called_once_with(
            FromEmailAddress=settings.DEFAULT_FROM_EMAIL,
            Destination={"ToAddresses": [email_address]},
            Content=ANY,
        )

        # Check the arguments passed to send_email method
        _, kwargs = mock_client_instance.send_email.call_args

        # Extract the email content, and check that the message is as we expect
        email_content = kwargs["Content"]["Simple"]["Body"]["Text"]["Data"]
        self.assertIn("info@example.com", email_content)

        # Check that the requestors first/last name do not exist
        self.assertNotIn("First", email_content)
        self.assertNotIn("Last", email_content)
        self.assertNotIn("First Last", email_content)

    @boto3_mocking.patching
    @less_console_noise_decorator
    def test_domain_invitation_email_has_email_as_requestor(self):
        """Inviting a user sends them an email, with email as the name."""
        # Create a fake user object
        email_address = "mayor@igorville.gov"
        User.objects.get_or_create(email=email_address, username="fakeuser@fakeymail.com")

        self.domain_information, _ = DomainInformation.objects.get_or_create(creator=self.user, domain=self.domain)

        mock_client = MagicMock()
        mock_client_instance = mock_client.return_value

        with boto3_mocking.clients.handler_for("sesv2", mock_client):
            add_page = self.app.get(reverse("domain-users-add", kwargs={"pk": self.domain.id}))
            session_id = self.app.cookies[settings.SESSION_COOKIE_NAME]
            add_page.form["email"] = email_address
            self.app.set_cookie(settings.SESSION_COOKIE_NAME, session_id)
            add_page.form.submit()

        # check the mock instance to see if `send_email` was called right
        mock_client_instance.send_email.assert_called_once_with(
            FromEmailAddress=settings.DEFAULT_FROM_EMAIL,
            Destination={"ToAddresses": [email_address]},
            Content=ANY,
        )

        # Check the arguments passed to send_email method
        _, kwargs = mock_client_instance.send_email.call_args

        # Extract the email content, and check that the message is as we expect
        email_content = kwargs["Content"]["Simple"]["Body"]["Text"]["Data"]
        self.assertIn("info@example.com", email_content)

        # Check that the requestors first/last name do not exist
        self.assertNotIn("First", email_content)
        self.assertNotIn("Last", email_content)
        self.assertNotIn("First Last", email_content)

    @boto3_mocking.patching
    @less_console_noise_decorator
    def test_domain_invitation_email_has_email_as_requestor_staff(self):
        """Inviting a user sends them an email, with email as the name."""
        # Create a fake user object
        email_address = "mayor@igorville.gov"
        AllowedEmail.objects.get_or_create(email=email_address)
        User.objects.get_or_create(email=email_address, username="fakeuser@fakeymail.com")

        # Make sure the user is staff
        self.user.is_staff = True
        self.user.save()

        self.domain_information, _ = DomainInformation.objects.get_or_create(creator=self.user, domain=self.domain)

        mock_client = MagicMock()
        mock_client_instance = mock_client.return_value

        with boto3_mocking.clients.handler_for("sesv2", mock_client):
            add_page = self.app.get(reverse("domain-users-add", kwargs={"pk": self.domain.id}))
            session_id = self.app.cookies[settings.SESSION_COOKIE_NAME]
            add_page.form["email"] = email_address
            self.app.set_cookie(settings.SESSION_COOKIE_NAME, session_id)
            add_page.form.submit()

        # check the mock instance to see if `send_email` was called right
        mock_client_instance.send_email.assert_called_once_with(
            FromEmailAddress=settings.DEFAULT_FROM_EMAIL,
            Destination={"ToAddresses": [email_address]},
            Content=ANY,
        )

        # Check the arguments passed to send_email method
        _, kwargs = mock_client_instance.send_email.call_args

        # Extract the email content, and check that the message is as we expect
        email_content = kwargs["Content"]["Simple"]["Body"]["Text"]["Data"]
        self.assertIn("help@get.gov", email_content)

        # Check that the requestors first/last name do not exist
        self.assertNotIn("First", email_content)
        self.assertNotIn("Last", email_content)
        self.assertNotIn("First Last", email_content)

    @boto3_mocking.patching
    @less_console_noise_decorator
    def test_domain_invitation_email_displays_error_non_existent(self):
        """Inviting a non existent user sends them an email, with email as the name."""
        # make sure there is no user with this email
        email_address = "mayor@igorville.gov"
        User.objects.filter(email=email_address).delete()

        # Give the user who is sending the email an invalid email address
        self.user.email = ""
        self.user.save()

        self.domain_information, _ = DomainInformation.objects.get_or_create(creator=self.user, domain=self.domain)

        mock_client = MagicMock()
        mock_error_message = MagicMock()
        with boto3_mocking.clients.handler_for("sesv2", mock_client):
            with patch("django.contrib.messages.error") as mock_error_message:
                add_page = self.app.get(reverse("domain-users-add", kwargs={"pk": self.domain.id}))
                session_id = self.app.cookies[settings.SESSION_COOKIE_NAME]
                add_page.form["email"] = email_address
                self.app.set_cookie(settings.SESSION_COOKIE_NAME, session_id)
                add_page.form.submit().follow()

        expected_message_content = "Can't send invitation email. No email is associated with your account."

        # Grab the message content
        returned_error_message = mock_error_message.call_args[0][1]

        # Check that the message content is what we expect
        self.assertEqual(expected_message_content, returned_error_message)

    @boto3_mocking.patching
    @less_console_noise_decorator
    def test_domain_invitation_email_displays_error(self):
        """When the requesting user has no email, an error is displayed"""
        # make sure there is no user with this email
        # Create a fake user object
        email_address = "mayor@igorville.gov"
        User.objects.get_or_create(email=email_address, username="fakeuser@fakeymail.com")

        # Give the user who is sending the email an invalid email address
        self.user.email = ""
        self.user.save()

        self.domain_information, _ = DomainInformation.objects.get_or_create(creator=self.user, domain=self.domain)

        mock_client = MagicMock()

        mock_error_message = MagicMock()
        with boto3_mocking.clients.handler_for("sesv2", mock_client):
            with patch("django.contrib.messages.error") as mock_error_message:
                add_page = self.app.get(reverse("domain-users-add", kwargs={"pk": self.domain.id}))
                session_id = self.app.cookies[settings.SESSION_COOKIE_NAME]
                add_page.form["email"] = email_address
                self.app.set_cookie(settings.SESSION_COOKIE_NAME, session_id)
                add_page.form.submit().follow()

        expected_message_content = "Can't send invitation email. No email is associated with your account."

        # Grab the message content
        returned_error_message = mock_error_message.call_args[0][1]

        # Check that the message content is what we expect
        self.assertEqual(expected_message_content, returned_error_message)

    @less_console_noise_decorator
    def test_domain_invitation_cancel(self):
        """Posting to the delete view deletes an invitation."""
        email_address = "mayor@igorville.gov"
        invitation, _ = DomainInvitation.objects.get_or_create(domain=self.domain, email=email_address)
        self.client.post(reverse("invitation-cancel", kwargs={"pk": invitation.id}))
        invitation = DomainInvitation.objects.get(id=invitation.id)
        self.assertEqual(invitation.status, DomainInvitation.DomainInvitationStatus.CANCELED)

    @less_console_noise_decorator
    def test_domain_invitation_cancel_retrieved_invitation(self):
        """Posting to the cancel view when invitation retrieved returns an error message"""
        email_address = "mayor@igorville.gov"
        invitation, _ = DomainInvitation.objects.get_or_create(
            domain=self.domain, email=email_address, status=DomainInvitation.DomainInvitationStatus.RETRIEVED
        )
        response = self.client.post(reverse("invitation-cancel", kwargs={"pk": invitation.id}), follow=True)
        # Assert that an error message is displayed to the user
        self.assertContains(response, f"Invitation to {email_address} has already been retrieved.")
        # Assert that the Cancel link is not displayed
        self.assertNotContains(response, "Cancel")
        # Assert that the DomainInvitation is not deleted
        self.assertTrue(DomainInvitation.objects.filter(id=invitation.id).exists())
        DomainInvitation.objects.filter(email=email_address).delete()

    @less_console_noise_decorator
    def test_domain_invitation_cancel_no_permissions(self):
        """Posting to the cancel view as a different user should fail."""
        email_address = "mayor@igorville.gov"
        invitation, _ = DomainInvitation.objects.get_or_create(domain=self.domain, email=email_address)

        other_user = create_user()
        other_user.save()
        self.client.force_login(other_user)
        mock_client = MagicMock()
        with boto3_mocking.clients.handler_for("sesv2", mock_client):
            result = self.client.post(reverse("invitation-cancel", kwargs={"pk": invitation.id}))

        self.assertEqual(result.status_code, 403)

    @boto3_mocking.patching
    @less_console_noise_decorator
    def test_domain_invitation_flow(self):
        """Send an invitation to a new user, log in and load the dashboard."""
        email_address = "mayor@igorville.gov"
        username = "mayor"
        first_name = "First"
        last_name = "Last"
        title = "title"
        phone = "8080102431"
        title = "title"
        User.objects.filter(email=email_address).delete()

        add_page = self.app.get(reverse("domain-users-add", kwargs={"pk": self.domain.id}))

        self.domain_information, _ = DomainInformation.objects.get_or_create(creator=self.user, domain=self.domain)

        session_id = self.app.cookies[settings.SESSION_COOKIE_NAME]
        add_page.form["email"] = email_address
        self.app.set_cookie(settings.SESSION_COOKIE_NAME, session_id)

        mock_client = MagicMock()
        with boto3_mocking.clients.handler_for("sesv2", mock_client):
            add_page.form.submit()

        # user was invited, create them
        new_user = User.objects.create(
            username=username, email=email_address, first_name=first_name, last_name=last_name, title=title, phone=phone
        )
        # log them in to `self.app`
        self.app.set_user(new_user.username)
        # and manually call the on each login callback
        new_user.on_each_login()

        # Now load the home page and make sure our domain appears there
        home_page = self.app.get(reverse("home"))
        self.assertContains(home_page, self.domain.name)


class TestDomainNameservers(TestDomainOverview, MockEppLib):
    @less_console_noise_decorator
    def test_domain_nameservers(self):
        """Can load domain's nameservers page."""
        page = self.client.get(reverse("domain-dns-nameservers", kwargs={"pk": self.domain.id}))
        self.assertContains(page, "DNS name servers")

    @less_console_noise_decorator
    def test_domain_nameservers_form_submit_one_nameserver(self):
        """Nameserver form submitted with one nameserver throws error.

        Uses self.app WebTest because we need to interact with forms.
        """
        # initial nameservers page has one server with two ips
        nameservers_page = self.app.get(reverse("domain-dns-nameservers", kwargs={"pk": self.domain.id}))
        session_id = self.app.cookies[settings.SESSION_COOKIE_NAME]
        self.app.set_cookie(settings.SESSION_COOKIE_NAME, session_id)
        # attempt to submit the form with only one nameserver, should error
        # regarding required fields
        result = nameservers_page.form.submit()
        # form submission was a post with an error, response should be a 200
        # error text appears twice, once at the top of the page, once around
        # the required field.  form requires a minimum of 2 name servers
        self.assertContains(
            result,
            "At least two name servers are required.",
            count=2,
            status_code=200,
        )

    @less_console_noise_decorator
    def test_domain_nameservers_form_submit_subdomain_missing_ip(self):
        """Nameserver form catches missing ip error on subdomain.

        Uses self.app WebTest because we need to interact with forms.
        """
        # initial nameservers page has one server with two ips
        nameservers_page = self.app.get(reverse("domain-dns-nameservers", kwargs={"pk": self.domain.id}))
        session_id = self.app.cookies[settings.SESSION_COOKIE_NAME]
        self.app.set_cookie(settings.SESSION_COOKIE_NAME, session_id)
        # attempt to submit the form without two hosts, both subdomains,
        # only one has ips
        nameservers_page.form["form-1-server"] = "ns2.igorville.gov"

        result = nameservers_page.form.submit()
        # form submission was a post with an error, response should be a 200
        # error text appears twice, once at the top of the page, once around
        # the required field.  subdomain missing an ip
        self.assertContains(
            result,
            str(NameserverError(code=NameserverErrorCodes.MISSING_IP)),
            count=2,
            status_code=200,
        )

    @less_console_noise_decorator
    def test_domain_nameservers_form_submit_missing_host(self):
        """Nameserver form catches error when host is missing.

        Uses self.app WebTest because we need to interact with forms.
        """
        # initial nameservers page has one server with two ips
        nameservers_page = self.app.get(reverse("domain-dns-nameservers", kwargs={"pk": self.domain.id}))
        session_id = self.app.cookies[settings.SESSION_COOKIE_NAME]
        self.app.set_cookie(settings.SESSION_COOKIE_NAME, session_id)
        # attempt to submit the form without two hosts, both subdomains,
        # only one has ips
        nameservers_page.form["form-1-ip"] = "127.0.0.1"
        result = nameservers_page.form.submit()
        # form submission was a post with an error, response should be a 200
        # error text appears twice, once at the top of the page, once around
        # the required field.  nameserver has ip but missing host
        self.assertContains(
            result,
            str(NameserverError(code=NameserverErrorCodes.MISSING_HOST)),
            count=2,
            status_code=200,
        )

    @less_console_noise_decorator
    def test_domain_nameservers_form_submit_duplicate_host(self):
        """Nameserver form catches error when host is duplicated.

        Uses self.app WebTest because we need to interact with forms.
        """
        # initial nameservers page has one server with two ips
        nameservers_page = self.app.get(reverse("domain-dns-nameservers", kwargs={"pk": self.domain.id}))
        session_id = self.app.cookies[settings.SESSION_COOKIE_NAME]
        self.app.set_cookie(settings.SESSION_COOKIE_NAME, session_id)
        # attempt to submit the form with duplicate host names of fake.host.com
        nameservers_page.form["form-0-ip"] = ""
        nameservers_page.form["form-1-server"] = "fake.host.com"
        result = nameservers_page.form.submit()
        # form submission was a post with an error, response should be a 200
        # error text appears twice, once at the top of the page, once around
        # the required field.  remove duplicate entry
        self.assertContains(
            result,
            str(NameserverError(code=NameserverErrorCodes.DUPLICATE_HOST)),
            count=2,
            status_code=200,
        )

    @less_console_noise_decorator
    def test_domain_nameservers_form_submit_whitespace(self):
        """Nameserver form removes whitespace from ip.

        Uses self.app WebTest because we need to interact with forms.
        """
        nameserver1 = "ns1.igorville.gov"
        nameserver2 = "ns2.igorville.gov"
        valid_ip = "1.1. 1.1"
        valid_ip_2 = "2.2. 2.2"
        # have to throw an error in order to test that the whitespace has been stripped from ip
        nameservers_page = self.app.get(reverse("domain-dns-nameservers", kwargs={"pk": self.domain.id}))
        session_id = self.app.cookies[settings.SESSION_COOKIE_NAME]
        self.app.set_cookie(settings.SESSION_COOKIE_NAME, session_id)
        # attempt to submit the form without one host and an ip with whitespace
        nameservers_page.form["form-0-server"] = nameserver1
        nameservers_page.form["form-0-ip"] = valid_ip
        nameservers_page.form["form-1-ip"] = valid_ip_2
        nameservers_page.form["form-1-server"] = nameserver2
        result = nameservers_page.form.submit()
        # form submission was a post with an ip address which has been stripped of whitespace,
        # response should be a 302 to success page
        self.assertEqual(result.status_code, 302)
        self.assertEqual(
            result["Location"],
            reverse("domain-dns-nameservers", kwargs={"pk": self.domain.id}),
        )
        self.app.set_cookie(settings.SESSION_COOKIE_NAME, session_id)
        page = result.follow()
        # in the event of a generic nameserver error from registry error, there will be a 302
        # with an error message displayed, so need to follow 302 and test for success message
        self.assertContains(page, "The name servers for this domain have been updated")

    @less_console_noise_decorator
    def test_domain_nameservers_form_submit_glue_record_not_allowed(self):
        """Nameserver form catches error when IP is present
        but host not subdomain.

        Uses self.app WebTest because we need to interact with forms.
        """
        nameserver1 = "ns1.igorville.gov"
        nameserver2 = "ns2.igorville.com"
        valid_ip = "127.0.0.1"
        # initial nameservers page has one server with two ips
        nameservers_page = self.app.get(reverse("domain-dns-nameservers", kwargs={"pk": self.domain.id}))
        session_id = self.app.cookies[settings.SESSION_COOKIE_NAME]
        self.app.set_cookie(settings.SESSION_COOKIE_NAME, session_id)
        # attempt to submit the form without two hosts, both subdomains,
        # only one has ips
        nameservers_page.form["form-0-server"] = nameserver1
        nameservers_page.form["form-1-server"] = nameserver2
        nameservers_page.form["form-1-ip"] = valid_ip
        result = nameservers_page.form.submit()
        # form submission was a post with an error, response should be a 200
        # error text appears twice, once at the top of the page, once around
        # the required field.  nameserver has ip but missing host
        self.assertContains(
            result,
            str(NameserverError(code=NameserverErrorCodes.GLUE_RECORD_NOT_ALLOWED)),
            count=2,
            status_code=200,
        )

    @less_console_noise_decorator
    def test_domain_nameservers_form_submit_invalid_ip(self):
        """Nameserver form catches invalid IP on submission.

        Uses self.app WebTest because we need to interact with forms.
        """
        nameserver = "ns2.igorville.gov"
        invalid_ip = "123"
        # initial nameservers page has one server with two ips
        nameservers_page = self.app.get(reverse("domain-dns-nameservers", kwargs={"pk": self.domain.id}))
        session_id = self.app.cookies[settings.SESSION_COOKIE_NAME]
        self.app.set_cookie(settings.SESSION_COOKIE_NAME, session_id)
        # attempt to submit the form without two hosts, both subdomains,
        # only one has ips
        nameservers_page.form["form-1-server"] = nameserver
        nameservers_page.form["form-1-ip"] = invalid_ip
        result = nameservers_page.form.submit()
        # form submission was a post with an error, response should be a 200
        # error text appears twice, once at the top of the page, once around
        # the required field.  nameserver has ip but missing host
        self.assertContains(
            result,
            str(NameserverError(code=NameserverErrorCodes.INVALID_IP, nameserver=nameserver)),
            count=2,
            status_code=200,
        )

    @less_console_noise_decorator
    def test_domain_nameservers_form_submit_invalid_host(self):
        """Nameserver form catches invalid host on submission.

        Uses self.app WebTest because we need to interact with forms.
        """
        nameserver = "invalid-nameserver.gov"
        valid_ip = "123.2.45.111"
        # initial nameservers page has one server with two ips
        nameservers_page = self.app.get(reverse("domain-dns-nameservers", kwargs={"pk": self.domain.id}))
        session_id = self.app.cookies[settings.SESSION_COOKIE_NAME]
        self.app.set_cookie(settings.SESSION_COOKIE_NAME, session_id)
        # attempt to submit the form without two hosts, both subdomains,
        # only one has ips
        nameservers_page.form["form-1-server"] = nameserver
        nameservers_page.form["form-1-ip"] = valid_ip
        result = nameservers_page.form.submit()
        # form submission was a post with an error, response should be a 200
        # error text appears twice, once at the top of the page, once around
        # the required field.  nameserver has invalid host
        self.assertContains(
            result,
            str(NameserverError(code=NameserverErrorCodes.INVALID_HOST, nameserver=nameserver)),
            count=2,
            status_code=200,
        )

    @less_console_noise_decorator
    def test_domain_nameservers_form_submits_successfully(self):
        """Nameserver form submits successfully with valid input.

        Uses self.app WebTest because we need to interact with forms.
        """
        nameserver1 = "ns1.igorville.gov"
        nameserver2 = "ns2.igorville.gov"
        valid_ip = "127.0.0.1"
        valid_ip_2 = "128.0.0.2"
        nameservers_page = self.app.get(reverse("domain-dns-nameservers", kwargs={"pk": self.domain.id}))
        session_id = self.app.cookies[settings.SESSION_COOKIE_NAME]
        self.app.set_cookie(settings.SESSION_COOKIE_NAME, session_id)
        nameservers_page.form["form-0-server"] = nameserver1
        nameservers_page.form["form-0-ip"] = valid_ip
        nameservers_page.form["form-1-server"] = nameserver2
        nameservers_page.form["form-1-ip"] = valid_ip_2
        result = nameservers_page.form.submit()
        # form submission was a successful post, response should be a 302
        self.assertEqual(result.status_code, 302)
        self.assertEqual(
            result["Location"],
            reverse("domain-dns-nameservers", kwargs={"pk": self.domain.id}),
        )
        self.app.set_cookie(settings.SESSION_COOKIE_NAME, session_id)
        page = result.follow()
        self.assertContains(page, "The name servers for this domain have been updated")

    @less_console_noise_decorator
    def test_domain_nameservers_can_blank_out_first_or_second_one_if_enough_entries(self):
        """Nameserver form submits successfully with 2 valid inputs, even if the first or
        second entries are blanked out.

        Uses self.app WebTest because we need to interact with forms.
        """

        nameserver1 = ""
        nameserver2 = "ns2.igorville.gov"
        nameserver3 = "ns3.igorville.gov"
        valid_ip = ""
        valid_ip_2 = "128.0.0.2"
        valid_ip_3 = "128.0.0.3"
        nameservers_page = self.app.get(reverse("domain-dns-nameservers", kwargs={"pk": self.domain.id}))
        session_id = self.app.cookies[settings.SESSION_COOKIE_NAME]
        self.app.set_cookie(settings.SESSION_COOKIE_NAME, session_id)
        nameservers_page.form["form-0-server"] = nameserver1
        nameservers_page.form["form-0-ip"] = valid_ip
        nameservers_page.form["form-1-server"] = nameserver2
        nameservers_page.form["form-1-ip"] = valid_ip_2
        nameservers_page.form["form-2-server"] = nameserver3
        nameservers_page.form["form-2-ip"] = valid_ip_3
        result = nameservers_page.form.submit()

        # form submission was a successful post, response should be a 302
        self.assertEqual(result.status_code, 302)
        self.assertEqual(
            result["Location"],
            reverse("domain-dns-nameservers", kwargs={"pk": self.domain.id}),
        )
        self.app.set_cookie(settings.SESSION_COOKIE_NAME, session_id)
        nameservers_page = result.follow()
        self.assertContains(nameservers_page, "The name servers for this domain have been updated")

        nameserver1 = "ns1.igorville.gov"
        nameserver2 = ""
        nameserver3 = "ns3.igorville.gov"
        valid_ip = "128.0.0.1"
        valid_ip_2 = ""
        valid_ip_3 = "128.0.0.3"
        session_id = self.app.cookies[settings.SESSION_COOKIE_NAME]
        self.app.set_cookie(settings.SESSION_COOKIE_NAME, session_id)
        nameservers_page.form["form-0-server"] = nameserver1
        nameservers_page.form["form-0-ip"] = valid_ip
        nameservers_page.form["form-1-server"] = nameserver2
        nameservers_page.form["form-1-ip"] = valid_ip_2
        nameservers_page.form["form-2-server"] = nameserver3
        nameservers_page.form["form-2-ip"] = valid_ip_3
        result = nameservers_page.form.submit()

        # form submission was a successful post, response should be a 302
        self.assertEqual(result.status_code, 302)
        self.assertEqual(
            result["Location"],
            reverse("domain-dns-nameservers", kwargs={"pk": self.domain.id}),
        )
        self.app.set_cookie(settings.SESSION_COOKIE_NAME, session_id)
        nameservers_page = result.follow()
        self.assertContains(nameservers_page, "The name servers for this domain have been updated")

    @less_console_noise_decorator
    def test_domain_nameservers_can_blank_out_first_and_second_one_if_enough_entries(self):
        """Nameserver form submits successfully with 2 valid inputs, even if the first and
        second entries are blanked out.

        Uses self.app WebTest because we need to interact with forms.
        """

        # We need to start with a domain with 4 nameservers otherwise the formset in the test environment
        # will only have 3 forms
        nameserver1 = ""
        nameserver2 = ""
        nameserver3 = "ns3.igorville.gov"
        nameserver4 = "ns4.igorville.gov"
        valid_ip = ""
        valid_ip_2 = ""
        valid_ip_3 = ""
        valid_ip_4 = ""
        nameservers_page = self.app.get(
            reverse("domain-dns-nameservers", kwargs={"pk": self.domain_with_four_nameservers.id})
        )

        session_id = self.app.cookies[settings.SESSION_COOKIE_NAME]
        self.app.set_cookie(settings.SESSION_COOKIE_NAME, session_id)

        # Minimal check to ensure the form is loaded correctly
        self.assertEqual(nameservers_page.form["form-0-server"].value, "ns1.my-nameserver-1.com")
        self.assertEqual(nameservers_page.form["form-3-server"].value, "ns1.explosive-chicken-nuggets.com")

        nameservers_page.form["form-0-server"] = nameserver1
        nameservers_page.form["form-0-ip"] = valid_ip
        nameservers_page.form["form-1-server"] = nameserver2
        nameservers_page.form["form-1-ip"] = valid_ip_2
        nameservers_page.form["form-2-server"] = nameserver3
        nameservers_page.form["form-2-ip"] = valid_ip_3
        nameservers_page.form["form-3-server"] = nameserver4
        nameservers_page.form["form-3-ip"] = valid_ip_4
        result = nameservers_page.form.submit()

        # form submission was a successful post, response should be a 302
        self.assertEqual(result.status_code, 302)
        self.assertEqual(
            result["Location"],
            reverse("domain-dns-nameservers", kwargs={"pk": self.domain_with_four_nameservers.id}),
        )
        self.app.set_cookie(settings.SESSION_COOKIE_NAME, session_id)
        nameservers_page = result.follow()
        self.assertContains(nameservers_page, "The name servers for this domain have been updated")

    @less_console_noise_decorator
    def test_domain_nameservers_form_invalid(self):
        """Nameserver form does not submit with invalid data.

        Uses self.app WebTest because we need to interact with forms.
        """
        nameservers_page = self.app.get(reverse("domain-dns-nameservers", kwargs={"pk": self.domain.id}))
        session_id = self.app.cookies[settings.SESSION_COOKIE_NAME]
        self.app.set_cookie(settings.SESSION_COOKIE_NAME, session_id)
        # first two nameservers are required, so if we empty one out we should
        # get a form error
        nameservers_page.form["form-0-server"] = ""
        result = nameservers_page.form.submit()
        # form submission was a post with an error, response should be a 200
        # error text appears four times, twice at the top of the page,
        # once around each required field.
        self.assertContains(
            result,
            "At least two name servers are required.",
            count=4,
            status_code=200,
        )


class TestDomainSeniorOfficial(TestDomainOverview):
    @less_console_noise_decorator
    def test_domain_senior_official(self):
        """Can load domain's senior official page."""
        page = self.client.get(reverse("domain-senior-official", kwargs={"pk": self.domain.id}))
        self.assertContains(page, "Senior official", count=4)

    @less_console_noise_decorator
    def test_domain_senior_official_content(self):
        """Senior official information appears on the page."""
        self.domain_information.senior_official = Contact(first_name="Testy")
        self.domain_information.senior_official.save()
        self.domain_information.save()
        page = self.app.get(reverse("domain-senior-official", kwargs={"pk": self.domain.id}))
        self.assertContains(page, "Testy")

    @less_console_noise_decorator
    def test_domain_edit_senior_official_in_place(self):
        """When editing a senior official for domain information and SO is not
        joined to any other objects"""
        self.domain_information.senior_official = Contact(
            first_name="Testy", last_name="Tester", title="CIO", email="nobody@igorville.gov"
        )
        self.domain_information.senior_official.save()
        self.domain_information.save()
        so_page = self.app.get(reverse("domain-senior-official", kwargs={"pk": self.domain.id}))
        session_id = self.app.cookies[settings.SESSION_COOKIE_NAME]
        self.app.set_cookie(settings.SESSION_COOKIE_NAME, session_id)
        so_form = so_page.forms[0]
        self.assertEqual(so_form["first_name"].value, "Testy")
        so_form["first_name"] = "Testy2"
        # so_pk is the initial pk of the senior official. set it before update
        # to be able to verify after update that the same contact object is in place
        so_pk = self.domain_information.senior_official.id
        so_form.submit()

        # refresh domain information
        self.domain_information.refresh_from_db()
        self.assertEqual("Testy2", self.domain_information.senior_official.first_name)
        self.assertEqual(so_pk, self.domain_information.senior_official.id)

    @less_console_noise_decorator
    def assert_all_form_fields_have_expected_values(self, form, test_cases, test_for_disabled=False):
        """
        Asserts that each specified form field has the expected value and, optionally, checks if the field is disabled.

        This method iterates over a list of tuples, where each
        tuple contains a field name and the expected value for that field.
        It uses subtests to isolate each assertion, allowing multiple field
        checks within a single test method without stopping at the first failure.

        Example usage:
        test_cases = [
            ("first_name", "John"),
            ("last_name", "Doe"),
            ("email", "john.doe@example.com"),
        ]
        self.assert_all_form_fields_have_expected_values(my_form, test_cases, test_for_disabled=True)
        """
        for field_name, expected_value in test_cases:
            with self.subTest(field_name=field_name, expected_value=expected_value):
                # Test that each field has the value we expect
                self.assertEqual(expected_value, form[field_name].value)

                if test_for_disabled:
                    # Test for disabled on each field
                    self.assertTrue("disabled" in form[field_name].attrs)

    @less_console_noise_decorator
    def test_domain_cannot_edit_senior_official_when_federal(self):
        """Tests that no edit can occur when the underlying domain is federal"""

        # Set the org type to federal
        self.domain_information.generic_org_type = DomainInformation.OrganizationChoices.FEDERAL
        self.domain_information.save()

        # Add an SO
        self.domain_information.senior_official = Contact(
            first_name="Apple", last_name="Tester", title="CIO", email="nobody@igorville.gov"
        )
        self.domain_information.senior_official.save()
        self.domain_information.save()

        so_page = self.app.get(reverse("domain-senior-official", kwargs={"pk": self.domain.id}))
        self.assertContains(so_page, "Apple Tester")
        self.assertContains(so_page, "CIO")
        self.assertContains(so_page, "nobody@igorville.gov")
        self.assertNotContains(so_page, "Save")

    @less_console_noise_decorator
    def test_domain_cannot_edit_senior_official_tribal(self):
        """Tests that no edit can occur when the underlying domain is tribal"""

        # Set the org type to federal
        self.domain_information.generic_org_type = DomainInformation.OrganizationChoices.TRIBAL
        self.domain_information.save()

        # Add an SO. We can do this at the model level, just not the form level.
        self.domain_information.senior_official = Contact(
            first_name="Apple", last_name="Tester", title="CIO", email="nobody@igorville.gov"
        )
        self.domain_information.senior_official.save()
        self.domain_information.save()

        so_page = self.app.get(reverse("domain-senior-official", kwargs={"pk": self.domain.id}))
        self.assertContains(so_page, "Apple Tester")
        self.assertContains(so_page, "CIO")
        self.assertContains(so_page, "nobody@igorville.gov")
        self.assertNotContains(so_page, "Save")

    @less_console_noise_decorator
    def test_domain_edit_senior_official_creates_new(self):
        """When editing a senior official for domain information and SO IS
        joined to another object"""
        # set SO and Other Contact to the same Contact object
        self.domain_information.senior_official = Contact(
            first_name="Testy", last_name="Tester", title="CIO", email="nobody@igorville.gov"
        )
        self.domain_information.senior_official.save()
        self.domain_information.save()
        self.domain_information.other_contacts.add(self.domain_information.senior_official)
        self.domain_information.save()
        # load the Senior Official in the web form
        so_page = self.app.get(reverse("domain-senior-official", kwargs={"pk": self.domain.id}))
        session_id = self.app.cookies[settings.SESSION_COOKIE_NAME]
        self.app.set_cookie(settings.SESSION_COOKIE_NAME, session_id)
        so_form = so_page.forms[0]
        # verify the first name is "Testy" and then change it to "Testy2"
        self.assertEqual(so_form["first_name"].value, "Testy")
        so_form["first_name"] = "Testy2"
        # so_pk is the initial pk of the senior official. set it before update
        # to be able to verify after update that the same contact object is in place
        so_pk = self.domain_information.senior_official.id
        so_form.submit()

        # refresh domain information
        self.domain_information.refresh_from_db()
        # assert that SO information is updated, and that the SO is a new Contact
        self.assertEqual("Testy2", self.domain_information.senior_official.first_name)
        self.assertNotEqual(so_pk, self.domain_information.senior_official.id)
        # assert that the Other Contact information is not updated and that the Other Contact
        # is the original Contact object
        other_contact = self.domain_information.other_contacts.all()[0]
        self.assertEqual("Testy", other_contact.first_name)
        self.assertEqual(so_pk, other_contact.id)


class TestDomainOrganization(TestDomainOverview):
    @less_console_noise_decorator
    def test_domain_org_name_address(self):
        """Can load domain's org name and mailing address page."""
        page = self.client.get(reverse("domain-org-name-address", kwargs={"pk": self.domain.id}))
        # once on the sidebar, once in the page title, once as H1
        self.assertContains(page, "/org-name-address")
        self.assertContains(page, "Organization name and mailing address")
        self.assertContains(page, "Organization</h1>")

    @less_console_noise_decorator
    def test_domain_org_name_address_content(self):
        """Org name and address information appears on the page."""
        self.domain_information.organization_name = "Town of Igorville"
        self.domain_information.save()
        page = self.app.get(reverse("domain-org-name-address", kwargs={"pk": self.domain.id}))
        self.assertContains(page, "Town of Igorville")

    @less_console_noise_decorator
    def test_domain_org_name_address_form(self):
        """Submitting changes works on the org name address page."""
        self.domain_information.organization_name = "Town of Igorville"
        self.domain_information.save()
        org_name_page = self.app.get(reverse("domain-org-name-address", kwargs={"pk": self.domain.id}))
        session_id = self.app.cookies[settings.SESSION_COOKIE_NAME]

        org_name_page.form["organization_name"] = "Not igorville"
        org_name_page.form["city"] = "Faketown"

        self.app.set_cookie(settings.SESSION_COOKIE_NAME, session_id)
        success_result_page = org_name_page.form.submit()
        self.assertEqual(success_result_page.status_code, 200)

        self.assertContains(success_result_page, "Not igorville")
        self.assertContains(success_result_page, "Faketown")

    @less_console_noise_decorator
    def test_domain_org_name_address_form_tribal(self):
        """
        Submitting a change to organization_name is blocked for tribal domains
        """
        # Set the current domain to a tribal organization with a preset value.
        # Save first, so we can test if saving is unaffected (it should be).
        tribal_org_type = DomainInformation.OrganizationChoices.TRIBAL
        self.domain_information.generic_org_type = tribal_org_type
        self.domain_information.save()
        try:
            # Add an org name
            self.domain_information.organization_name = "Town of Igorville"
            self.domain_information.save()
        except ValueError as err:
            self.fail(f"A ValueError was caught during the test: {err}")

        self.assertEqual(self.domain_information.generic_org_type, tribal_org_type)

        org_name_page = self.app.get(reverse("domain-org-name-address", kwargs={"pk": self.domain.id}))

        form = org_name_page.forms[0]
        # Check the value of the input field
        organization_name_input = form.fields["organization_name"][0]
        self.assertEqual(organization_name_input.value, "Town of Igorville")

        # Check if the input field is disabled
        self.assertTrue("disabled" in organization_name_input.attrs)
        self.assertEqual(organization_name_input.attrs.get("disabled"), "")

        session_id = self.app.cookies[settings.SESSION_COOKIE_NAME]

        org_name_page.form["organization_name"] = "Not igorville"
        org_name_page.form["city"] = "Faketown"

        self.app.set_cookie(settings.SESSION_COOKIE_NAME, session_id)

        # Make the change. The org name should be unchanged, but city should be modifiable.
        success_result_page = org_name_page.form.submit()
        self.assertEqual(success_result_page.status_code, 200)

        # Check for the old and new value
        self.assertContains(success_result_page, "Town of Igorville")
        self.assertNotContains(success_result_page, "Not igorville")

        # Do another check on the form itself
        form = success_result_page.forms[0]
        # Check the value of the input field
        organization_name_input = form.fields["organization_name"][0]
        self.assertEqual(organization_name_input.value, "Town of Igorville")

        # Check if the input field is disabled
        self.assertTrue("disabled" in organization_name_input.attrs)
        self.assertEqual(organization_name_input.attrs.get("disabled"), "")

        # Check for the value we want to update
        self.assertContains(success_result_page, "Faketown")

    @less_console_noise_decorator
    def test_domain_org_name_address_form_federal(self):
        """
        Submitting a change to federal_agency is blocked for federal domains
        """

        fed_org_type = DomainInformation.OrganizationChoices.FEDERAL
        self.domain_information.generic_org_type = fed_org_type
        self.domain_information.save()
        try:
            federal_agency, _ = FederalAgency.objects.get_or_create(agency="AMTRAK")
            self.domain_information.federal_agency = federal_agency
            self.domain_information.save()
        except ValueError as err:
            self.fail(f"A ValueError was caught during the test: {err}")

        self.assertEqual(self.domain_information.generic_org_type, fed_org_type)

        org_name_page = self.app.get(reverse("domain-org-name-address", kwargs={"pk": self.domain.id}))

        form = org_name_page.forms[0]
        # Check the value of the input field
        agency_input = form.fields["federal_agency"][0]
        self.assertEqual(agency_input.value, str(federal_agency.id))

        # Check if the input field is disabled
        self.assertTrue("disabled" in agency_input.attrs)
        self.assertEqual(agency_input.attrs.get("disabled"), "")

        session_id = self.app.cookies[settings.SESSION_COOKIE_NAME]

        org_name_page.form["federal_agency"] = FederalAgency.objects.filter(agency="Department of State").get().id
        org_name_page.form["city"] = "Faketown"

        self.app.set_cookie(settings.SESSION_COOKIE_NAME, session_id)

        # Make the change. The agency should be unchanged, but city should be modifiable.
        success_result_page = org_name_page.form.submit()
        self.assertEqual(success_result_page.status_code, 200)

        # Check that the agency has not changed
        self.assertEqual(self.domain_information.federal_agency.agency, "AMTRAK")

        # Do another check on the form itself
        form = success_result_page.forms[0]
        # Check the value of the input field
        organization_name_input = form.fields["federal_agency"][0]
        self.assertEqual(organization_name_input.value, str(federal_agency.id))

        # Check if the input field is disabled
        self.assertTrue("disabled" in organization_name_input.attrs)
        self.assertEqual(organization_name_input.attrs.get("disabled"), "")

        # Check for the value we want to update
        self.assertContains(success_result_page, "Faketown")

    @less_console_noise_decorator
    def test_federal_agency_submit_blocked(self):
        """
        Submitting a change to federal_agency is blocked for federal domains
        """
        # Set the current domain to a tribal organization with a preset value.
        # Save first, so we can test if saving is unaffected (it should be).
        federal_org_type = DomainInformation.OrganizationChoices.FEDERAL
        self.domain_information.generic_org_type = federal_org_type
        self.domain_information.save()

        federal_agency, _ = FederalAgency.objects.get_or_create(agency="AMTRAK")
        old_federal_agency_value = federal_agency
        try:
            # Add a federal agency. Defined as a tuple since this list may change order.
            self.domain_information.federal_agency = old_federal_agency_value
            self.domain_information.save()
        except ValueError as err:
            self.fail(f"A ValueError was caught during the test: {err}")

        self.assertEqual(self.domain_information.generic_org_type, federal_org_type)

        new_value = ("Department of State", "Department of State")
        self.client.post(
            reverse("domain-org-name-address", kwargs={"pk": self.domain.id}),
            {
                "federal_agency": new_value,
            },
        )
        self.assertEqual(self.domain_information.federal_agency, old_federal_agency_value)
        self.assertNotEqual(self.domain_information.federal_agency, new_value)


class TestDomainSuborganization(TestDomainOverview):
    """Tests the Suborganization page for portfolio users"""

    @less_console_noise_decorator
    @override_flag("organization_feature", active=True)
    def test_edit_suborganization_field(self):
        """Ensure that org admins can edit the suborganization field"""
        # Create a portfolio and two suborgs
        portfolio = Portfolio.objects.create(creator=self.user, organization_name="Ice Cream")
        suborg = Suborganization.objects.create(portfolio=portfolio, name="Vanilla")
        suborg_2 = Suborganization.objects.create(portfolio=portfolio, name="Chocolate")

        # Create an unrelated portfolio
        unrelated_portfolio = Portfolio.objects.create(creator=self.user, organization_name="Fruit")
        unrelated_suborg = Suborganization.objects.create(portfolio=unrelated_portfolio, name="Apple")

        # Add the portfolio to the domain_information object
        self.domain_information.portfolio = portfolio
        self.domain_information.sub_organization = suborg

        # Add a organization_name to test if the old value still displays
        self.domain_information.organization_name = "Broccoli"
        self.domain_information.save()
        self.domain_information.refresh_from_db()

        # Add portfolio perms to the user object
        portfolio_permission, _ = UserPortfolioPermission.objects.get_or_create(
            user=self.user, portfolio=portfolio, roles=[UserPortfolioRoleChoices.ORGANIZATION_ADMIN]
        )

        self.assertEqual(self.domain_information.sub_organization, suborg)

        # Navigate to the suborganization page
        page = self.app.get(reverse("domain-suborganization", kwargs={"pk": self.domain.id}))

        # The page should contain the choices Vanilla and Chocolate
        self.assertContains(page, "Vanilla")
        self.assertContains(page, "Chocolate")
        self.assertNotContains(page, unrelated_suborg.name)

        # Assert that the right option is selected. This component uses data-default-value.
        self.assertContains(page, f'data-default-value="{suborg.id}"')

        # Try changing the suborg
        session_id = self.app.cookies[settings.SESSION_COOKIE_NAME]
        page.form["sub_organization"] = suborg_2.id
        self.app.set_cookie(settings.SESSION_COOKIE_NAME, session_id)
        page = page.form.submit().follow()

        # The page should contain the choices Vanilla and Chocolate
        self.assertContains(page, "Vanilla")
        self.assertContains(page, "Chocolate")
        self.assertNotContains(page, unrelated_suborg.name)

        # Assert that the right option is selected
        self.assertContains(page, f'data-default-value="{suborg_2.id}"')

        self.domain_information.refresh_from_db()
        self.assertEqual(self.domain_information.sub_organization, suborg_2)

    @less_console_noise_decorator
    @override_flag("organization_feature", active=True)
    def test_view_suborganization_field(self):
        """Only org admins can edit the suborg field, ensure that others cannot"""

        # Create a portfolio and two suborgs
        portfolio = Portfolio.objects.create(creator=self.user, organization_name="Ice Cream")
        suborg = Suborganization.objects.create(portfolio=portfolio, name="Vanilla")
        Suborganization.objects.create(portfolio=portfolio, name="Chocolate")

        # Create an unrelated portfolio
        unrelated_portfolio = Portfolio.objects.create(creator=self.user, organization_name="Fruit")
        unrelated_suborg = Suborganization.objects.create(portfolio=unrelated_portfolio, name="Apple")

        # Add the portfolio to the domain_information object
        self.domain_information.portfolio = portfolio
        self.domain_information.sub_organization = suborg

        # Add a organization_name to test if the old value still displays
        self.domain_information.organization_name = "Broccoli"
        self.domain_information.save()
        self.domain_information.refresh_from_db()

        # Add portfolio perms to the user object
        portfolio_permission, _ = UserPortfolioPermission.objects.get_or_create(
            user=self.user, portfolio=portfolio, roles=[UserPortfolioRoleChoices.ORGANIZATION_MEMBER]
        )

        self.assertEqual(self.domain_information.sub_organization, suborg)

        # Navigate to the suborganization page
        page = self.app.get(reverse("domain-suborganization", kwargs={"pk": self.domain.id}))

        # The page should display the readonly option
        self.assertContains(page, "Vanilla")

        # The page shouldn't contain these choices
        self.assertNotContains(page, "Chocolate")
        self.assertNotContains(page, unrelated_suborg.name)
        self.assertNotContains(page, "Save")

        self.assertContains(
            page, "The suborganization for this domain can only be updated by a organization administrator."
        )

    @less_console_noise_decorator
    @override_flag("organization_feature", active=True)
    def test_has_suborganization_field_on_overview_with_flag(self):
        """Ensures that the suborganization field is visible
        and displays correctly on the domain overview page"""

        # Create a portfolio
        portfolio = Portfolio.objects.create(creator=self.user, organization_name="Ice Cream")
        suborg = Suborganization.objects.create(portfolio=portfolio, name="Vanilla")

        # Add the portfolio to the domain_information object
        self.domain_information.portfolio = portfolio

        # Add a organization_name to test if the old value still displays
        self.domain_information.organization_name = "Broccoli"
        self.domain_information.save()
        self.domain_information.refresh_from_db()

        # Add portfolio perms to the user object
        UserPortfolioPermission.objects.get_or_create(
            user=self.user, portfolio=portfolio, roles=[UserPortfolioRoleChoices.ORGANIZATION_ADMIN]
        )
        self.user.refresh_from_db()

        # Navigate to the domain overview page
        page = self.app.get(reverse("domain", kwargs={"pk": self.domain.id}))

        # Test for the title change
        self.assertContains(page, "Suborganization")
        self.assertNotContains(page, "Organization")

        # Test for the good value
        self.assertContains(page, "Ice Cream")

        # Test for the bad value
        self.assertNotContains(page, "Broccoli")

        # Cleanup
        self.domain_information.delete()
        suborg.delete()
        portfolio.delete()


class TestDomainSecurityEmail(TestDomainOverview):
    def test_domain_security_email_existing_security_contact(self):
        """Can load domain's security email page."""
        with less_console_noise():
            self.mockSendPatch = patch("registrar.models.domain.registry.send")
            self.mockedSendFunction = self.mockSendPatch.start()
            self.mockedSendFunction.side_effect = self.mockSend

            domain_contact, _ = Domain.objects.get_or_create(name="freeman.gov")
            # Add current user to this domain
            _ = UserDomainRole(user=self.user, domain=domain_contact, role="admin").save()
            page = self.client.get(reverse("domain-security-email", kwargs={"pk": domain_contact.id}))

            # Loads correctly
            self.assertContains(page, "Security email")
            self.assertContains(page, "security@mail.gov")
            self.mockSendPatch.stop()

    def test_domain_security_email_no_security_contact(self):
        """Loads a domain with no defined security email.
        We should not show the default."""
        with less_console_noise():
            self.mockSendPatch = patch("registrar.models.domain.registry.send")
            self.mockedSendFunction = self.mockSendPatch.start()
            self.mockedSendFunction.side_effect = self.mockSend

            page = self.client.get(reverse("domain-security-email", kwargs={"pk": self.domain.id}))

            # Loads correctly
            self.assertContains(page, "Security email")
            self.assertNotContains(page, "dotgov@cisa.dhs.gov")
            self.mockSendPatch.stop()

    def test_domain_security_email(self):
        """Can load domain's security email page."""
        with less_console_noise():
            page = self.client.get(reverse("domain-security-email", kwargs={"pk": self.domain.id}))
            self.assertContains(page, "Security email")

    def test_domain_security_email_form(self):
        """Adding a security email works.
        Uses self.app WebTest because we need to interact with forms.
        """
        with less_console_noise():
            security_email_page = self.app.get(reverse("domain-security-email", kwargs={"pk": self.domain.id}))
            session_id = self.app.cookies[settings.SESSION_COOKIE_NAME]
            security_email_page.form["security_email"] = "mayor@igorville.gov"
            self.app.set_cookie(settings.SESSION_COOKIE_NAME, session_id)
            mock_client = MagicMock()
            with boto3_mocking.clients.handler_for("sesv2", mock_client):
                with less_console_noise():  # swallow log warning message
                    result = security_email_page.form.submit()
            self.assertEqual(result.status_code, 302)
            self.assertEqual(
                result["Location"],
                reverse("domain-security-email", kwargs={"pk": self.domain.id}),
            )

            self.app.set_cookie(settings.SESSION_COOKIE_NAME, session_id)
            success_page = result.follow()
            self.assertContains(success_page, "The security email for this domain has been updated")

    def test_domain_security_email_form_messages(self):
        """
        Test against the success and error messages that are defined in the view
        """
        with less_console_noise():
            p = "adminpass"
            self.client.login(username="superuser", password=p)
            form_data_registry_error = {
                "security_email": "test@failCreate.gov",
            }
            form_data_contact_error = {
                "security_email": "test@contactError.gov",
            }
            form_data_success = {
                "security_email": "test@something.gov",
            }
            test_cases = [
                (
                    "RegistryError",
                    form_data_registry_error,
                    str(GenericError(code=GenericErrorCodes.CANNOT_CONTACT_REGISTRY)),
                ),
                (
                    "ContactError",
                    form_data_contact_error,
                    str(SecurityEmailError(code=SecurityEmailErrorCodes.BAD_DATA)),
                ),
                (
                    "RegistrySuccess",
                    form_data_success,
                    "The security email for this domain has been updated.",
                ),
                # Add more test cases with different scenarios here
            ]
            for test_name, data, expected_message in test_cases:
                response = self.client.post(
                    reverse("domain-security-email", kwargs={"pk": self.domain.id}),
                    data=data,
                    follow=True,
                )
                # Check the response status code, content, or any other relevant assertions
                self.assertEqual(response.status_code, 200)
                # Check if the expected message tag is set
                if test_name == "RegistryError" or test_name == "ContactError":
                    message_tag = "error"
                elif test_name == "RegistrySuccess":
                    message_tag = "success"
                else:
                    # Handle other cases if needed
                    message_tag = "info"  # Change to the appropriate default
                # Check the message tag
                messages = list(response.context["messages"])
                self.assertEqual(len(messages), 1)
                message = messages[0]
                self.assertEqual(message.tags, message_tag)
                self.assertEqual(message.message.strip(), expected_message.strip())

    @less_console_noise_decorator
    def test_domain_overview_blocked_for_ineligible_user(self):
        """We could easily duplicate this test for all domain management
        views, but a single url test should be solid enough since all domain
        management pages share the same permissions class"""
        self.user.status = User.RESTRICTED
        self.user.save()
        response = self.client.get(reverse("domain", kwargs={"pk": self.domain.id}))
        self.assertEqual(response.status_code, 403)


class TestDomainDNSSEC(TestDomainOverview):
    """MockEPPLib is already inherited."""

    @less_console_noise_decorator
    def test_dnssec_page_refreshes_enable_button(self):
        """DNSSEC overview page loads when domain has no DNSSEC data
        and shows a 'Enable DNSSEC' button."""

        page = self.client.get(reverse("domain-dns-dnssec", kwargs={"pk": self.domain.id}))
        self.assertContains(page, "Enable DNSSEC")

    @less_console_noise_decorator
    def test_dnssec_page_loads_with_data_in_domain(self):
        """DNSSEC overview page loads when domain has DNSSEC data
        and the template contains a button to disable DNSSEC."""

        page = self.client.get(reverse("domain-dns-dnssec", kwargs={"pk": self.domain_multdsdata.id}))
        self.assertContains(page, "Disable DNSSEC")

        # Prepare the data for the POST request
        post_data = {
            "disable_dnssec": "Disable DNSSEC",
        }
        updated_page = self.client.post(
            reverse("domain-dns-dnssec", kwargs={"pk": self.domain.id}),
            post_data,
            follow=True,
        )

        self.assertEqual(updated_page.status_code, 200)

        self.assertContains(updated_page, "Enable DNSSEC")

    @less_console_noise_decorator
    def test_ds_form_loads_with_no_domain_data(self):
        """DNSSEC Add DS data page loads when there is no
        domain DNSSEC data and shows a button to Add new record"""

        page = self.client.get(reverse("domain-dns-dnssec-dsdata", kwargs={"pk": self.domain_dnssec_none.id}))
        self.assertContains(page, "You have no DS data added")
        self.assertContains(page, "Add new record")

    @less_console_noise_decorator
    def test_ds_form_loads_with_ds_data(self):
        """DNSSEC Add DS data page loads when there is
        domain DNSSEC DS data and shows the data"""

        page = self.client.get(reverse("domain-dns-dnssec-dsdata", kwargs={"pk": self.domain_dsdata.id}))
        self.assertContains(page, "DS data record 1")

    @less_console_noise_decorator
    def test_ds_data_form_modal(self):
        """When user clicks on save, a modal pops up."""
        add_data_page = self.app.get(reverse("domain-dns-dnssec-dsdata", kwargs={"pk": self.domain_dsdata.id}))
        # Assert that a hidden trigger for the modal does not exist.
        # This hidden trigger will pop on the page when certain condition are met:
        # 1) Initial form contained DS data, 2) All data is deleted and form is
        # submitted.
        self.assertNotContains(add_data_page, "Trigger Disable DNSSEC Modal")
        # Simulate a delete all data
        form_data = {}
        response = self.client.post(
            reverse("domain-dns-dnssec-dsdata", kwargs={"pk": self.domain_dsdata.id}),
            data=form_data,
        )
        self.assertEqual(response.status_code, 200)  # Adjust status code as needed
        # Now check to see whether the JS trigger for the modal is present on the page
        self.assertContains(response, "Trigger Disable DNSSEC Modal")

    @less_console_noise_decorator
    def test_ds_data_form_submits(self):
        """DS data form submits successfully

        Uses self.app WebTest because we need to interact with forms.
        """
        add_data_page = self.app.get(reverse("domain-dns-dnssec-dsdata", kwargs={"pk": self.domain_dsdata.id}))
        session_id = self.app.cookies[settings.SESSION_COOKIE_NAME]
        self.app.set_cookie(settings.SESSION_COOKIE_NAME, session_id)
        result = add_data_page.forms[0].submit()
        # form submission was a post, response should be a redirect
        self.assertEqual(result.status_code, 302)
        self.assertEqual(
            result["Location"],
            reverse("domain-dns-dnssec-dsdata", kwargs={"pk": self.domain_dsdata.id}),
        )
        self.app.set_cookie(settings.SESSION_COOKIE_NAME, session_id)
        page = result.follow()
        self.assertContains(page, "The DS data records for this domain have been updated.")

    @less_console_noise_decorator
    def test_ds_data_form_invalid(self):
        """DS data form errors with invalid data (missing required fields)

        Uses self.app WebTest because we need to interact with forms.
        """
        add_data_page = self.app.get(reverse("domain-dns-dnssec-dsdata", kwargs={"pk": self.domain_dsdata.id}))
        session_id = self.app.cookies[settings.SESSION_COOKIE_NAME]
        self.app.set_cookie(settings.SESSION_COOKIE_NAME, session_id)
        # all four form fields are required, so will test with each blank
        add_data_page.forms[0]["form-0-key_tag"] = ""
        add_data_page.forms[0]["form-0-algorithm"] = ""
        add_data_page.forms[0]["form-0-digest_type"] = ""
        add_data_page.forms[0]["form-0-digest"] = ""
        result = add_data_page.forms[0].submit()
        # form submission was a post with an error, response should be a 200
        # error text appears twice, once at the top of the page, once around
        # the field.
        self.assertContains(result, "Key tag is required", count=2, status_code=200)
        self.assertContains(result, "Algorithm is required", count=2, status_code=200)
        self.assertContains(result, "Digest type is required", count=2, status_code=200)
        self.assertContains(result, "Digest is required", count=2, status_code=200)

    @less_console_noise_decorator
    def test_ds_data_form_invalid_keytag(self):
        """DS data form errors with invalid data (key tag too large)

        Uses self.app WebTest because we need to interact with forms.
        """
        add_data_page = self.app.get(reverse("domain-dns-dnssec-dsdata", kwargs={"pk": self.domain_dsdata.id}))
        session_id = self.app.cookies[settings.SESSION_COOKIE_NAME]
        self.app.set_cookie(settings.SESSION_COOKIE_NAME, session_id)
        # first two nameservers are required, so if we empty one out we should
        # get a form error
        add_data_page.forms[0]["form-0-key_tag"] = "65536"  # > 65535
        add_data_page.forms[0]["form-0-algorithm"] = ""
        add_data_page.forms[0]["form-0-digest_type"] = ""
        add_data_page.forms[0]["form-0-digest"] = ""
        result = add_data_page.forms[0].submit()
        # form submission was a post with an error, response should be a 200
        # error text appears twice, once at the top of the page, once around
        # the field.
        self.assertContains(
            result, str(DsDataError(code=DsDataErrorCodes.INVALID_KEYTAG_SIZE)), count=2, status_code=200
        )

    @less_console_noise_decorator
    def test_ds_data_form_invalid_digest_chars(self):
        """DS data form errors with invalid data (digest contains non hexadecimal chars)

        Uses self.app WebTest because we need to interact with forms.
        """
        add_data_page = self.app.get(reverse("domain-dns-dnssec-dsdata", kwargs={"pk": self.domain_dsdata.id}))
        session_id = self.app.cookies[settings.SESSION_COOKIE_NAME]
        self.app.set_cookie(settings.SESSION_COOKIE_NAME, session_id)
        # first two nameservers are required, so if we empty one out we should
        # get a form error
        add_data_page.forms[0]["form-0-key_tag"] = "1234"
        add_data_page.forms[0]["form-0-algorithm"] = "3"
        add_data_page.forms[0]["form-0-digest_type"] = "1"
        add_data_page.forms[0]["form-0-digest"] = "GG1234"
        result = add_data_page.forms[0].submit()
        # form submission was a post with an error, response should be a 200
        # error text appears twice, once at the top of the page, once around
        # the field.
        self.assertContains(
            result, str(DsDataError(code=DsDataErrorCodes.INVALID_DIGEST_CHARS)), count=2, status_code=200
        )

    @less_console_noise_decorator
    def test_ds_data_form_invalid_digest_sha1(self):
        """DS data form errors with invalid data (digest is invalid sha-1)

        Uses self.app WebTest because we need to interact with forms.
        """
        add_data_page = self.app.get(reverse("domain-dns-dnssec-dsdata", kwargs={"pk": self.domain_dsdata.id}))
        session_id = self.app.cookies[settings.SESSION_COOKIE_NAME]
        self.app.set_cookie(settings.SESSION_COOKIE_NAME, session_id)
        # first two nameservers are required, so if we empty one out we should
        # get a form error
        add_data_page.forms[0]["form-0-key_tag"] = "1234"
        add_data_page.forms[0]["form-0-algorithm"] = "3"
        add_data_page.forms[0]["form-0-digest_type"] = "1"  # SHA-1
        add_data_page.forms[0]["form-0-digest"] = "A123"
        result = add_data_page.forms[0].submit()
        # form submission was a post with an error, response should be a 200
        # error text appears twice, once at the top of the page, once around
        # the field.
        self.assertContains(
            result, str(DsDataError(code=DsDataErrorCodes.INVALID_DIGEST_SHA1)), count=2, status_code=200
        )

    @less_console_noise_decorator
    def test_ds_data_form_invalid_digest_sha256(self):
        """DS data form errors with invalid data (digest is invalid sha-256)

        Uses self.app WebTest because we need to interact with forms.
        """
        add_data_page = self.app.get(reverse("domain-dns-dnssec-dsdata", kwargs={"pk": self.domain_dsdata.id}))
        session_id = self.app.cookies[settings.SESSION_COOKIE_NAME]
        self.app.set_cookie(settings.SESSION_COOKIE_NAME, session_id)
        # first two nameservers are required, so if we empty one out we should
        # get a form error
        add_data_page.forms[0]["form-0-key_tag"] = "1234"
        add_data_page.forms[0]["form-0-algorithm"] = "3"
        add_data_page.forms[0]["form-0-digest_type"] = "2"  # SHA-256
        add_data_page.forms[0]["form-0-digest"] = "GG1234"
        result = add_data_page.forms[0].submit()
        # form submission was a post with an error, response should be a 200
        # error text appears twice, once at the top of the page, once around
        # the field.
        self.assertContains(
            result, str(DsDataError(code=DsDataErrorCodes.INVALID_DIGEST_SHA256)), count=2, status_code=200
        )


class TestDomainChangeNotifications(TestDomainOverview):
    """Test email notifications on updates to domain information"""

    @classmethod
    def setUpClass(cls):
        super().setUpClass()
        allowed_emails = [
            AllowedEmail(email="info@example.com"),
            AllowedEmail(email="doesnotexist@igorville.com"),
        ]
        AllowedEmail.objects.bulk_create(allowed_emails)

    def setUp(self):
        super().setUp()
        self.mock_client_class = MagicMock()
        self.mock_client = self.mock_client_class.return_value

    @classmethod
    def tearDownClass(cls):
        super().tearDownClass()
        AllowedEmail.objects.all().delete()

    @boto3_mocking.patching
    @less_console_noise_decorator
    def test_notification_on_org_name_change(self):
        """Test that an email is sent when the organization name is changed."""
        # We may end up sending emails on org name changes later, but it will be addressed
        # in the portfolio itself, rather than the individual domain.

        self.domain_information.organization_name = "Town of Igorville"
        self.domain_information.address_line1 = "123 Main St"
        self.domain_information.city = "Igorville"
        self.domain_information.state_territory = "IL"
        self.domain_information.zipcode = "62052"
        self.domain_information.save()

        org_name_page = self.app.get(reverse("domain-org-name-address", kwargs={"pk": self.domain.id}))
        session_id = self.app.cookies[settings.SESSION_COOKIE_NAME]

        org_name_page.form["organization_name"] = "Not igorville"

        self.app.set_cookie(settings.SESSION_COOKIE_NAME, session_id)
        with boto3_mocking.clients.handler_for("sesv2", self.mock_client_class):
            org_name_page.form.submit()

        # Check that an email was sent
        self.assertTrue(self.mock_client.send_email.called)

        # Check email content
        # check the call sequence for the email
        _, kwargs = self.mock_client.send_email.call_args
        self.assertIn("Content", kwargs)
        self.assertIn("Simple", kwargs["Content"])
        self.assertIn("Subject", kwargs["Content"]["Simple"])
        self.assertIn("Body", kwargs["Content"]["Simple"])

        body = kwargs["Content"]["Simple"]["Body"]["Text"]["Data"]

        self.assertIn("DOMAIN: igorville.gov", body)
        self.assertIn("UPDATED BY: First Last info@example.com", body)
        self.assertIn("INFORMATION UPDATED: Organization details", body)

    @boto3_mocking.patching
    @less_console_noise_decorator
    def test_no_notification_on_org_name_change_with_portfolio(self):
        """Test that an email is not sent on org name change when the domain is in a portfolio"""

        portfolio, _ = Portfolio.objects.get_or_create(organization_name="Test org", creator=self.user)

        self.domain_information.organization_name = "Town of Igorville"
        self.domain_information.address_line1 = "123 Main St"
        self.domain_information.city = "Igorville"
        self.domain_information.state_territory = "IL"
        self.domain_information.zipcode = "62052"
        self.domain_information.portfolio = portfolio
        self.domain_information.save()

        org_name_page = self.app.get(reverse("domain-org-name-address", kwargs={"pk": self.domain.id}))
        session_id = self.app.cookies[settings.SESSION_COOKIE_NAME]

        org_name_page.form["organization_name"] = "Not igorville"

        self.app.set_cookie(settings.SESSION_COOKIE_NAME, session_id)
        with boto3_mocking.clients.handler_for("sesv2", self.mock_client_class):
            org_name_page.form.submit()

        # Check that an email was not sent
        self.assertFalse(self.mock_client.send_email.called)

    @boto3_mocking.patching
    @less_console_noise_decorator
    def test_no_notification_on_change_by_analyst(self):
        """Test that an email is not sent on org name change when the domain is in a portfolio"""

        portfolio, _ = Portfolio.objects.get_or_create(organization_name="Test org", creator=self.user)

        self.domain_information.organization_name = "Town of Igorville"
        self.domain_information.address_line1 = "123 Main St"
        self.domain_information.city = "Igorville"
        self.domain_information.state_territory = "IL"
        self.domain_information.zipcode = "62052"
        self.domain_information.portfolio = portfolio
        self.domain_information.save()

        org_name_page = self.app.get(reverse("domain-org-name-address", kwargs={"pk": self.domain.id}))
        session_id = self.app.cookies[settings.SESSION_COOKIE_NAME]

        session = self.app.session
        session["analyst_action"] = "foo"
        session["analyst_action_location"] = self.domain.id
        session.save()

        org_name_page.form["organization_name"] = "Not igorville"

        self.app.set_cookie(settings.SESSION_COOKIE_NAME, session_id)
        with boto3_mocking.clients.handler_for("sesv2", self.mock_client_class):
            org_name_page.form.submit()

        # Check that an email was not sent
        self.assertFalse(self.mock_client.send_email.called)

    @boto3_mocking.patching
    @less_console_noise_decorator
    def test_notification_on_security_email_change(self):
        """Test that an email is sent when the security email is changed."""

        security_email_page = self.app.get(reverse("domain-security-email", kwargs={"pk": self.domain.id}))
        session_id = self.app.cookies[settings.SESSION_COOKIE_NAME]

        security_email_page.form["security_email"] = "new_security@example.com"

        self.app.set_cookie(settings.SESSION_COOKIE_NAME, session_id)
        with boto3_mocking.clients.handler_for("sesv2", self.mock_client_class):
            security_email_page.form.submit()

        self.assertTrue(self.mock_client.send_email.called)

        _, kwargs = self.mock_client.send_email.call_args
        body = kwargs["Content"]["Simple"]["Body"]["Text"]["Data"]

        self.assertIn("DOMAIN: igorville.gov", body)
        self.assertIn("UPDATED BY: First Last info@example.com", body)
        self.assertIn("INFORMATION UPDATED: Security email", body)

    @boto3_mocking.patching
    @less_console_noise_decorator
    def test_notification_on_dnssec_enable(self):
        """Test that an email is sent when DNSSEC is enabled."""

        page = self.client.get(reverse("domain-dns-dnssec", kwargs={"pk": self.domain_multdsdata.id}))
        self.assertContains(page, "Disable DNSSEC")

        # Prepare the data for the POST request
        post_data = {
            "disable_dnssec": "Disable DNSSEC",
        }

        with boto3_mocking.clients.handler_for("sesv2", self.mock_client_class):
            updated_page = self.client.post(
                reverse("domain-dns-dnssec", kwargs={"pk": self.domain.id}),
                post_data,
                follow=True,
            )

        self.assertEqual(updated_page.status_code, 200)

        self.assertContains(updated_page, "Enable DNSSEC")

        self.assertTrue(self.mock_client.send_email.called)

        _, kwargs = self.mock_client.send_email.call_args
        body = kwargs["Content"]["Simple"]["Body"]["Text"]["Data"]

        self.assertIn("DOMAIN: igorville.gov", body)
        self.assertIn("UPDATED BY: First Last info@example.com", body)
        self.assertIn("INFORMATION UPDATED: DNSSEC / DS Data", body)

    @boto3_mocking.patching
    @less_console_noise_decorator
    def test_notification_on_ds_data_change(self):
        """Test that an email is sent when DS data is changed."""

        ds_data_page = self.app.get(reverse("domain-dns-dnssec-dsdata", kwargs={"pk": self.domain.id}))
        session_id = self.app.cookies[settings.SESSION_COOKIE_NAME]

        # Add DS data
        ds_data_page.forms[0]["form-0-key_tag"] = "12345"
        ds_data_page.forms[0]["form-0-algorithm"] = "13"
        ds_data_page.forms[0]["form-0-digest_type"] = "2"
        ds_data_page.forms[0]["form-0-digest"] = "1234567890ABCDEF1234567890ABCDEF1234567890ABCDEF1234567890ABCDEF"

        self.app.set_cookie(settings.SESSION_COOKIE_NAME, session_id)
        with boto3_mocking.clients.handler_for("sesv2", self.mock_client_class):
            ds_data_page.forms[0].submit()

        # check that the email was sent
        self.assertTrue(self.mock_client.send_email.called)

        # check some stuff about the email
        _, kwargs = self.mock_client.send_email.call_args
        body = kwargs["Content"]["Simple"]["Body"]["Text"]["Data"]

        self.assertIn("DOMAIN: igorville.gov", body)
        self.assertIn("UPDATED BY: First Last info@example.com", body)
        self.assertIn("INFORMATION UPDATED: DNSSEC / DS Data", body)

    @boto3_mocking.patching
    @less_console_noise_decorator
    def test_notification_on_senior_official_change(self):
        """Test that an email is sent when the senior official information is changed."""

        self.domain_information.senior_official = Contact.objects.create(
            first_name="Old", last_name="Official", title="Manager", email="old_official@example.com"
        )
        self.domain_information.save()

        senior_official_page = self.app.get(reverse("domain-senior-official", kwargs={"pk": self.domain.id}))
        session_id = self.app.cookies[settings.SESSION_COOKIE_NAME]

        senior_official_page.form["first_name"] = "New"
        senior_official_page.form["last_name"] = "Official"
        senior_official_page.form["title"] = "Director"
        senior_official_page.form["email"] = "new_official@example.com"

        self.app.set_cookie(settings.SESSION_COOKIE_NAME, session_id)
        with boto3_mocking.clients.handler_for("sesv2", self.mock_client_class):
            senior_official_page.form.submit()

        self.assertTrue(self.mock_client.send_email.called)

        _, kwargs = self.mock_client.send_email.call_args
        body = kwargs["Content"]["Simple"]["Body"]["Text"]["Data"]

        self.assertIn("DOMAIN: igorville.gov", body)
        self.assertIn("UPDATED BY: First Last info@example.com", body)
        self.assertIn("INFORMATION UPDATED: Senior official", body)

    @boto3_mocking.patching
    @less_console_noise_decorator
    def test_no_notification_on_senior_official_when_portfolio(self):
        """Test that an email is not sent when the senior official information is changed
        and the domain is in a portfolio."""

        self.domain_information.senior_official = Contact.objects.create(
            first_name="Old", last_name="Official", title="Manager", email="old_official@example.com"
        )
        portfolio, _ = Portfolio.objects.get_or_create(
            organization_name="portfolio",
            creator=self.user,
        )
        self.domain_information.portfolio = portfolio
        self.domain_information.save()

        senior_official_page = self.app.get(reverse("domain-senior-official", kwargs={"pk": self.domain.id}))
        session_id = self.app.cookies[settings.SESSION_COOKIE_NAME]

        senior_official_page.form["first_name"] = "New"
        senior_official_page.form["last_name"] = "Official"
        senior_official_page.form["title"] = "Director"
        senior_official_page.form["email"] = "new_official@example.com"

        self.app.set_cookie(settings.SESSION_COOKIE_NAME, session_id)
        with boto3_mocking.clients.handler_for("sesv2", self.mock_client_class):
            senior_official_page.form.submit()

        self.assertFalse(self.mock_client.send_email.called)

    @boto3_mocking.patching
    @less_console_noise_decorator
    def test_no_notification_when_dns_needed(self):
        """Test that an email is not sent when nameservers are changed while the state is DNS_NEEDED."""

        nameservers_page = self.app.get(reverse("domain-dns-nameservers", kwargs={"pk": self.domain_dns_needed.id}))
        session_id = self.app.cookies[settings.SESSION_COOKIE_NAME]

        # add nameservers
        nameservers_page.form["form-0-server"] = "ns1-new.dns-needed.gov"
        nameservers_page.form["form-0-ip"] = "192.168.1.1"
        nameservers_page.form["form-1-server"] = "ns2-new.dns-needed.gov"
        nameservers_page.form["form-1-ip"] = "192.168.1.2"

        self.app.set_cookie(settings.SESSION_COOKIE_NAME, session_id)
        with boto3_mocking.clients.handler_for("sesv2", self.mock_client_class):
            nameservers_page.form.submit()

        # Check that an email was not sent
        self.assertFalse(self.mock_client.send_email.called)


class TestDomainRenewal(TestWithUser):
    def setUp(self):
        super().setUp()
        today = datetime.now()
        expiring_date = (today + timedelta(days=30)).strftime("%Y-%m-%d")
        expiring_date_current = (today + timedelta(days=70)).strftime("%Y-%m-%d")
        expired_date = (today - timedelta(days=30)).strftime("%Y-%m-%d")

        self.domain_with_expiring_soon_date, _ = Domain.objects.get_or_create(
            name="igorville.gov", expiration_date=expiring_date
        )
        self.domain_with_expired_date, _ = Domain.objects.get_or_create(
            name="domainwithexpireddate.com", expiration_date=expired_date
        )

        self.domain_with_current_date, _ = Domain.objects.get_or_create(
            name="domainwithfarexpireddate.com", expiration_date=expiring_date_current
        )

        UserDomainRole.objects.get_or_create(
            user=self.user, domain=self.domain_with_current_date, role=UserDomainRole.Roles.MANAGER
        )

        UserDomainRole.objects.get_or_create(
            user=self.user, domain=self.domain_with_expired_date, role=UserDomainRole.Roles.MANAGER
        )

        UserDomainRole.objects.get_or_create(
            user=self.user, domain=self.domain_with_expiring_soon_date, role=UserDomainRole.Roles.MANAGER
        )

    def tearDown(self):
        try:
            UserDomainRole.objects.all().delete()
            Domain.objects.all().delete()
        except ValueError:
            pass
        super().tearDown()

    # Remove test_without_domain_renewal_flag when domain renewal is released as a feature
    @less_console_noise_decorator
    @override_flag("domain_renewal", active=False)
    def test_without_domain_renewal_flag(self):
        self.client.force_login(self.user)
        domains_page = self.client.get("/")
        self.assertNotContains(domains_page, "will expire soon")
        self.assertNotContains(domains_page, "Expiring soon")

    @less_console_noise_decorator
    @override_flag("domain_renewal", active=True)
    def test_domain_renewal_flag_single_domain(self):
        self.client.force_login(self.user)
        domains_page = self.client.get("/")
        self.assertContains(domains_page, "One domain will expire soon")
        self.assertContains(domains_page, "Expiring soon")

    @less_console_noise_decorator
    @override_flag("domain_renewal", active=True)
    def test_with_domain_renewal_flag_mulitple_domains(self):
        today = datetime.now()
        expiring_date = (today + timedelta(days=30)).strftime("%Y-%m-%d")
        self.domain_with_another_expiring, _ = Domain.objects.get_or_create(
            name="domainwithanotherexpiringdate.com", expiration_date=expiring_date
        )

        UserDomainRole.objects.get_or_create(
            user=self.user, domain=self.domain_with_another_expiring, role=UserDomainRole.Roles.MANAGER
        )
        self.client.force_login(self.user)
        domains_page = self.client.get("/")
        self.assertContains(domains_page, "Multiple domains will expire soon")
        self.assertContains(domains_page, "Expiring soon")

    @less_console_noise_decorator
    @override_flag("domain_renewal", active=True)
    def test_with_domain_renewal_flag_no_expiring_domains(self):
        UserDomainRole.objects.filter(user=self.user, domain=self.domain_with_expired_date).delete()
        UserDomainRole.objects.filter(user=self.user, domain=self.domain_with_expiring_soon_date).delete()
        self.client.force_login(self.user)
        domains_page = self.client.get("/")
        self.assertNotContains(domains_page, "Expiring soon")
        self.assertNotContains(domains_page, "will expire soon")

    @less_console_noise_decorator
    @override_flag("domain_renewal", active=True)
    @override_flag("organization_feature", active=True)
    def test_domain_renewal_flag_single_domain_w_org_feature_flag(self):
        self.client.force_login(self.user)
        domains_page = self.client.get("/")
        self.assertContains(domains_page, "One domain will expire soon")
        self.assertContains(domains_page, "Expiring soon")

    @less_console_noise_decorator
    @override_flag("domain_renewal", active=True)
    @override_flag("organization_feature", active=True)
    def test_with_domain_renewal_flag_mulitple_domains_w_org_feature_flag(self):
        today = datetime.now()
        expiring_date = (today + timedelta(days=31)).strftime("%Y-%m-%d")
        self.domain_with_another_expiring_org_model, _ = Domain.objects.get_or_create(
            name="domainwithanotherexpiringdate_orgmodel.com", expiration_date=expiring_date
        )

        UserDomainRole.objects.get_or_create(
            user=self.user, domain=self.domain_with_another_expiring_org_model, role=UserDomainRole.Roles.MANAGER
        )
        self.client.force_login(self.user)
        domains_page = self.client.get("/")
        self.assertContains(domains_page, "Multiple domains will expire soon")
        self.assertContains(domains_page, "Expiring soon")

    @less_console_noise_decorator
    @override_flag("domain_renewal", active=True)
    @override_flag("organization_feature", active=True)
    def test_with_domain_renewal_flag_no_expiring_domains_w_org_feature_flag(self):
        UserDomainRole.objects.filter(user=self.user, domain=self.domain_with_expired_date).delete()
        UserDomainRole.objects.filter(user=self.user, domain=self.domain_with_expiring_soon_date).delete()
        self.client.force_login(self.user)
        domains_page = self.client.get("/")
        self.assertNotContains(domains_page, "Expiring soon")
        self.assertNotContains(domains_page, "will expire soon")<|MERGE_RESOLUTION|>--- conflicted
+++ resolved
@@ -452,11 +452,20 @@
 
         self.user.save()
 
+    def todays_expiration_date(self):
+        todays_date = datetime.today()
+        new_expiration_date = todays_date.replace(year=todays_date.year + 1)
+        return new_expiration_date
+
     def custom_is_expired(self):
         return False
 
     def custom_is_expiring(self):
         return True
+    
+    def custom_renew_domain(self):
+        self.domain_with_ip.expiration_date = self.todays_expiration_date()
+        self.domain_with_ip.save()
 
     @override_flag("domain_renewal", active=True)
     def test_expiring_domain_on_detail_page_as_domain_manager(self):
@@ -612,9 +621,6 @@
             # Simulate clicking on edit button
             edit_page = renewal_page.click(href=edit_button_url, index=1)
             self.assertEqual(edit_page.status_code, 200)
-<<<<<<< HEAD
-            self.assertContains(edit_page, "Domain managers can update all information related to a domain"
-=======
             self.assertContains(edit_page, "Domain managers can update all information related to a domain")
 
     @override_flag("domain_renewal", active=True)
@@ -636,8 +642,26 @@
             str(messages[0]),
             "Check the box if you read and agree to the requirements for operating a .gov domain.",
         )
-
->>>>>>> 3dc445d1
+    
+    @override_flag("domain_renewal", active=True)
+    def test_ack_checkbox_checked(self):
+
+        # Grab the renewal URL
+        with patch.object(Domain, "renew_domain", self.custom_renew_domain):
+            renewal_url = reverse("domain-renewal", kwargs={"pk": self.domain_with_ip.id})
+
+            # Click the check, and submit 
+            response = self.client.post(renewal_url, data={"is_policy_acknowledged": "on", "submit_button": "next"})
+
+            #Check that it redirects after a successfully submits
+            self.assertRedirects(response, reverse("domain", kwargs={"pk":self.domain_with_ip.id}))
+
+            #Check for the updated expiration
+            formatted_new_expiration_date = self.todays_expiration_date().strftime("%b. %-d, %Y")
+            redirect_response = self.client.get(reverse("domain", kwargs={"pk":self.domain_with_ip.id}), follow=True)
+            self.assertContains(redirect_response, formatted_new_expiration_date)
+
+
 
 class TestDomainManagers(TestDomainOverview):
     @classmethod
