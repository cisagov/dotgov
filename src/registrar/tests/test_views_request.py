--- conflicted
+++ resolved
@@ -8,10 +8,7 @@
 from django_webtest import WebTest  # type: ignore
 import boto3_mocking  # type: ignore
 from waffle.testutils import override_flag
-<<<<<<< HEAD
-
-=======
->>>>>>> ccd1d0fb
+
 from registrar.models import (
     DomainRequest,
     DraftDomain,
