from django.test import TestCase
from django.db.utils import IntegrityError
from unittest.mock import patch
from django.contrib.auth import get_user_model

from django.test import RequestFactory

from registrar.models import (
    Contact,
    DomainRequest,
    DomainInformation,
    User,
    Website,
    Domain,
    DraftDomain,
    DomainInvitation,
    UserDomainRole,
    FederalAgency,
)

import boto3_mocking
from registrar.models.transition_domain import TransitionDomain
from registrar.models.verified_by_staff import VerifiedByStaff  # type: ignore
from registrar.utility.constants import BranchChoices

from .common import MockSESClient, less_console_noise, completed_domain_request, set_domain_request_investigators
from django_fsm import TransitionNotAllowed
from waffle.testutils import override_flag

from api.tests.common import less_console_noise_decorator

# Test comment for push -- will remove
# The DomainRequest submit method has a side effect of sending an email
# with AWS SES, so mock that out in all of these test cases
@boto3_mocking.patching
class TestDomainRequest(TestCase):
    @less_console_noise_decorator
    def setUp(self):

        self.dummy_user, _ = Contact.objects.get_or_create(
            email="mayor@igorville.com", first_name="Hello", last_name="World"
        )
        self.dummy_user_2, _ = User.objects.get_or_create(
            username="intern@igorville.com", email="intern@igorville.com", first_name="Lava", last_name="World"
        )
        self.started_domain_request = completed_domain_request(
            status=DomainRequest.DomainRequestStatus.STARTED,
            name="started.gov",
        )
        self.submitted_domain_request = completed_domain_request(
            status=DomainRequest.DomainRequestStatus.SUBMITTED,
            name="submitted.gov",
        )
        self.in_review_domain_request = completed_domain_request(
            status=DomainRequest.DomainRequestStatus.IN_REVIEW,
            name="in-review.gov",
        )
        self.action_needed_domain_request = completed_domain_request(
            status=DomainRequest.DomainRequestStatus.ACTION_NEEDED,
            name="action-needed.gov",
        )
        self.approved_domain_request = completed_domain_request(
            status=DomainRequest.DomainRequestStatus.APPROVED,
            name="approved.gov",
        )
        self.withdrawn_domain_request = completed_domain_request(
            status=DomainRequest.DomainRequestStatus.WITHDRAWN,
            name="withdrawn.gov",
        )
        self.rejected_domain_request = completed_domain_request(
            status=DomainRequest.DomainRequestStatus.REJECTED,
            name="rejected.gov",
        )
        self.ineligible_domain_request = completed_domain_request(
            status=DomainRequest.DomainRequestStatus.INELIGIBLE,
            name="ineligible.gov",
        )

        # Store all domain request statuses in a variable for ease of use
        self.all_domain_requests = [
            self.started_domain_request,
            self.submitted_domain_request,
            self.in_review_domain_request,
            self.action_needed_domain_request,
            self.approved_domain_request,
            self.withdrawn_domain_request,
            self.rejected_domain_request,
            self.ineligible_domain_request,
        ]

        self.mock_client = MockSESClient()

    def tearDown(self):
        super().tearDown()
        self.mock_client.EMAILS_SENT.clear()

    def assertNotRaises(self, exception_type):
        """Helper method for testing allowed transitions."""
        with less_console_noise():
            return self.assertRaises(Exception, None, exception_type)

    @less_console_noise_decorator
    def test_federal_agency_set_to_non_federal_on_approve(self):
        """Ensures that when the federal_agency field is 'none' when .approve() is called,
        the field is set to the 'Non-Federal Agency' record"""
        domain_request = completed_domain_request(
            status=DomainRequest.DomainRequestStatus.IN_REVIEW,
            name="city2.gov",
            federal_agency=None,
        )

        # Ensure that the federal agency is None
        self.assertEqual(domain_request.federal_agency, None)

        # Approve the request
        domain_request.approve()
        self.assertEqual(domain_request.status, DomainRequest.DomainRequestStatus.APPROVED)

        # After approval, it should be "Non-Federal agency"
        expected_federal_agency = FederalAgency.objects.filter(agency="Non-Federal Agency").first()
        self.assertEqual(domain_request.federal_agency, expected_federal_agency)

    def test_empty_create_fails(self):
        """Can't create a completely empty domain request.
        NOTE: something about theexception this test raises messes up with the
        atomic block in a custom tearDown method for the parent test class."""
        with less_console_noise():
            with self.assertRaisesRegex(IntegrityError, "creator"):
                DomainRequest.objects.create()

    def test_minimal_create(self):
        """Can create with just a creator."""
        with less_console_noise():
            user, _ = User.objects.get_or_create(username="testy")
            domain_request = DomainRequest.objects.create(creator=user)
            self.assertEqual(domain_request.status, DomainRequest.DomainRequestStatus.STARTED)

    def test_full_create(self):
        """Can create with all fields."""
        with less_console_noise():
            user, _ = User.objects.get_or_create(username="testy")
            contact = Contact.objects.create()
            com_website, _ = Website.objects.get_or_create(website="igorville.com")
            gov_website, _ = Website.objects.get_or_create(website="igorville.gov")
            domain, _ = DraftDomain.objects.get_or_create(name="igorville.gov")
            domain_request = DomainRequest.objects.create(
                creator=user,
                investigator=user,
                generic_org_type=DomainRequest.OrganizationChoices.FEDERAL,
                federal_type=BranchChoices.EXECUTIVE,
                is_election_board=False,
                organization_name="Test",
                address_line1="100 Main St.",
                address_line2="APT 1A",
                state_territory="CA",
                zipcode="12345-6789",
                senior_official=contact,
                requested_domain=domain,
                submitter=contact,
                purpose="Igorville rules!",
                anything_else="All of Igorville loves the dotgov program.",
                is_policy_acknowledged=True,
            )
            domain_request.current_websites.add(com_website)
            domain_request.alternative_domains.add(gov_website)
            domain_request.other_contacts.add(contact)
            domain_request.save()

    def test_domain_info(self):
        """Can create domain info with all fields."""
        with less_console_noise():
            user, _ = User.objects.get_or_create(username="testy")
            contact = Contact.objects.create()
            domain, _ = Domain.objects.get_or_create(name="igorville.gov")
            information = DomainInformation.objects.create(
                creator=user,
                generic_org_type=DomainInformation.OrganizationChoices.FEDERAL,
                federal_type=BranchChoices.EXECUTIVE,
                is_election_board=False,
                organization_name="Test",
                address_line1="100 Main St.",
                address_line2="APT 1A",
                state_territory="CA",
                zipcode="12345-6789",
                senior_official=contact,
                submitter=contact,
                purpose="Igorville rules!",
                anything_else="All of Igorville loves the dotgov program.",
                is_policy_acknowledged=True,
                domain=domain,
            )
            information.other_contacts.add(contact)
            information.save()
            self.assertEqual(information.domain.id, domain.id)
            self.assertEqual(information.id, domain.domain_info.id)

    def test_status_fsm_submit_fail(self):
        with less_console_noise():
            user, _ = User.objects.get_or_create(username="testy")
            domain_request = DomainRequest.objects.create(creator=user)

            with boto3_mocking.clients.handler_for("sesv2", self.mock_client):
                with less_console_noise():
                    with self.assertRaises(ValueError):
                        # can't submit a domain request with a null domain name
                        domain_request.submit()

    def test_status_fsm_submit_succeed(self):
        with less_console_noise():
            user, _ = User.objects.get_or_create(username="testy")
            site = DraftDomain.objects.create(name="igorville.gov")
            domain_request = DomainRequest.objects.create(creator=user, requested_domain=site)

            # no submitter email so this emits a log warning

            with boto3_mocking.clients.handler_for("sesv2", self.mock_client):
                with less_console_noise():
                    domain_request.submit()
            self.assertEqual(domain_request.status, domain_request.DomainRequestStatus.SUBMITTED)

    def check_email_sent(
        self, domain_request, msg, action, expected_count, expected_content=None, expected_email="mayor@igorville.com"
    ):
        """Check if an email was sent after performing an action."""

        with self.subTest(msg=msg, action=action):
            with boto3_mocking.clients.handler_for("sesv2", self.mock_client):
                with less_console_noise():
                    # Perform the specified action
                    action_method = getattr(domain_request, action)
                    action_method()

            # Check if an email was sent
            sent_emails = [
                email
                for email in MockSESClient.EMAILS_SENT
                if expected_email in email["kwargs"]["Destination"]["ToAddresses"]
            ]
            self.assertEqual(len(sent_emails), expected_count)

            if expected_content:
                email_content = sent_emails[0]["kwargs"]["Content"]["Simple"]["Body"]["Text"]["Data"]
                self.assertIn(expected_content, email_content)

    @override_flag("profile_feature", active=False)
    @less_console_noise_decorator
    def test_submit_from_started_sends_email(self):
        msg = "Create a domain request and submit it and see if email was sent."
        domain_request = completed_domain_request(submitter=self.dummy_user, user=self.dummy_user_2)
        self.check_email_sent(domain_request, msg, "submit", 1, expected_content="Hello")

    @override_flag("profile_feature", active=True)
    @less_console_noise_decorator
    def test_submit_from_started_sends_email_to_creator(self):
        """Tests if, when the profile feature flag is on, we send an email to the creator"""
        msg = "Create a domain request and submit it and see if email was sent when the feature flag is on."
        domain_request = completed_domain_request(submitter=self.dummy_user, user=self.dummy_user_2)
        self.check_email_sent(
            domain_request, msg, "submit", 1, expected_content="Lava", expected_email="intern@igorville.com"
        )

    @less_console_noise_decorator
    def test_submit_from_withdrawn_sends_email(self):
        msg = "Create a withdrawn domain request and submit it and see if email was sent."
        domain_request = completed_domain_request(
            status=DomainRequest.DomainRequestStatus.WITHDRAWN, submitter=self.dummy_user
        )
        self.check_email_sent(domain_request, msg, "submit", 1, expected_content="Hello")

    @less_console_noise_decorator
    def test_submit_from_action_needed_does_not_send_email(self):
        msg = "Create a domain request with ACTION_NEEDED status and submit it, check if email was not sent."
        domain_request = completed_domain_request(status=DomainRequest.DomainRequestStatus.ACTION_NEEDED)
        self.check_email_sent(domain_request, msg, "submit", 0)

    @less_console_noise_decorator
    def test_submit_from_in_review_does_not_send_email(self):
        msg = "Create a withdrawn domain request and submit it and see if email was sent."
        domain_request = completed_domain_request(status=DomainRequest.DomainRequestStatus.IN_REVIEW)
        self.check_email_sent(domain_request, msg, "submit", 0)

    @less_console_noise_decorator
    def test_approve_sends_email(self):
        msg = "Create a domain request and approve it and see if email was sent."
        domain_request = completed_domain_request(
            status=DomainRequest.DomainRequestStatus.IN_REVIEW, submitter=self.dummy_user
        )
        self.check_email_sent(domain_request, msg, "approve", 1, expected_content="Hello")

    @less_console_noise_decorator
    def test_withdraw_sends_email(self):
        msg = "Create a domain request and withdraw it and see if email was sent."
        domain_request = completed_domain_request(
            status=DomainRequest.DomainRequestStatus.IN_REVIEW, submitter=self.dummy_user
        )
        self.check_email_sent(domain_request, msg, "withdraw", 1, expected_content="Hello")

    @less_console_noise_decorator
    def test_reject_sends_email(self):
        msg = "Create a domain request and reject it and see if email was sent."
        domain_request = completed_domain_request(
            status=DomainRequest.DomainRequestStatus.APPROVED, submitter=self.dummy_user
        )
        self.check_email_sent(domain_request, msg, "reject", 1, expected_content="Hello")

    @less_console_noise_decorator
    def test_reject_with_prejudice_does_not_send_email(self):
        msg = "Create a domain request and reject it with prejudice and see if email was sent."
        domain_request = completed_domain_request(status=DomainRequest.DomainRequestStatus.APPROVED)
        self.check_email_sent(domain_request, msg, "reject_with_prejudice", 0)

    @less_console_noise_decorator
    def assert_fsm_transition_raises_error(self, test_cases, method_to_run):
        """Given a list of test cases, check if each transition throws the intended error"""
        with boto3_mocking.clients.handler_for("sesv2", self.mock_client), less_console_noise():
            for domain_request, exception_type in test_cases:
                with self.subTest(domain_request=domain_request, exception_type=exception_type):
                    with self.assertRaises(exception_type):
                        # Retrieve the method by name from the domain_request object and call it
                        method = getattr(domain_request, method_to_run)
                        # Call the method
                        method()

    @less_console_noise_decorator
    def assert_fsm_transition_does_not_raise_error(self, test_cases, method_to_run):
        """Given a list of test cases, ensure that none of them throw transition errors"""
        with boto3_mocking.clients.handler_for("sesv2", self.mock_client), less_console_noise():
            for domain_request, exception_type in test_cases:
                with self.subTest(domain_request=domain_request, exception_type=exception_type):
                    try:
                        # Retrieve the method by name from the DomainRequest object and call it
                        method = getattr(domain_request, method_to_run)
                        # Call the method
                        method()
                    except exception_type:
                        self.fail(f"{exception_type} was raised, but it was not expected.")

    @less_console_noise_decorator
    def test_submit_transition_allowed_with_no_investigator(self):
        """
        Tests for attempting to transition without an investigator.
        For submit, this should be valid in all cases.
        """

        test_cases = [
            (self.started_domain_request, TransitionNotAllowed),
            (self.in_review_domain_request, TransitionNotAllowed),
            (self.action_needed_domain_request, TransitionNotAllowed),
            (self.withdrawn_domain_request, TransitionNotAllowed),
        ]

        # Set all investigators to none
        set_domain_request_investigators(self.all_domain_requests, None)

        self.assert_fsm_transition_does_not_raise_error(test_cases, "submit")

    @less_console_noise_decorator
    def test_submit_transition_allowed_with_investigator_not_staff(self):
        """
        Tests for attempting to transition with an investigator user that is not staff.
        For submit, this should be valid in all cases.
        """

        test_cases = [
            (self.in_review_domain_request, TransitionNotAllowed),
            (self.action_needed_domain_request, TransitionNotAllowed),
        ]

        # Set all investigators to a user with no staff privs
        user, _ = User.objects.get_or_create(username="pancakesyrup", is_staff=False)
        set_domain_request_investigators(self.all_domain_requests, user)

        self.assert_fsm_transition_does_not_raise_error(test_cases, "submit")

    @less_console_noise_decorator
    def test_submit_transition_allowed(self):
        """
        Test that calling submit from allowable statuses does raises TransitionNotAllowed.
        """
        test_cases = [
            (self.started_domain_request, TransitionNotAllowed),
            (self.in_review_domain_request, TransitionNotAllowed),
            (self.action_needed_domain_request, TransitionNotAllowed),
            (self.withdrawn_domain_request, TransitionNotAllowed),
        ]

        self.assert_fsm_transition_does_not_raise_error(test_cases, "submit")

    @less_console_noise_decorator
    def test_submit_transition_allowed_twice(self):
        """
        Test that rotating between submit and in_review doesn't throw an error
        """
        with boto3_mocking.clients.handler_for("sesv2", self.mock_client):
            try:
                # Make a submission
                self.in_review_domain_request.submit()

                # Rerun the old method to get back to the original state
                self.in_review_domain_request.in_review()

                # Make another submission
                self.in_review_domain_request.submit()
            except TransitionNotAllowed:
                self.fail("TransitionNotAllowed was raised, but it was not expected.")

        self.assertEqual(self.in_review_domain_request.status, DomainRequest.DomainRequestStatus.SUBMITTED)

    @less_console_noise_decorator
    def test_submit_transition_not_allowed(self):
        """
        Test that calling submit against transition rules raises TransitionNotAllowed.
        """
        test_cases = [
            (self.submitted_domain_request, TransitionNotAllowed),
            (self.approved_domain_request, TransitionNotAllowed),
            (self.rejected_domain_request, TransitionNotAllowed),
            (self.ineligible_domain_request, TransitionNotAllowed),
        ]

        self.assert_fsm_transition_raises_error(test_cases, "submit")

    @less_console_noise_decorator
    def test_in_review_transition_allowed(self):
        """
        Test that calling in_review from allowable statuses does raises TransitionNotAllowed.
        """
        test_cases = [
            (self.submitted_domain_request, TransitionNotAllowed),
            (self.action_needed_domain_request, TransitionNotAllowed),
            (self.approved_domain_request, TransitionNotAllowed),
            (self.rejected_domain_request, TransitionNotAllowed),
            (self.ineligible_domain_request, TransitionNotAllowed),
        ]

        self.assert_fsm_transition_does_not_raise_error(test_cases, "in_review")

    @less_console_noise_decorator
    def test_in_review_transition_not_allowed_with_no_investigator(self):
        """
        Tests for attempting to transition without an investigator
        """

        test_cases = [
            (self.action_needed_domain_request, TransitionNotAllowed),
            (self.approved_domain_request, TransitionNotAllowed),
            (self.rejected_domain_request, TransitionNotAllowed),
            (self.ineligible_domain_request, TransitionNotAllowed),
        ]

        # Set all investigators to none
        set_domain_request_investigators(self.all_domain_requests, None)

        self.assert_fsm_transition_raises_error(test_cases, "in_review")

    @less_console_noise_decorator
    def test_in_review_transition_not_allowed_with_investigator_not_staff(self):
        """
        Tests for attempting to transition with an investigator that is not staff.
        This should throw an exception.
        """

        test_cases = [
            (self.action_needed_domain_request, TransitionNotAllowed),
            (self.approved_domain_request, TransitionNotAllowed),
            (self.rejected_domain_request, TransitionNotAllowed),
            (self.ineligible_domain_request, TransitionNotAllowed),
        ]

        # Set all investigators to a user with no staff privs
        user, _ = User.objects.get_or_create(username="pancakesyrup", is_staff=False)
        set_domain_request_investigators(self.all_domain_requests, user)

        self.assert_fsm_transition_raises_error(test_cases, "in_review")

    @less_console_noise_decorator
    def test_in_review_transition_not_allowed(self):
        """
        Test that calling in_review against transition rules raises TransitionNotAllowed.
        """
        test_cases = [
            (self.started_domain_request, TransitionNotAllowed),
            (self.in_review_domain_request, TransitionNotAllowed),
            (self.withdrawn_domain_request, TransitionNotAllowed),
        ]

        self.assert_fsm_transition_raises_error(test_cases, "in_review")

    @less_console_noise_decorator
    def test_action_needed_transition_allowed(self):
        """
        Test that calling action_needed from allowable statuses does raises TransitionNotAllowed.
        """
        test_cases = [
            (self.in_review_domain_request, TransitionNotAllowed),
            (self.approved_domain_request, TransitionNotAllowed),
            (self.rejected_domain_request, TransitionNotAllowed),
            (self.ineligible_domain_request, TransitionNotAllowed),
        ]

        self.assert_fsm_transition_does_not_raise_error(test_cases, "action_needed")

    @less_console_noise_decorator
    def test_action_needed_transition_not_allowed_with_no_investigator(self):
        """
        Tests for attempting to transition without an investigator
        """

        test_cases = [
            (self.in_review_domain_request, TransitionNotAllowed),
            (self.approved_domain_request, TransitionNotAllowed),
            (self.rejected_domain_request, TransitionNotAllowed),
            (self.ineligible_domain_request, TransitionNotAllowed),
        ]

        # Set all investigators to none
        set_domain_request_investigators(self.all_domain_requests, None)

        self.assert_fsm_transition_raises_error(test_cases, "action_needed")

    @less_console_noise_decorator
    def test_action_needed_transition_not_allowed_with_investigator_not_staff(self):
        """
        Tests for attempting to transition with an investigator that is not staff
        """

        test_cases = [
            (self.in_review_domain_request, TransitionNotAllowed),
            (self.approved_domain_request, TransitionNotAllowed),
            (self.rejected_domain_request, TransitionNotAllowed),
            (self.ineligible_domain_request, TransitionNotAllowed),
        ]

        # Set all investigators to a user with no staff privs
        user, _ = User.objects.get_or_create(username="pancakesyrup", is_staff=False)
        set_domain_request_investigators(self.all_domain_requests, user)

        self.assert_fsm_transition_raises_error(test_cases, "action_needed")

    @less_console_noise_decorator
    def test_action_needed_transition_not_allowed(self):
        """
        Test that calling action_needed against transition rules raises TransitionNotAllowed.
        """
        test_cases = [
            (self.started_domain_request, TransitionNotAllowed),
            (self.submitted_domain_request, TransitionNotAllowed),
            (self.action_needed_domain_request, TransitionNotAllowed),
            (self.withdrawn_domain_request, TransitionNotAllowed),
        ]

        self.assert_fsm_transition_raises_error(test_cases, "action_needed")

    @less_console_noise_decorator
    def test_approved_transition_allowed(self):
        """
        Test that calling action_needed from allowable statuses does raises TransitionNotAllowed.
        """
        test_cases = [
            (self.submitted_domain_request, TransitionNotAllowed),
            (self.in_review_domain_request, TransitionNotAllowed),
            (self.action_needed_domain_request, TransitionNotAllowed),
            (self.rejected_domain_request, TransitionNotAllowed),
        ]

        self.assert_fsm_transition_does_not_raise_error(test_cases, "approve")

    @less_console_noise_decorator
    def test_approved_transition_not_allowed_with_no_investigator(self):
        """
        Tests for attempting to transition without an investigator
        """

        test_cases = [
            (self.in_review_domain_request, TransitionNotAllowed),
            (self.action_needed_domain_request, TransitionNotAllowed),
            (self.rejected_domain_request, TransitionNotAllowed),
        ]

        # Set all investigators to none
        set_domain_request_investigators(self.all_domain_requests, None)

        self.assert_fsm_transition_raises_error(test_cases, "approve")

    @less_console_noise_decorator
    def test_approved_transition_not_allowed_with_investigator_not_staff(self):
        """
        Tests for attempting to transition with an investigator that is not staff
        """

        test_cases = [
            (self.in_review_domain_request, TransitionNotAllowed),
            (self.action_needed_domain_request, TransitionNotAllowed),
            (self.rejected_domain_request, TransitionNotAllowed),
        ]

        # Set all investigators to a user with no staff privs
        user, _ = User.objects.get_or_create(username="pancakesyrup", is_staff=False)
        set_domain_request_investigators(self.all_domain_requests, user)

        self.assert_fsm_transition_raises_error(test_cases, "approve")

    @less_console_noise_decorator
    def test_approved_skips_sending_email(self):
        """
        Test that calling .approve with send_email=False doesn't actually send
        an email
        """

        with boto3_mocking.clients.handler_for("sesv2", self.mock_client):
            self.submitted_domain_request.approve(send_email=False)

        # Assert that no emails were sent
        self.assertEqual(len(self.mock_client.EMAILS_SENT), 0)

    @less_console_noise_decorator
    def test_approved_transition_not_allowed(self):
        """
        Test that calling action_needed against transition rules raises TransitionNotAllowed.
        """
        test_cases = [
            (self.started_domain_request, TransitionNotAllowed),
            (self.approved_domain_request, TransitionNotAllowed),
            (self.withdrawn_domain_request, TransitionNotAllowed),
            (self.ineligible_domain_request, TransitionNotAllowed),
        ]
        self.assert_fsm_transition_raises_error(test_cases, "approve")

    @less_console_noise_decorator
    def test_withdraw_transition_allowed(self):
        """
        Test that calling action_needed from allowable statuses does raises TransitionNotAllowed.
        """
        test_cases = [
            (self.submitted_domain_request, TransitionNotAllowed),
            (self.in_review_domain_request, TransitionNotAllowed),
            (self.action_needed_domain_request, TransitionNotAllowed),
        ]

        self.assert_fsm_transition_does_not_raise_error(test_cases, "withdraw")

    @less_console_noise_decorator
    def test_withdraw_transition_allowed_with_no_investigator(self):
        """
        Tests for attempting to transition without an investigator.
        For withdraw, this should be valid in all cases.
        """

        test_cases = [
            (self.submitted_domain_request, TransitionNotAllowed),
            (self.in_review_domain_request, TransitionNotAllowed),
            (self.action_needed_domain_request, TransitionNotAllowed),
        ]

        # Set all investigators to none
        set_domain_request_investigators(self.all_domain_requests, None)

        self.assert_fsm_transition_does_not_raise_error(test_cases, "withdraw")

    @less_console_noise_decorator
    def test_withdraw_transition_allowed_with_investigator_not_staff(self):
        """
        Tests for attempting to transition when investigator is not staff.
        For withdraw, this should be valid in all cases.
        """

        test_cases = [
            (self.submitted_domain_request, TransitionNotAllowed),
            (self.in_review_domain_request, TransitionNotAllowed),
            (self.action_needed_domain_request, TransitionNotAllowed),
        ]

        # Set all investigators to a user with no staff privs
        user, _ = User.objects.get_or_create(username="pancakesyrup", is_staff=False)
        set_domain_request_investigators(self.all_domain_requests, user)

        self.assert_fsm_transition_does_not_raise_error(test_cases, "withdraw")

    @less_console_noise_decorator
    def test_withdraw_transition_not_allowed(self):
        """
        Test that calling action_needed against transition rules raises TransitionNotAllowed.
        """
        test_cases = [
            (self.started_domain_request, TransitionNotAllowed),
            (self.approved_domain_request, TransitionNotAllowed),
            (self.withdrawn_domain_request, TransitionNotAllowed),
            (self.rejected_domain_request, TransitionNotAllowed),
            (self.ineligible_domain_request, TransitionNotAllowed),
        ]

        self.assert_fsm_transition_raises_error(test_cases, "withdraw")

    @less_console_noise_decorator
    def test_reject_transition_allowed(self):
        """
        Test that calling action_needed from allowable statuses does raises TransitionNotAllowed.
        """
        test_cases = [
            (self.in_review_domain_request, TransitionNotAllowed),
            (self.action_needed_domain_request, TransitionNotAllowed),
            (self.approved_domain_request, TransitionNotAllowed),
        ]

        self.assert_fsm_transition_does_not_raise_error(test_cases, "reject")

    @less_console_noise_decorator
    def test_reject_transition_not_allowed_with_no_investigator(self):
        """
        Tests for attempting to transition without an investigator
        """

        test_cases = [
            (self.in_review_domain_request, TransitionNotAllowed),
            (self.action_needed_domain_request, TransitionNotAllowed),
            (self.approved_domain_request, TransitionNotAllowed),
        ]

        # Set all investigators to none
        set_domain_request_investigators(self.all_domain_requests, None)

        self.assert_fsm_transition_raises_error(test_cases, "reject")

    @less_console_noise_decorator
    def test_reject_transition_not_allowed_with_investigator_not_staff(self):
        """
        Tests for attempting to transition when investigator is not staff
        """

        test_cases = [
            (self.in_review_domain_request, TransitionNotAllowed),
            (self.action_needed_domain_request, TransitionNotAllowed),
            (self.approved_domain_request, TransitionNotAllowed),
        ]

        # Set all investigators to a user with no staff privs
        user, _ = User.objects.get_or_create(username="pancakesyrup", is_staff=False)
        set_domain_request_investigators(self.all_domain_requests, user)

        self.assert_fsm_transition_raises_error(test_cases, "reject")

    @less_console_noise_decorator
    def test_reject_transition_not_allowed(self):
        """
        Test that calling action_needed against transition rules raises TransitionNotAllowed.
        """
        test_cases = [
            (self.started_domain_request, TransitionNotAllowed),
            (self.submitted_domain_request, TransitionNotAllowed),
            (self.withdrawn_domain_request, TransitionNotAllowed),
            (self.rejected_domain_request, TransitionNotAllowed),
            (self.ineligible_domain_request, TransitionNotAllowed),
        ]

        self.assert_fsm_transition_raises_error(test_cases, "reject")

    @less_console_noise_decorator
    def test_reject_with_prejudice_transition_allowed(self):
        """
        Test that calling action_needed from allowable statuses does raises TransitionNotAllowed.
        """
        test_cases = [
            (self.in_review_domain_request, TransitionNotAllowed),
            (self.action_needed_domain_request, TransitionNotAllowed),
            (self.approved_domain_request, TransitionNotAllowed),
            (self.rejected_domain_request, TransitionNotAllowed),
        ]

        self.assert_fsm_transition_does_not_raise_error(test_cases, "reject_with_prejudice")

    @less_console_noise_decorator
    def test_reject_with_prejudice_transition_not_allowed_with_no_investigator(self):
        """
        Tests for attempting to transition without an investigator
        """

        test_cases = [
            (self.in_review_domain_request, TransitionNotAllowed),
            (self.action_needed_domain_request, TransitionNotAllowed),
            (self.approved_domain_request, TransitionNotAllowed),
            (self.rejected_domain_request, TransitionNotAllowed),
        ]

        # Set all investigators to none
        set_domain_request_investigators(self.all_domain_requests, None)

        self.assert_fsm_transition_raises_error(test_cases, "reject_with_prejudice")

    @less_console_noise_decorator
    def test_reject_with_prejudice_not_allowed_with_investigator_not_staff(self):
        """
        Tests for attempting to transition when investigator is not staff
        """

        test_cases = [
            (self.in_review_domain_request, TransitionNotAllowed),
            (self.action_needed_domain_request, TransitionNotAllowed),
            (self.approved_domain_request, TransitionNotAllowed),
            (self.rejected_domain_request, TransitionNotAllowed),
        ]

        # Set all investigators to a user with no staff privs
        user, _ = User.objects.get_or_create(username="pancakesyrup", is_staff=False)
        set_domain_request_investigators(self.all_domain_requests, user)

        self.assert_fsm_transition_raises_error(test_cases, "reject_with_prejudice")

    @less_console_noise_decorator
    def test_reject_with_prejudice_transition_not_allowed(self):
        """
        Test that calling action_needed against transition rules raises TransitionNotAllowed.
        """
        test_cases = [
            (self.started_domain_request, TransitionNotAllowed),
            (self.submitted_domain_request, TransitionNotAllowed),
            (self.withdrawn_domain_request, TransitionNotAllowed),
            (self.ineligible_domain_request, TransitionNotAllowed),
        ]

        self.assert_fsm_transition_raises_error(test_cases, "reject_with_prejudice")

    @less_console_noise_decorator
    def test_transition_not_allowed_approved_in_review_when_domain_is_active(self):
        """Create a domain request with status approved, create a matching domain that
        is active, and call in_review against transition rules"""

        domain = Domain.objects.create(name=self.approved_domain_request.requested_domain.name)
        self.approved_domain_request.approved_domain = domain
        self.approved_domain_request.save()

        # Define a custom implementation for is_active
        def custom_is_active(self):
            return True  # Override to return True

        with boto3_mocking.clients.handler_for("sesv2", self.mock_client):
            # Use patch to temporarily replace is_active with the custom implementation
            with patch.object(Domain, "is_active", custom_is_active):
                # Now, when you call is_active on Domain, it will return True
                with self.assertRaises(TransitionNotAllowed):
                    self.approved_domain_request.in_review()

    @less_console_noise_decorator
    def test_transition_not_allowed_approved_action_needed_when_domain_is_active(self):
        """Create a domain request with status approved, create a matching domain that
        is active, and call action_needed against transition rules"""

        domain = Domain.objects.create(name=self.approved_domain_request.requested_domain.name)
        self.approved_domain_request.approved_domain = domain
        self.approved_domain_request.save()

        # Define a custom implementation for is_active
        def custom_is_active(self):
            return True  # Override to return True

        with boto3_mocking.clients.handler_for("sesv2", self.mock_client):
            # Use patch to temporarily replace is_active with the custom implementation
            with patch.object(Domain, "is_active", custom_is_active):
                # Now, when you call is_active on Domain, it will return True
                with self.assertRaises(TransitionNotAllowed):
                    self.approved_domain_request.action_needed()

    @less_console_noise_decorator
    def test_transition_not_allowed_approved_rejected_when_domain_is_active(self):
        """Create a domain request with status approved, create a matching domain that
        is active, and call reject against transition rules"""

        domain = Domain.objects.create(name=self.approved_domain_request.requested_domain.name)
        self.approved_domain_request.approved_domain = domain
        self.approved_domain_request.save()

        # Define a custom implementation for is_active
        def custom_is_active(self):
            return True  # Override to return True

        with boto3_mocking.clients.handler_for("sesv2", self.mock_client):
            # Use patch to temporarily replace is_active with the custom implementation
            with patch.object(Domain, "is_active", custom_is_active):
                # Now, when you call is_active on Domain, it will return True
                with self.assertRaises(TransitionNotAllowed):
                    self.approved_domain_request.reject()

    @less_console_noise_decorator
    def test_transition_not_allowed_approved_ineligible_when_domain_is_active(self):
        """Create a domain request with status approved, create a matching domain that
        is active, and call reject_with_prejudice against transition rules"""

        domain = Domain.objects.create(name=self.approved_domain_request.requested_domain.name)
        self.approved_domain_request.approved_domain = domain
        self.approved_domain_request.save()

        # Define a custom implementation for is_active
        def custom_is_active(self):
            return True  # Override to return True

        with boto3_mocking.clients.handler_for("sesv2", self.mock_client):
            # Use patch to temporarily replace is_active with the custom implementation
            with patch.object(Domain, "is_active", custom_is_active):
                # Now, when you call is_active on Domain, it will return True
                with self.assertRaises(TransitionNotAllowed):
                    self.approved_domain_request.reject_with_prejudice()

    def test_approve_from_rejected_clears_rejection_reason(self):
        """When transitioning from rejected to approved on a domain request,
        the rejection_reason is cleared."""

        with less_console_noise():
            # Create a sample domain request
            domain_request = completed_domain_request(status=DomainRequest.DomainRequestStatus.REJECTED)
            domain_request.rejection_reason = DomainRequest.RejectionReasons.DOMAIN_PURPOSE

            # Approve
            with boto3_mocking.clients.handler_for("sesv2", self.mock_client):
                domain_request.approve()

            self.assertEqual(domain_request.status, DomainRequest.DomainRequestStatus.APPROVED)
            self.assertEqual(domain_request.rejection_reason, None)

    def test_in_review_from_rejected_clears_rejection_reason(self):
        """When transitioning from rejected to in_review on a domain request,
        the rejection_reason is cleared."""

        with less_console_noise():
            # Create a sample domain request
            domain_request = completed_domain_request(status=DomainRequest.DomainRequestStatus.REJECTED)
            domain_request.domain_is_not_active = True
            domain_request.rejection_reason = DomainRequest.RejectionReasons.DOMAIN_PURPOSE

            # Approve
            with boto3_mocking.clients.handler_for("sesv2", self.mock_client):
                domain_request.in_review()

            self.assertEqual(domain_request.status, DomainRequest.DomainRequestStatus.IN_REVIEW)
            self.assertEqual(domain_request.rejection_reason, None)

    def test_action_needed_from_rejected_clears_rejection_reason(self):
        """When transitioning from rejected to action_needed on a domain request,
        the rejection_reason is cleared."""

        with less_console_noise():
            # Create a sample domain request
            domain_request = completed_domain_request(status=DomainRequest.DomainRequestStatus.REJECTED)
            domain_request.domain_is_not_active = True
            domain_request.rejection_reason = DomainRequest.RejectionReasons.DOMAIN_PURPOSE

            # Approve
            with boto3_mocking.clients.handler_for("sesv2", self.mock_client):
                domain_request.action_needed()

            self.assertEqual(domain_request.status, DomainRequest.DomainRequestStatus.ACTION_NEEDED)
            self.assertEqual(domain_request.rejection_reason, None)

    def test_has_rationale_returns_true(self):
        """has_rationale() returns true when a domain request has no_other_contacts_rationale"""
        with less_console_noise():
            self.started_domain_request.no_other_contacts_rationale = "You talkin' to me?"
            self.started_domain_request.save()
            self.assertEquals(self.started_domain_request.has_rationale(), True)

    def test_has_rationale_returns_false(self):
        """has_rationale() returns false when a domain request has no no_other_contacts_rationale"""
        with less_console_noise():
            self.assertEquals(self.started_domain_request.has_rationale(), False)

    def test_has_other_contacts_returns_true(self):
        """has_other_contacts() returns true when a domain request has other_contacts"""
        with less_console_noise():
            # completed_domain_request has other contacts by default
            self.assertEquals(self.started_domain_request.has_other_contacts(), True)

    def test_has_other_contacts_returns_false(self):
        """has_other_contacts() returns false when a domain request has no other_contacts"""
        with less_console_noise():
            domain_request = completed_domain_request(
                status=DomainRequest.DomainRequestStatus.STARTED, name="no-others.gov", has_other_contacts=False
            )
            self.assertEquals(domain_request.has_other_contacts(), False)


class TestPermissions(TestCase):
    """Test the User-Domain-Role connection."""

    def setUp(self):
        super().setUp()
        self.mock_client = MockSESClient()

    def tearDown(self):
        super().tearDown()
        self.mock_client.EMAILS_SENT.clear()

    @boto3_mocking.patching
    @less_console_noise_decorator
    def test_approval_creates_role(self):
        draft_domain, _ = DraftDomain.objects.get_or_create(name="igorville.gov")
        user, _ = User.objects.get_or_create()
        investigator, _ = User.objects.get_or_create(username="frenchtoast", is_staff=True)
        domain_request = DomainRequest.objects.create(
            creator=user, requested_domain=draft_domain, investigator=investigator
        )

        with boto3_mocking.clients.handler_for("sesv2", self.mock_client):
            # skip using the submit method
            domain_request.status = DomainRequest.DomainRequestStatus.SUBMITTED
            domain_request.approve()

        # should be a role for this user
        domain = Domain.objects.get(name="igorville.gov")
        self.assertTrue(UserDomainRole.objects.get(user=user, domain=domain))


class TestDomainInformation(TestCase):
    """Test the DomainInformation model, when approved or otherwise"""

    def setUp(self):
        super().setUp()
        self.mock_client = MockSESClient()

    def tearDown(self):
        super().tearDown()
        self.mock_client.EMAILS_SENT.clear()
        Domain.objects.all().delete()
        DomainInformation.objects.all().delete()
        DomainRequest.objects.all().delete()
        User.objects.all().delete()
        DraftDomain.objects.all().delete()

    @boto3_mocking.patching
    @less_console_noise_decorator
    def test_approval_creates_info(self):
        draft_domain, _ = DraftDomain.objects.get_or_create(name="igorville.gov")
        user, _ = User.objects.get_or_create()
        investigator, _ = User.objects.get_or_create(username="frenchtoast", is_staff=True)
        domain_request = DomainRequest.objects.create(
            creator=user, requested_domain=draft_domain, notes="test notes", investigator=investigator
        )

        with boto3_mocking.clients.handler_for("sesv2", self.mock_client):
            # skip using the submit method
            domain_request.status = DomainRequest.DomainRequestStatus.SUBMITTED
            domain_request.approve()

        # should be an information present for this domain
        domain = Domain.objects.get(name="igorville.gov")
        domain_information = DomainInformation.objects.filter(domain=domain)
        self.assertTrue(domain_information.exists())

        # Test that both objects are what we expect
        current_domain_information = domain_information.get().__dict__
        expected_domain_information = DomainInformation(
            creator=user,
            domain=domain,
            notes="test notes",
            domain_request=domain_request,
            federal_agency=FederalAgency.objects.get(agency="Non-Federal Agency"),
        ).__dict__

        # Test the two records for consistency
        self.assertEqual(self.clean_dict(current_domain_information), self.clean_dict(expected_domain_information))

    def clean_dict(self, dict_obj):
        """Cleans dynamic fields in a dictionary"""
        bad_fields = ["_state", "created_at", "id", "updated_at"]
        return {k: v for k, v in dict_obj.items() if k not in bad_fields}


class TestInvitations(TestCase):
    """Test the retrieval of invitations."""

    @less_console_noise_decorator
    def setUp(self):
        self.domain, _ = Domain.objects.get_or_create(name="igorville.gov")
        self.email = "mayor@igorville.gov"
        self.invitation, _ = DomainInvitation.objects.get_or_create(email=self.email, domain=self.domain)
        self.user, _ = User.objects.get_or_create(email=self.email)

        # clean out the roles each time
        UserDomainRole.objects.all().delete()

    @less_console_noise_decorator
    def test_retrieval_creates_role(self):
        self.invitation.retrieve()
        self.assertTrue(UserDomainRole.objects.get(user=self.user, domain=self.domain))

    @less_console_noise_decorator
    def test_retrieve_missing_user_error(self):
        # get rid of matching users
        User.objects.filter(email=self.email).delete()
        with self.assertRaises(RuntimeError):
            self.invitation.retrieve()

    @less_console_noise_decorator
    def test_retrieve_existing_role_no_error(self):
        # make the overlapping role
        UserDomainRole.objects.get_or_create(user=self.user, domain=self.domain, role=UserDomainRole.Roles.MANAGER)
        # this is not an error but does produce a console warning
        self.invitation.retrieve()
        self.assertEqual(self.invitation.status, DomainInvitation.DomainInvitationStatus.RETRIEVED)

    @less_console_noise_decorator
    def test_retrieve_on_each_login(self):
        """A user's authenticate on_each_login callback retrieves their invitations."""
        self.user.on_each_login()
        self.assertTrue(UserDomainRole.objects.get(user=self.user, domain=self.domain))


class TestUser(TestCase):
    """Test actions that occur on user login,
    test class method that controls how users get validated."""

    @less_console_noise_decorator
    def setUp(self):
        self.email = "mayor@igorville.gov"
        self.domain_name = "igorvilleInTransition.gov"
        self.domain, _ = Domain.objects.get_or_create(name="igorville.gov")
        self.user, _ = User.objects.get_or_create(email=self.email)

    def tearDown(self):
        super().tearDown()
        Domain.objects.all().delete()
        DomainInvitation.objects.all().delete()
        DomainInformation.objects.all().delete()
        DomainRequest.objects.all().delete()
        DraftDomain.objects.all().delete()
        TransitionDomain.objects.all().delete()
        User.objects.all().delete()
        UserDomainRole.objects.all().delete()

    @less_console_noise_decorator
    def test_check_transition_domains_without_domains_on_login(self):
        """A user's on_each_login callback does not check transition domains.
        This test makes sure that in the event a domain does not exist
        for a given transition domain, both a domain and domain invitation
        are created."""
        self.user.on_each_login()
        self.assertFalse(Domain.objects.filter(name=self.domain_name).exists())

    @less_console_noise_decorator
    def test_identity_verification_with_domain_manager(self):
        """A domain manager should return False when tested with class
        method needs_identity_verification"""
        UserDomainRole.objects.get_or_create(user=self.user, domain=self.domain, role=UserDomainRole.Roles.MANAGER)
        self.assertFalse(User.needs_identity_verification(self.user.email, self.user.username))

    @less_console_noise_decorator
    def test_identity_verification_with_transition_user(self):
        """A user from the Verisign transition should return False
        when tested with class method needs_identity_verification"""
        TransitionDomain.objects.get_or_create(username=self.user.email, domain_name=self.domain_name)
        self.assertFalse(User.needs_identity_verification(self.user.email, self.user.username))

    @less_console_noise_decorator
    def test_identity_verification_with_very_important_person(self):
        """A Very Important Person should return False
        when tested with class method needs_identity_verification"""
        VerifiedByStaff.objects.get_or_create(email=self.user.email)
        self.assertFalse(User.needs_identity_verification(self.user.email, self.user.username))

    @less_console_noise_decorator
    def test_identity_verification_with_invited_user(self):
        """An invited user should return False when tested with class
        method needs_identity_verification"""
        DomainInvitation.objects.get_or_create(email=self.user.email, domain=self.domain)
        self.assertFalse(User.needs_identity_verification(self.user.email, self.user.username))

    @less_console_noise_decorator
    def test_identity_verification_with_new_user(self):
        """A new user who's neither transitioned nor invited should
        return True when tested with class method needs_identity_verification"""
        self.assertTrue(User.needs_identity_verification(self.user.email, self.user.username))

    @less_console_noise_decorator
    def test_check_domain_invitations_on_login_caps_email(self):
        """A DomainInvitation with an email address with capital letters should match
        a User record whose email address is not in caps"""
        # create DomainInvitation with CAPS email that matches User email
        # on a case-insensitive match
        caps_email = "MAYOR@igorville.gov"
        # mock the domain invitation save routine
        with patch("registrar.models.DomainInvitation.save") as save_mock:
            DomainInvitation.objects.get_or_create(email=caps_email, domain=self.domain)
            self.user.check_domain_invitations_on_login()
            # if check_domain_invitations_on_login properly matches exactly one
            # Domain Invitation, then save routine should be called exactly once
            save_mock.assert_called_once()

    @less_console_noise_decorator
    def test_approved_domains_count(self):
        """Test that the correct approved domain count is returned for a user"""
        # with no associated approved domains, expect this to return 0
        self.assertEquals(self.user.get_approved_domains_count(), 0)
        # with one approved domain, expect this to return 1
        UserDomainRole.objects.get_or_create(user=self.user, domain=self.domain, role=UserDomainRole.Roles.MANAGER)
        self.assertEquals(self.user.get_approved_domains_count(), 1)
        # with one approved domain, expect this to return 1 (domain2 is deleted, so not considered approved)
        domain2, _ = Domain.objects.get_or_create(name="igorville2.gov", state=Domain.State.DELETED)
        UserDomainRole.objects.get_or_create(user=self.user, domain=domain2, role=UserDomainRole.Roles.MANAGER)
        self.assertEquals(self.user.get_approved_domains_count(), 1)
        # with two approved domains, expect this to return 2
        domain3, _ = Domain.objects.get_or_create(name="igorville3.gov", state=Domain.State.DNS_NEEDED)
        UserDomainRole.objects.get_or_create(user=self.user, domain=domain3, role=UserDomainRole.Roles.MANAGER)
        self.assertEquals(self.user.get_approved_domains_count(), 2)
        # with three approved domains, expect this to return 3
        domain4, _ = Domain.objects.get_or_create(name="igorville4.gov", state=Domain.State.ON_HOLD)
        UserDomainRole.objects.get_or_create(user=self.user, domain=domain4, role=UserDomainRole.Roles.MANAGER)
        self.assertEquals(self.user.get_approved_domains_count(), 3)
        # with four approved domains, expect this to return 4
        domain5, _ = Domain.objects.get_or_create(name="igorville5.gov", state=Domain.State.READY)
        UserDomainRole.objects.get_or_create(user=self.user, domain=domain5, role=UserDomainRole.Roles.MANAGER)
        self.assertEquals(self.user.get_approved_domains_count(), 4)

    @less_console_noise_decorator
    def test_active_requests_count(self):
        """Test that the correct active domain requests count is returned for a user"""
        # with no associated active requests, expect this to return 0
        self.assertEquals(self.user.get_active_requests_count(), 0)
        # with one active request, expect this to return 1
        draft_domain, _ = DraftDomain.objects.get_or_create(name="igorville1.gov")
        DomainRequest.objects.create(
            creator=self.user, requested_domain=draft_domain, status=DomainRequest.DomainRequestStatus.SUBMITTED
        )
        self.assertEquals(self.user.get_active_requests_count(), 1)
        # with two active requests, expect this to return 2
        draft_domain, _ = DraftDomain.objects.get_or_create(name="igorville2.gov")
        DomainRequest.objects.create(
            creator=self.user, requested_domain=draft_domain, status=DomainRequest.DomainRequestStatus.IN_REVIEW
        )
        self.assertEquals(self.user.get_active_requests_count(), 2)
        # with three active requests, expect this to return 3
        draft_domain, _ = DraftDomain.objects.get_or_create(name="igorville3.gov")
        DomainRequest.objects.create(
            creator=self.user, requested_domain=draft_domain, status=DomainRequest.DomainRequestStatus.ACTION_NEEDED
        )
        self.assertEquals(self.user.get_active_requests_count(), 3)
        # with three active requests, expect this to return 3 (STARTED is not considered active)
        draft_domain, _ = DraftDomain.objects.get_or_create(name="igorville4.gov")
        DomainRequest.objects.create(
            creator=self.user, requested_domain=draft_domain, status=DomainRequest.DomainRequestStatus.STARTED
        )
        self.assertEquals(self.user.get_active_requests_count(), 3)

    @less_console_noise_decorator
    def test_rejected_requests_count(self):
        """Test that the correct rejected domain requests count is returned for a user"""
        # with no associated rejected requests, expect this to return 0
        self.assertEquals(self.user.get_rejected_requests_count(), 0)
        # with one rejected request, expect this to return 1
        draft_domain, _ = DraftDomain.objects.get_or_create(name="igorville1.gov")
        DomainRequest.objects.create(
            creator=self.user, requested_domain=draft_domain, status=DomainRequest.DomainRequestStatus.REJECTED
        )
        self.assertEquals(self.user.get_rejected_requests_count(), 1)

    @less_console_noise_decorator
    def test_ineligible_requests_count(self):
        """Test that the correct ineligible domain requests count is returned for a user"""
        # with no associated ineligible requests, expect this to return 0
        self.assertEquals(self.user.get_ineligible_requests_count(), 0)
        # with one ineligible request, expect this to return 1
        draft_domain, _ = DraftDomain.objects.get_or_create(name="igorville1.gov")
        DomainRequest.objects.create(
            creator=self.user, requested_domain=draft_domain, status=DomainRequest.DomainRequestStatus.INELIGIBLE
        )
        self.assertEquals(self.user.get_ineligible_requests_count(), 1)

    @less_console_noise_decorator
    def test_has_contact_info(self):
        """Test that has_contact_info properly returns"""
        # test with a user with contact info defined
        self.assertTrue(self.user.has_contact_info())
        # test with a user without contact info defined
        self.user.title = None
        self.user.email = None
        self.user.phone = None
        self.assertFalse(self.user.has_contact_info())


class TestContact(TestCase):
    @less_console_noise_decorator
    def setUp(self):
        self.email = "mayor@igorville.gov"
        self.user, _ = User.objects.get_or_create(
            email=self.email, first_name="Jeff", last_name="Lebowski", phone="123456789"
        )
        self.contact, _ = Contact.objects.get_or_create(
            first_name="Jeff",
            last_name="Lebowski",
        )

        self.contact_as_so, _ = Contact.objects.get_or_create(email="newguy@igorville.gov")
        self.domain_request = DomainRequest.objects.create(creator=self.user, senior_official=self.contact_as_so)

    def tearDown(self):
        super().tearDown()
        DomainRequest.objects.all().delete()
        Contact.objects.all().delete()
        User.objects.all().delete()

<<<<<<< HEAD
    @less_console_noise_decorator
    def test_saving_contact_updates_user_first_last_names_and_phone(self):
        """When a contact is updated, we propagate the changes to the linked user if it exists."""

        # User and Contact are created and linked as expected.
        # An empty User object should create an empty contact.
        self.assertEqual(self.invalid_contact.first_name, "")
        self.assertEqual(self.invalid_contact.last_name, "")
        self.assertEqual(self.invalid_contact.phone, "")
        self.assertEqual(self.invalid_user.first_name, "")
        self.assertEqual(self.invalid_user.last_name, "")
        self.assertEqual(self.invalid_user.phone, "")

        # Manually update the contact - mimicking production (pre-existing data)
        self.invalid_contact.first_name = "Joey"
        self.invalid_contact.last_name = "Baloney"
        self.invalid_contact.phone = "123456789"
        self.invalid_contact.save()

        # Refresh the user object to reflect the changes made in the database
        self.invalid_user.refresh_from_db()

        # Updating the contact's first and last names propagate to the user
        self.assertEqual(self.invalid_contact.first_name, "Joey")
        self.assertEqual(self.invalid_contact.last_name, "Baloney")
        self.assertEqual(self.invalid_contact.phone, "123456789")
        self.assertEqual(self.invalid_user.first_name, "Joey")
        self.assertEqual(self.invalid_user.last_name, "Baloney")
        self.assertEqual(self.invalid_user.phone, "123456789")

    @less_console_noise_decorator
    def test_saving_contact_does_not_update_user_first_last_names_and_phone(self):
        """When a contact is updated, we avoid propagating the changes to the linked user if it already has a value"""

        # User and Contact are created and linked as expected
        self.assertEqual(self.contact.first_name, "Jeff")
        self.assertEqual(self.contact.last_name, "Lebowski")
        self.assertEqual(self.contact.phone, "123456789")
        self.assertEqual(self.user.first_name, "Jeff")
        self.assertEqual(self.user.last_name, "Lebowski")
        self.assertEqual(self.user.phone, "123456789")

        self.contact.first_name = "Joey"
        self.contact.last_name = "Baloney"
        self.contact.phone = "987654321"
        self.contact.save()

        # Refresh the user object to reflect the changes made in the database
        self.user.refresh_from_db()

        # Updating the contact's first and last names propagate to the user
        self.assertEqual(self.contact.first_name, "Joey")
        self.assertEqual(self.contact.last_name, "Baloney")
        self.assertEqual(self.contact.phone, "987654321")
        self.assertEqual(self.user.first_name, "Jeff")
        self.assertEqual(self.user.last_name, "Lebowski")
        self.assertEqual(self.user.phone, "123456789")

    @less_console_noise_decorator
    def test_saving_contact_does_not_update_user_email(self):
        """When a contact's email is updated, the change is not propagated to the user."""
        self.contact.email = "joey.baloney@diaperville.com"
        self.contact.save()

        # Refresh the user object to reflect the changes made in the database
        self.user.refresh_from_db()

        # Updating the contact's email does not propagate
        self.assertEqual(self.contact.email, "joey.baloney@diaperville.com")
        self.assertEqual(self.user.email, "mayor@igorville.gov")

    @less_console_noise_decorator
    def test_saving_contact_does_not_update_user_email_when_none(self):
        """When a contact's email is updated, and the first/last name is none,
        the change is not propagated to the user."""
        self.invalid_contact.email = "joey.baloney@diaperville.com"
        self.invalid_contact.save()

        # Refresh the user object to reflect the changes made in the database
        self.invalid_user.refresh_from_db()

        # Updating the contact's email does not propagate
        self.assertEqual(self.invalid_contact.email, "joey.baloney@diaperville.com")
        self.assertEqual(self.invalid_user.email, "intern@igorville.gov")

    @less_console_noise_decorator
=======
>>>>>>> a3e4952b
    def test_has_more_than_one_join(self):
        """Test the Contact model method, has_more_than_one_join"""
        # test for a contact which is assigned as a senior official on a domain request
        self.assertFalse(self.contact_as_so.has_more_than_one_join("senior_official"))
        self.assertTrue(self.contact_as_so.has_more_than_one_join("submitted_domain_requests"))

    @less_console_noise_decorator
    def test_has_contact_info(self):
        """Test that has_contact_info properly returns"""
        self.contact.title = "Title"
        # test with a contact with contact info defined
        self.assertTrue(self.contact.has_contact_info())
        # test with a contact without contact info defined
        self.contact.title = None
        self.contact.email = None
        self.contact.phone = None
        self.assertFalse(self.contact.has_contact_info())


class TestDomainRequestCustomSave(TestCase):
    """Tests custom save behaviour on the DomainRequest object"""

    def tearDown(self):
        DomainRequest.objects.all().delete()
        super().tearDown()

    @less_console_noise_decorator
    def test_create_or_update_organization_type_new_instance(self):
        """Test create_or_update_organization_type when creating a new instance"""
        domain_request = completed_domain_request(
            status=DomainRequest.DomainRequestStatus.STARTED,
            name="started.gov",
            generic_org_type=DomainRequest.OrganizationChoices.CITY,
            is_election_board=True,
        )

        self.assertEqual(domain_request.organization_type, DomainRequest.OrgChoicesElectionOffice.CITY_ELECTION)

    @less_console_noise_decorator
    def test_create_or_update_organization_type_new_instance_federal_does_nothing(self):
        """Test if create_or_update_organization_type does nothing when creating a new instance for federal"""
        domain_request = completed_domain_request(
            status=DomainRequest.DomainRequestStatus.STARTED,
            name="started.gov",
            generic_org_type=DomainRequest.OrganizationChoices.FEDERAL,
            is_election_board=True,
        )
        self.assertEqual(domain_request.organization_type, DomainRequest.OrgChoicesElectionOffice.FEDERAL)
        self.assertEqual(domain_request.is_election_board, None)

    @less_console_noise_decorator
    def test_create_or_update_organization_type_existing_instance_updates_election_board(self):
        """Test create_or_update_organization_type for an existing instance."""
        domain_request = completed_domain_request(
            status=DomainRequest.DomainRequestStatus.STARTED,
            name="started.gov",
            generic_org_type=DomainRequest.OrganizationChoices.CITY,
            is_election_board=False,
        )
        domain_request.is_election_board = True
        domain_request.save()

        self.assertEqual(domain_request.is_election_board, True)
        self.assertEqual(domain_request.organization_type, DomainRequest.OrgChoicesElectionOffice.CITY_ELECTION)

        # Try reverting the election board value
        domain_request.is_election_board = False
        domain_request.save()

        self.assertEqual(domain_request.is_election_board, False)
        self.assertEqual(domain_request.organization_type, DomainRequest.OrgChoicesElectionOffice.CITY)

        # Try reverting setting an invalid value for election board (should revert to False)
        domain_request.is_election_board = None
        domain_request.save()

        self.assertEqual(domain_request.is_election_board, False)
        self.assertEqual(domain_request.organization_type, DomainRequest.OrgChoicesElectionOffice.CITY)

    @less_console_noise_decorator
    def test_create_or_update_organization_type_existing_instance_updates_generic_org_type(self):
        """Test create_or_update_organization_type when modifying generic_org_type on an existing instance."""
        domain_request = completed_domain_request(
            status=DomainRequest.DomainRequestStatus.STARTED,
            name="started.gov",
            generic_org_type=DomainRequest.OrganizationChoices.CITY,
            is_election_board=True,
        )

        domain_request.generic_org_type = DomainRequest.OrganizationChoices.INTERSTATE
        domain_request.save()

        # Election board should be None because interstate cannot have an election board.
        self.assertEqual(domain_request.is_election_board, None)
        self.assertEqual(domain_request.organization_type, DomainRequest.OrgChoicesElectionOffice.INTERSTATE)

        # Try changing the org Type to something that CAN have an election board.
        domain_request_tribal = completed_domain_request(
            status=DomainRequest.DomainRequestStatus.STARTED,
            name="startedTribal.gov",
            generic_org_type=DomainRequest.OrganizationChoices.TRIBAL,
            is_election_board=True,
        )
        self.assertEqual(
            domain_request_tribal.organization_type, DomainRequest.OrgChoicesElectionOffice.TRIBAL_ELECTION
        )

        # Change the org type
        domain_request_tribal.generic_org_type = DomainRequest.OrganizationChoices.STATE_OR_TERRITORY
        domain_request_tribal.save()

        self.assertEqual(domain_request_tribal.is_election_board, True)
        self.assertEqual(
            domain_request_tribal.organization_type, DomainRequest.OrgChoicesElectionOffice.STATE_OR_TERRITORY_ELECTION
        )

    @less_console_noise_decorator
    def test_create_or_update_organization_type_no_update(self):
        """Test create_or_update_organization_type when there are no values to update."""

        # Test for when both generic_org_type and organization_type is declared,
        # and are both non-election board
        domain_request = completed_domain_request(
            status=DomainRequest.DomainRequestStatus.STARTED,
            name="started.gov",
            generic_org_type=DomainRequest.OrganizationChoices.CITY,
            is_election_board=False,
        )
        domain_request.save()
        self.assertEqual(domain_request.organization_type, DomainRequest.OrgChoicesElectionOffice.CITY)
        self.assertEqual(domain_request.is_election_board, False)
        self.assertEqual(domain_request.generic_org_type, DomainRequest.OrganizationChoices.CITY)

        # Test for when both generic_org_type and organization_type is declared,
        # and are both election board
        domain_request_election = completed_domain_request(
            status=DomainRequest.DomainRequestStatus.STARTED,
            name="startedElection.gov",
            generic_org_type=DomainRequest.OrganizationChoices.CITY,
            is_election_board=True,
            organization_type=DomainRequest.OrgChoicesElectionOffice.CITY_ELECTION,
        )

        self.assertEqual(
            domain_request_election.organization_type, DomainRequest.OrgChoicesElectionOffice.CITY_ELECTION
        )
        self.assertEqual(domain_request_election.is_election_board, True)
        self.assertEqual(domain_request_election.generic_org_type, DomainRequest.OrganizationChoices.CITY)

        # Modify an unrelated existing value for both, and ensure that everything is still consistent
        domain_request.city = "Fudge"
        domain_request_election.city = "Caramel"
        domain_request.save()
        domain_request_election.save()

        self.assertEqual(domain_request.city, "Fudge")
        self.assertEqual(domain_request_election.city, "Caramel")

        # Test for non-election
        self.assertEqual(domain_request.organization_type, DomainRequest.OrgChoicesElectionOffice.CITY)
        self.assertEqual(domain_request.is_election_board, False)
        self.assertEqual(domain_request.generic_org_type, DomainRequest.OrganizationChoices.CITY)

        # Test for election
        self.assertEqual(
            domain_request_election.organization_type, DomainRequest.OrgChoicesElectionOffice.CITY_ELECTION
        )
        self.assertEqual(domain_request_election.is_election_board, True)
        self.assertEqual(domain_request_election.generic_org_type, DomainRequest.OrganizationChoices.CITY)


class TestDomainInformationCustomSave(TestCase):
    """Tests custom save behaviour on the DomainInformation object"""

    def tearDown(self):
        DomainInformation.objects.all().delete()
        DomainRequest.objects.all().delete()
        Domain.objects.all().delete()
        super().tearDown()

    @less_console_noise_decorator
    def test_create_or_update_organization_type_new_instance(self):
        """Test create_or_update_organization_type when creating a new instance"""
        domain_request = completed_domain_request(
            status=DomainRequest.DomainRequestStatus.STARTED,
            name="started.gov",
            generic_org_type=DomainRequest.OrganizationChoices.CITY,
            is_election_board=True,
        )

        domain_information = DomainInformation.create_from_da(domain_request)
        self.assertEqual(domain_information.organization_type, DomainRequest.OrgChoicesElectionOffice.CITY_ELECTION)

    @less_console_noise_decorator
    def test_create_or_update_organization_type_new_instance_federal_does_nothing(self):
        """Test if create_or_update_organization_type does nothing when creating a new instance for federal"""
        domain_request = completed_domain_request(
            status=DomainRequest.DomainRequestStatus.STARTED,
            name="started.gov",
            generic_org_type=DomainRequest.OrganizationChoices.FEDERAL,
            is_election_board=True,
        )

        domain_information = DomainInformation.create_from_da(domain_request)
        self.assertEqual(domain_information.organization_type, DomainRequest.OrgChoicesElectionOffice.FEDERAL)
        self.assertEqual(domain_information.is_election_board, None)

    @less_console_noise_decorator
    def test_create_or_update_organization_type_existing_instance_updates_election_board(self):
        """Test create_or_update_organization_type for an existing instance."""
        domain_request = completed_domain_request(
            status=DomainRequest.DomainRequestStatus.STARTED,
            name="started.gov",
            generic_org_type=DomainRequest.OrganizationChoices.CITY,
            is_election_board=False,
        )
        domain_information = DomainInformation.create_from_da(domain_request)
        domain_information.is_election_board = True
        domain_information.save()

        self.assertEqual(domain_information.is_election_board, True)
        self.assertEqual(domain_information.organization_type, DomainRequest.OrgChoicesElectionOffice.CITY_ELECTION)

        # Try reverting the election board value
        domain_information.is_election_board = False
        domain_information.save()
        domain_information.refresh_from_db()

        self.assertEqual(domain_information.is_election_board, False)
        self.assertEqual(domain_information.organization_type, DomainRequest.OrgChoicesElectionOffice.CITY)

        # Try reverting setting an invalid value for election board (should revert to False)
        domain_information.is_election_board = None
        domain_information.save()

        self.assertEqual(domain_information.is_election_board, False)
        self.assertEqual(domain_information.organization_type, DomainRequest.OrgChoicesElectionOffice.CITY)

    @less_console_noise_decorator
    def test_create_or_update_organization_type_existing_instance_updates_generic_org_type(self):
        """Test create_or_update_organization_type when modifying generic_org_type on an existing instance."""
        domain_request = completed_domain_request(
            status=DomainRequest.DomainRequestStatus.STARTED,
            name="started.gov",
            generic_org_type=DomainRequest.OrganizationChoices.CITY,
            is_election_board=True,
        )
        domain_information = DomainInformation.create_from_da(domain_request)

        domain_information.generic_org_type = DomainRequest.OrganizationChoices.INTERSTATE
        domain_information.save()

        # Election board should be None because interstate cannot have an election board.
        self.assertEqual(domain_information.is_election_board, None)
        self.assertEqual(domain_information.organization_type, DomainRequest.OrgChoicesElectionOffice.INTERSTATE)

        # Try changing the org Type to something that CAN have an election board.
        domain_request_tribal = completed_domain_request(
            status=DomainRequest.DomainRequestStatus.STARTED,
            name="startedTribal.gov",
            generic_org_type=DomainRequest.OrganizationChoices.TRIBAL,
            is_election_board=True,
        )
        domain_information_tribal = DomainInformation.create_from_da(domain_request_tribal)
        self.assertEqual(
            domain_information_tribal.organization_type, DomainRequest.OrgChoicesElectionOffice.TRIBAL_ELECTION
        )

        # Change the org type
        domain_information_tribal.generic_org_type = DomainRequest.OrganizationChoices.STATE_OR_TERRITORY
        domain_information_tribal.save()

        self.assertEqual(domain_information_tribal.is_election_board, True)
        self.assertEqual(
            domain_information_tribal.organization_type,
            DomainRequest.OrgChoicesElectionOffice.STATE_OR_TERRITORY_ELECTION,
        )

    @less_console_noise_decorator
    def test_create_or_update_organization_type_no_update(self):
        """Test create_or_update_organization_type when there are no values to update."""

        # Test for when both generic_org_type and organization_type is declared,
        # and are both non-election board
        domain_request = completed_domain_request(
            status=DomainRequest.DomainRequestStatus.STARTED,
            name="started.gov",
            generic_org_type=DomainRequest.OrganizationChoices.CITY,
            is_election_board=False,
        )
        domain_information = DomainInformation.create_from_da(domain_request)
        domain_information.save()
        self.assertEqual(domain_information.organization_type, DomainRequest.OrgChoicesElectionOffice.CITY)
        self.assertEqual(domain_information.is_election_board, False)
        self.assertEqual(domain_information.generic_org_type, DomainRequest.OrganizationChoices.CITY)

        # Test for when both generic_org_type and organization_type is declared,
        # and are both election board
        domain_request_election = completed_domain_request(
            status=DomainRequest.DomainRequestStatus.STARTED,
            name="startedElection.gov",
            generic_org_type=DomainRequest.OrganizationChoices.CITY,
            is_election_board=True,
            organization_type=DomainRequest.OrgChoicesElectionOffice.CITY_ELECTION,
        )
        domain_information_election = DomainInformation.create_from_da(domain_request_election)

        self.assertEqual(
            domain_information_election.organization_type, DomainRequest.OrgChoicesElectionOffice.CITY_ELECTION
        )
        self.assertEqual(domain_information_election.is_election_board, True)
        self.assertEqual(domain_information_election.generic_org_type, DomainRequest.OrganizationChoices.CITY)

        # Modify an unrelated existing value for both, and ensure that everything is still consistent
        domain_information.city = "Fudge"
        domain_information_election.city = "Caramel"
        domain_information.save()
        domain_information_election.save()

        self.assertEqual(domain_information.city, "Fudge")
        self.assertEqual(domain_information_election.city, "Caramel")

        # Test for non-election
        self.assertEqual(domain_information.organization_type, DomainRequest.OrgChoicesElectionOffice.CITY)
        self.assertEqual(domain_information.is_election_board, False)
        self.assertEqual(domain_information.generic_org_type, DomainRequest.OrganizationChoices.CITY)

        # Test for election
        self.assertEqual(
            domain_information_election.organization_type, DomainRequest.OrgChoicesElectionOffice.CITY_ELECTION
        )
        self.assertEqual(domain_information_election.is_election_board, True)
        self.assertEqual(domain_information_election.generic_org_type, DomainRequest.OrganizationChoices.CITY)


class TestDomainRequestIncomplete(TestCase):
    @less_console_noise_decorator
    def setUp(self):
        super().setUp()
        self.factory = RequestFactory()
        username = "test_user"
        first_name = "First"
        last_name = "Last"
        email = "info@example.com"
        self.user = get_user_model().objects.create(
            username=username, first_name=first_name, last_name=last_name, email=email
        )
        so, _ = Contact.objects.get_or_create(
            first_name="Meowy",
            last_name="Meoward",
            title="Chief Cat",
            email="meoward@chiefcat.com",
            phone="(206) 206 2060",
        )
        draft_domain, _ = DraftDomain.objects.get_or_create(name="MeowardMeowardMeoward.gov")
        you, _ = Contact.objects.get_or_create(
            first_name="Testy you",
            last_name="Tester you",
            title="Admin Tester",
            email="testy-admin@town.com",
            phone="(555) 555 5556",
        )
        other, _ = Contact.objects.get_or_create(
            first_name="Testy2",
            last_name="Tester2",
            title="Another Tester",
            email="testy2@town.com",
            phone="(555) 555 5557",
        )
        alt, _ = Website.objects.get_or_create(website="MeowardMeowardMeoward1.gov")
        current, _ = Website.objects.get_or_create(website="MeowardMeowardMeoward.com")
        self.domain_request = DomainRequest.objects.create(
            generic_org_type=DomainRequest.OrganizationChoices.FEDERAL,
            federal_type="executive",
            federal_agency=FederalAgency.objects.get(agency="AMTRAK"),
            about_your_organization="Some description",
            is_election_board=True,
            tribe_name="Some tribe name",
            organization_name="Some organization",
            address_line1="address 1",
            state_territory="CA",
            zipcode="94044",
            senior_official=so,
            requested_domain=draft_domain,
            purpose="Some purpose",
            submitter=you,
            no_other_contacts_rationale=None,
            has_cisa_representative=True,
            cisa_representative_email="somerep@cisa.com",
            has_anything_else_text=True,
            anything_else="Anything else",
            is_policy_acknowledged=True,
            creator=self.user,
        )

        self.domain_request.other_contacts.add(other)
        self.domain_request.current_websites.add(current)
        self.domain_request.alternative_domains.add(alt)

    def tearDown(self):
        super().tearDown()
        DomainRequest.objects.all().delete()
        Contact.objects.all().delete()

    @less_console_noise_decorator
    def test_is_federal_complete(self):
        self.assertTrue(self.domain_request._is_federal_complete())
        self.domain_request.federal_type = None
        self.domain_request.save()
        self.assertFalse(self.domain_request._is_federal_complete())

    @less_console_noise_decorator
    def test_is_interstate_complete(self):
        self.domain_request.generic_org_type = DomainRequest.OrganizationChoices.INTERSTATE
        self.domain_request.about_your_organization = "Something something about your organization"
        self.domain_request.save()
        self.assertTrue(self.domain_request._is_interstate_complete())
        self.domain_request.about_your_organization = None
        self.domain_request.save()
        self.assertFalse(self.domain_request._is_interstate_complete())

    @less_console_noise_decorator
    def test_is_state_or_territory_complete(self):
        self.domain_request.generic_org_type = DomainRequest.OrganizationChoices.STATE_OR_TERRITORY
        self.domain_request.is_election_board = True
        self.domain_request.save()
        self.assertTrue(self.domain_request._is_state_or_territory_complete())
        self.domain_request.is_election_board = None
        self.domain_request.save()
        # is_election_board will overwrite to False bc of _update_org_type_from_generic_org_and_election
        self.assertTrue(self.domain_request._is_state_or_territory_complete())

    @less_console_noise_decorator
    def test_is_tribal_complete(self):
        self.domain_request.generic_org_type = DomainRequest.OrganizationChoices.TRIBAL
        self.domain_request.tribe_name = "Tribe Name"
        self.domain_request.is_election_board = False
        self.domain_request.save()
        self.assertTrue(self.domain_request._is_tribal_complete())
        self.domain_request.tribe_name = None
        self.domain_request.is_election_board = None
        self.domain_request.save()
        # is_election_board will overwrite to False bc of _update_org_type_from_generic_org_and_election
        self.assertFalse(self.domain_request._is_tribal_complete())

    @less_console_noise_decorator
    def test_is_county_complete(self):
        self.domain_request.generic_org_type = DomainRequest.OrganizationChoices.COUNTY
        self.domain_request.is_election_board = False
        self.domain_request.save()
        self.assertTrue(self.domain_request._is_county_complete())
        self.domain_request.is_election_board = None
        self.domain_request.save()
        # is_election_board will overwrite to False bc of _update_org_type_from_generic_org_and_election
        self.assertTrue(self.domain_request._is_county_complete())

    @less_console_noise_decorator
    def test_is_city_complete(self):
        self.domain_request.generic_org_type = DomainRequest.OrganizationChoices.CITY
        self.domain_request.is_election_board = False
        self.domain_request.save()
        self.assertTrue(self.domain_request._is_city_complete())
        self.domain_request.is_election_board = None
        self.domain_request.save()
        # is_election_board will overwrite to False bc of _update_org_type_from_generic_org_and_election
        self.assertTrue(self.domain_request._is_city_complete())

    @less_console_noise_decorator
    def test_is_special_district_complete(self):
        self.domain_request.generic_org_type = DomainRequest.OrganizationChoices.SPECIAL_DISTRICT
        self.domain_request.about_your_organization = "Something something about your organization"
        self.domain_request.is_election_board = False
        self.domain_request.save()
        self.assertTrue(self.domain_request._is_special_district_complete())
        self.domain_request.about_your_organization = None
        self.domain_request.is_election_board = None
        self.domain_request.save()
        # is_election_board will overwrite to False bc of _update_org_type_from_generic_org_and_election
        self.assertFalse(self.domain_request._is_special_district_complete())

    @less_console_noise_decorator
    def test_is_organization_name_and_address_complete(self):
        self.assertTrue(self.domain_request._is_organization_name_and_address_complete())
        self.domain_request.organization_name = None
        self.domain_request.address_line1 = None
        self.domain_request.save()
        self.assertTrue(self.domain_request._is_organization_name_and_address_complete())

    @less_console_noise_decorator
    def test_is_senior_official_complete(self):
        self.assertTrue(self.domain_request._is_senior_official_complete())
        self.domain_request.senior_official = None
        self.domain_request.save()
        self.assertFalse(self.domain_request._is_senior_official_complete())

    @less_console_noise_decorator
    def test_is_requested_domain_complete(self):
        self.assertTrue(self.domain_request._is_requested_domain_complete())
        self.domain_request.requested_domain = None
        self.domain_request.save()
        self.assertFalse(self.domain_request._is_requested_domain_complete())

    @less_console_noise_decorator
    def test_is_purpose_complete(self):
        self.assertTrue(self.domain_request._is_purpose_complete())
        self.domain_request.purpose = None
        self.domain_request.save()
        self.assertFalse(self.domain_request._is_purpose_complete())

    @less_console_noise_decorator
    def test_is_submitter_complete(self):
        self.assertTrue(self.domain_request._is_submitter_complete())
        self.domain_request.submitter = None
        self.domain_request.save()
        self.assertFalse(self.domain_request._is_submitter_complete())

    @less_console_noise_decorator
    def test_is_other_contacts_complete_missing_one_field(self):
        self.assertTrue(self.domain_request._is_other_contacts_complete())
        contact = self.domain_request.other_contacts.first()
        contact.first_name = None
        contact.save()
        self.assertFalse(self.domain_request._is_other_contacts_complete())

    @less_console_noise_decorator
    def test_is_other_contacts_complete_all_none(self):
        self.domain_request.other_contacts.clear()
        self.assertFalse(self.domain_request._is_other_contacts_complete())

    @less_console_noise_decorator
    def test_is_other_contacts_False_and_has_rationale(self):
        # Click radio button "No" for no other contacts and give rationale
        self.domain_request.other_contacts.clear()
        self.domain_request.other_contacts.exists = False
        self.domain_request.no_other_contacts_rationale = "Some rationale"
        self.assertTrue(self.domain_request._is_other_contacts_complete())

    @less_console_noise_decorator
    def test_is_other_contacts_False_and_NO_rationale(self):
        # Click radio button "No" for no other contacts and DONT give rationale
        self.domain_request.other_contacts.clear()
        self.domain_request.other_contacts.exists = False
        self.domain_request.no_other_contacts_rationale = None
        self.assertFalse(self.domain_request._is_other_contacts_complete())

    @less_console_noise_decorator
    def test_is_additional_details_complete(self):
        test_cases = [
            # CISA Rep - Yes
            # Firstname - Yes
            # Lastname - Yes
            # Email - Yes
            # Anything Else Radio - Yes
            # Anything Else Text - Yes
            {
                "has_cisa_representative": True,
                "cisa_representative_first_name": "cisa-first-name",
                "cisa_representative_last_name": "cisa-last-name",
                "cisa_representative_email": "some@cisarepemail.com",
                "has_anything_else_text": True,
                "anything_else": "Some text",
                "expected": True,
            },
            # CISA Rep - Yes
            # Firstname - Yes
            # Lastname - Yes
            # Email - Yes
            # Anything Else Radio - Yes
            # Anything Else Text - None
            {
                "has_cisa_representative": True,
                "cisa_representative_first_name": "cisa-first-name",
                "cisa_representative_last_name": "cisa-last-name",
                "cisa_representative_email": "some@cisarepemail.com",
                "has_anything_else_text": True,
                "anything_else": None,
                "expected": True,
            },
            # CISA Rep - Yes
            # Firstname - Yes
            # Lastname - Yes
            # Email - None >> e-mail is optional so it should not change anything setting this to None
            # Anything Else Radio - No
            # Anything Else Text - No
            {
                "has_cisa_representative": True,
                "cisa_representative_first_name": "cisa-first-name",
                "cisa_representative_last_name": "cisa-last-name",
                "cisa_representative_email": None,
                "has_anything_else_text": False,
                "anything_else": None,
                "expected": True,
            },
            # CISA Rep - Yes
            # Firstname - Yes
            # Lastname - Yes
            # Email - None
            # Anything Else Radio - None
            # Anything Else Text - None
            {
                "has_cisa_representative": True,
                "cisa_representative_first_name": "cisa-first-name",
                "cisa_representative_last_name": "cisa-last-name",
                "cisa_representative_email": None,
                "has_anything_else_text": None,
                "anything_else": None,
                "expected": False,
            },
            # CISA Rep - Yes
            # Firstname - None
            # Lastname - None
            # Email - None
            # Anything Else Radio - None
            # Anything Else Text - None
            {
                "has_cisa_representative": True,
                "cisa_representative_first_name": None,
                "cisa_representative_last_name": None,
                "cisa_representative_email": None,
                "has_anything_else_text": None,
                "anything_else": None,
                "expected": False,
            },
            # CISA Rep - Yes
            # Firstname - None
            # Lastname - None
            # Email - None
            # Anything Else Radio - No
            # Anything Else Text - No
            # sync_yes_no will override has_cisa_representative to be False if cisa_representative_first_name is None
            # therefore, our expected will be True
            {
                "has_cisa_representative": True,
                # Above will be overridden to False if cisa_representative_first_name is None
                "cisa_representative_first_name": None,
                "cisa_representative_last_name": None,
                "cisa_representative_email": None,
                "has_anything_else_text": False,
                "anything_else": None,
                "expected": True,
            },
            # CISA Rep - Yes
            # Firstname - None
            # Lastname - None
            # Email - None
            # Anything Else Radio - Yes
            # Anything Else Text - None
            # NOTE: We should never have an instance where only firstname or only lastname are populated
            # (they are both required)
            {
                "has_cisa_representative": True,
                # Above will be overridden to False if cisa_representative_first_name is None or
                # cisa_representative_last_name is None bc of sync_yes_no_form_fields
                "cisa_representative_first_name": None,
                "cisa_representative_last_name": None,
                "cisa_representative_email": None,
                "has_anything_else_text": True,
                "anything_else": None,
                "expected": True,
            },
            # CISA Rep - Yes
            # Firstname - None
            # Lastname - None
            # Email - None
            # Anything Else Radio - Yes
            # Anything Else Text - Yes
            {
                "has_cisa_representative": True,
                # Above will be overridden to False if cisa_representative_first_name is None or
                # cisa_representative_last_name is None bc of sync_yes_no_form_fields
                "cisa_representative_first_name": None,
                "cisa_representative_last_name": None,
                "cisa_representative_email": None,
                "has_anything_else_text": True,
                "anything_else": "Some text",
                "expected": True,
            },
            # CISA Rep - No
            # Anything Else Radio - Yes
            # Anything Else Text - Yes
            {
                "has_cisa_representative": False,
                "cisa_representative_first_name": None,
                "cisa_representative_last_name": None,
                "cisa_representative_email": None,
                "has_anything_else_text": True,
                "anything_else": "Some text",
                "expected": True,
            },
            # CISA Rep - No
            # Anything Else Radio - Yes
            # Anything Else Text - None
            {
                "has_cisa_representative": False,
                "cisa_representative_first_name": None,
                "cisa_representative_last_name": None,
                "cisa_representative_email": None,
                "has_anything_else_text": True,
                "anything_else": None,
                "expected": True,
            },
            # CISA Rep - No
            # Anything Else Radio - None
            # Anything Else Text - None
            {
                "has_cisa_representative": False,
                "cisa_representative_first_name": None,
                "cisa_representative_last_name": None,
                "cisa_representative_email": None,
                "has_anything_else_text": None,
                "anything_else": None,
                # Above is both None, so it does NOT get overwritten
                "expected": False,
            },
            # CISA Rep - No
            # Anything Else Radio - No
            # Anything Else Text - No
            {
                "has_cisa_representative": False,
                "cisa_representative_first_name": None,
                "cisa_representative_last_name": None,
                "cisa_representative_email": None,
                "has_anything_else_text": False,
                "anything_else": None,
                "expected": True,
            },
            # CISA Rep - None
            # Anything Else Radio - None
            {
                "has_cisa_representative": None,
                "cisa_representative_first_name": None,
                "cisa_representative_last_name": None,
                "cisa_representative_email": None,
                "has_anything_else_text": None,
                "anything_else": None,
                "expected": False,
            },
        ]
        for case in test_cases:
            with self.subTest(case=case):
                self.domain_request.has_cisa_representative = case["has_cisa_representative"]
                self.domain_request.cisa_representative_email = case["cisa_representative_email"]
                self.domain_request.has_anything_else_text = case["has_anything_else_text"]
                self.domain_request.anything_else = case["anything_else"]
                self.domain_request.save()
                self.domain_request.refresh_from_db()
                self.assertEqual(
                    self.domain_request._is_additional_details_complete(),
                    case["expected"],
                    msg=f"Failed for case: {case}",
                )

    @less_console_noise_decorator
    def test_is_policy_acknowledgement_complete(self):
        self.assertTrue(self.domain_request._is_policy_acknowledgement_complete())
        self.domain_request.is_policy_acknowledged = False
        self.assertTrue(self.domain_request._is_policy_acknowledgement_complete())
        self.domain_request.is_policy_acknowledged = None
        self.assertFalse(self.domain_request._is_policy_acknowledgement_complete())

    @less_console_noise_decorator
    def test_form_complete(self):
        request = self.factory.get("/")
        request.user = self.user

        self.assertTrue(self.domain_request._form_complete(request))
        self.domain_request.generic_org_type = None
        self.domain_request.save()
        self.assertFalse(self.domain_request._form_complete(request))<|MERGE_RESOLUTION|>--- conflicted
+++ resolved
@@ -1294,95 +1294,6 @@
         Contact.objects.all().delete()
         User.objects.all().delete()
 
-<<<<<<< HEAD
-    @less_console_noise_decorator
-    def test_saving_contact_updates_user_first_last_names_and_phone(self):
-        """When a contact is updated, we propagate the changes to the linked user if it exists."""
-
-        # User and Contact are created and linked as expected.
-        # An empty User object should create an empty contact.
-        self.assertEqual(self.invalid_contact.first_name, "")
-        self.assertEqual(self.invalid_contact.last_name, "")
-        self.assertEqual(self.invalid_contact.phone, "")
-        self.assertEqual(self.invalid_user.first_name, "")
-        self.assertEqual(self.invalid_user.last_name, "")
-        self.assertEqual(self.invalid_user.phone, "")
-
-        # Manually update the contact - mimicking production (pre-existing data)
-        self.invalid_contact.first_name = "Joey"
-        self.invalid_contact.last_name = "Baloney"
-        self.invalid_contact.phone = "123456789"
-        self.invalid_contact.save()
-
-        # Refresh the user object to reflect the changes made in the database
-        self.invalid_user.refresh_from_db()
-
-        # Updating the contact's first and last names propagate to the user
-        self.assertEqual(self.invalid_contact.first_name, "Joey")
-        self.assertEqual(self.invalid_contact.last_name, "Baloney")
-        self.assertEqual(self.invalid_contact.phone, "123456789")
-        self.assertEqual(self.invalid_user.first_name, "Joey")
-        self.assertEqual(self.invalid_user.last_name, "Baloney")
-        self.assertEqual(self.invalid_user.phone, "123456789")
-
-    @less_console_noise_decorator
-    def test_saving_contact_does_not_update_user_first_last_names_and_phone(self):
-        """When a contact is updated, we avoid propagating the changes to the linked user if it already has a value"""
-
-        # User and Contact are created and linked as expected
-        self.assertEqual(self.contact.first_name, "Jeff")
-        self.assertEqual(self.contact.last_name, "Lebowski")
-        self.assertEqual(self.contact.phone, "123456789")
-        self.assertEqual(self.user.first_name, "Jeff")
-        self.assertEqual(self.user.last_name, "Lebowski")
-        self.assertEqual(self.user.phone, "123456789")
-
-        self.contact.first_name = "Joey"
-        self.contact.last_name = "Baloney"
-        self.contact.phone = "987654321"
-        self.contact.save()
-
-        # Refresh the user object to reflect the changes made in the database
-        self.user.refresh_from_db()
-
-        # Updating the contact's first and last names propagate to the user
-        self.assertEqual(self.contact.first_name, "Joey")
-        self.assertEqual(self.contact.last_name, "Baloney")
-        self.assertEqual(self.contact.phone, "987654321")
-        self.assertEqual(self.user.first_name, "Jeff")
-        self.assertEqual(self.user.last_name, "Lebowski")
-        self.assertEqual(self.user.phone, "123456789")
-
-    @less_console_noise_decorator
-    def test_saving_contact_does_not_update_user_email(self):
-        """When a contact's email is updated, the change is not propagated to the user."""
-        self.contact.email = "joey.baloney@diaperville.com"
-        self.contact.save()
-
-        # Refresh the user object to reflect the changes made in the database
-        self.user.refresh_from_db()
-
-        # Updating the contact's email does not propagate
-        self.assertEqual(self.contact.email, "joey.baloney@diaperville.com")
-        self.assertEqual(self.user.email, "mayor@igorville.gov")
-
-    @less_console_noise_decorator
-    def test_saving_contact_does_not_update_user_email_when_none(self):
-        """When a contact's email is updated, and the first/last name is none,
-        the change is not propagated to the user."""
-        self.invalid_contact.email = "joey.baloney@diaperville.com"
-        self.invalid_contact.save()
-
-        # Refresh the user object to reflect the changes made in the database
-        self.invalid_user.refresh_from_db()
-
-        # Updating the contact's email does not propagate
-        self.assertEqual(self.invalid_contact.email, "joey.baloney@diaperville.com")
-        self.assertEqual(self.invalid_user.email, "intern@igorville.gov")
-
-    @less_console_noise_decorator
-=======
->>>>>>> a3e4952b
     def test_has_more_than_one_join(self):
         """Test the Contact model method, has_more_than_one_join"""
         # test for a contact which is assigned as a senior official on a domain request
