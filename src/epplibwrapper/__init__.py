--- conflicted
+++ resolved
@@ -46,12 +46,8 @@
 try:
     from .client import CLIENT, commands
     from .errors import RegistryError, ErrorCode
-<<<<<<< HEAD
     from epplib.models import common, info
-=======
-    from epplib.models import common
     from epplib.responses import extensions
->>>>>>> 8f1077ac
     from epplib import responses
 except ImportError:
     pass
