# This workflow can be run from the CLI
#     gh workflow run reset-db.yaml -f environment=ENVIRONMENT
# OR
#     cf run-task getgov-ENVIRONMENT --command 'python manage.py flush' --name flush
#     cf run-task getgov-ENVIRONMENT --command 'python manage.py load' --name loaddata

name: Reset database
run-name: Reset database for ${{ github.event.inputs.environment }}

on:
  workflow_dispatch:
    inputs:
      environment:
        type: choice
        description: Which environment should we flush and re-load data for?
        options:
          - stable
          - staging
<<<<<<< HEAD
          - rh
=======
          - za
>>>>>>> f0f822c8
          - gd
          - rb
          - ko
          - ab
          - bl
          - rjm

jobs:
  reset-db:
    runs-on: ubuntu-latest
    env:
      CF_USERNAME: CF_${{ github.event.inputs.environment }}_USERNAME
      CF_PASSWORD: CF_${{ github.event.inputs.environment }}_PASSWORD
    steps:
      - name: Delete existing data for ${{ github.event.inputs.environment }}
        uses: 18f/cg-deploy-action@main
        with:
          cf_username: ${{ secrets[env.CF_USERNAME] }}
          cf_password: ${{ secrets[env.CF_PASSWORD] }}
          cf_org: cisa-getgov-prototyping
          cf_space: ${{ github.event.inputs.environment }}
          full_command: "cf run-task getgov-${{ github.event.inputs.environment }} --command 'python manage.py flush --no-input' --name flush"

      - name: Run Django migrations for ${{ github.event.inputs.environment }}
        uses: 18f/cg-deploy-action@main
        with:
          cf_username: ${{ secrets[env.CF_USERNAME] }}
          cf_password: ${{ secrets[env.CF_PASSWORD] }}
          cf_org: cisa-getgov-prototyping
          cf_space: ${{ github.event.inputs.environment }}
          full_command: "cf run-task getgov-${{ github.event.inputs.environment }} --command 'python manage.py migrate' --name migrate"

      - name: Load fake data for ${{ github.event.inputs.environment }}
        uses: 18f/cg-deploy-action@main
        with:
          cf_username: ${{ secrets[env.CF_USERNAME] }}
          cf_password: ${{ secrets[env.CF_PASSWORD] }}
          cf_org: cisa-getgov-prototyping
          cf_space: ${{ github.event.inputs.environment }}
          full_command: "cf run-task getgov-${{ github.event.inputs.environment }} --command 'python manage.py load' --name loaddata"<|MERGE_RESOLUTION|>--- conflicted
+++ resolved
@@ -16,11 +16,8 @@
         options:
           - stable
           - staging
-<<<<<<< HEAD
           - rh
-=======
           - za
->>>>>>> f0f822c8
           - gd
           - rb
           - ko
